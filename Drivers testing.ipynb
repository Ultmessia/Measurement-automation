{
 "cells": [
  {
   "cell_type": "code",
   "execution_count": 1,
<<<<<<< HEAD
   "metadata": {
    "collapsed": false
   },
=======
   "metadata": {},
>>>>>>> 40efb634
   "outputs": [
    {
     "name": "stdout",
     "output_type": "stream",
     "text": [
      "Populating the interactive namespace from numpy and matplotlib\n"
     ]
    }
   ],
   "source": [
    "%pylab inline"
   ]
  },
  {
   "cell_type": "code",
   "execution_count": 2,
   "metadata": {
    "collapsed": true
   },
   "outputs": [],
   "source": [
    "from importlib import reload"
   ]
  },
  {
   "cell_type": "code",
   "execution_count": 3,
   "metadata": {
    "collapsed": true
   },
   "outputs": [],
   "source": [
    "import visa\n",
    "import drivers"
   ]
  },
  {
   "cell_type": "code",
<<<<<<< HEAD
   "execution_count": 4,
=======
   "execution_count": 9,
>>>>>>> 40efb634
   "metadata": {
    "collapsed": true
   },
   "outputs": [],
   "source": [
    "def get_vna_trace(vna, amp=True):\n",
    "    vna.prepare_for_stb()\n",
    "    vna.sweep_single()\n",
    "    vna.wait_for_stb()\n",
    "    return vna.get_frequencies(), 20*log10(vna.get_tracedata()[0]) if amp  \\\n",
    "                    else unwrap(pna_l.get_tracedata()[1])+(pna_l.get_frequencies()-pna_l.get_frequencies()[0])*59.3e-9"
   ]
  },
  {
   "cell_type": "markdown",
   "metadata": {},
   "source": [
    "## Keithley K2400 source meter"
   ]
  },
  {
   "cell_type": "code",
   "execution_count": 1,
   "metadata": {
    "collapsed": true
   },
   "outputs": [],
   "source": [
    "from drivers.k2400 import K2400"
   ]
  },
  {
   "cell_type": "code",
   "execution_count": 2,
   "metadata": {
    "collapsed": true
   },
   "outputs": [],
   "source": [
    "curr = K2400(\"k2400\")"
   ]
  },
  {
   "cell_type": "code",
   "execution_count": 3,
   "metadata": {
    "collapsed": true
   },
   "outputs": [],
   "source": [
    "curr.set_mode(\"CURR\")"
   ]
  },
  {
   "cell_type": "code",
   "execution_count": 4,
   "metadata": {
    "collapsed": false
   },
   "outputs": [
    {
     "data": {
      "text/plain": [
       "'CURR'"
      ]
     },
     "execution_count": 4,
     "metadata": {},
     "output_type": "execute_result"
    }
   ],
   "source": [
    "curr.get_mode()"
   ]
  },
  {
   "cell_type": "code",
   "execution_count": 5,
   "metadata": {
    "collapsed": false
   },
   "outputs": [
    {
     "data": {
      "text/plain": [
       "1e-05"
      ]
     },
     "execution_count": 5,
     "metadata": {},
     "output_type": "execute_result"
    }
   ],
   "source": [
    "curr.get_current()"
   ]
  },
  {
   "cell_type": "code",
   "execution_count": 11,
   "metadata": {
    "collapsed": true
   },
   "outputs": [],
   "source": [
    "curr.set_current(10e-6)"
   ]
  },
  {
   "cell_type": "code",
   "execution_count": 9,
   "metadata": {
    "collapsed": true
   },
   "outputs": [],
   "source": [
    "curr.set_voltage_compliance(2)"
   ]
  },
  {
   "cell_type": "code",
   "execution_count": 10,
   "metadata": {
    "collapsed": false
   },
   "outputs": [
    {
     "data": {
      "text/plain": [
       "'2.000000E+00'"
      ]
     },
     "execution_count": 10,
     "metadata": {},
     "output_type": "execute_result"
    }
   ],
   "source": [
    "curr.get_voltage_compliance()"
   ]
  },
  {
   "cell_type": "code",
   "execution_count": 13,
   "metadata": {
    "collapsed": true
   },
   "outputs": [],
   "source": [
    "curr.output_off()"
   ]
  },
  {
   "cell_type": "markdown",
   "metadata": {},
   "source": [
    "## Agilent E8257D"
   ]
  },
  {
   "cell_type": "code",
   "execution_count": 2,
   "metadata": {
    "collapsed": true
   },
   "outputs": [],
   "source": [
    " "
   ]
  },
  {
   "cell_type": "code",
   "execution_count": 3,
   "metadata": {
    "collapsed": true
   },
   "outputs": [],
   "source": [
    "mw_src = E8257D(\"MXG\")"
   ]
  },
  {
   "cell_type": "code",
   "execution_count": 4,
   "metadata": {
    "collapsed": true
   },
   "outputs": [],
   "source": [
    "mw_src.set_frequency(5e9)"
   ]
  },
  {
   "cell_type": "code",
   "execution_count": 5,
   "metadata": {
    "collapsed": false
   },
   "outputs": [
    {
     "data": {
      "text/plain": [
       "5000000000.0"
      ]
     },
     "execution_count": 5,
     "metadata": {},
     "output_type": "execute_result"
    }
   ],
   "source": [
    "mw_src.get_frequency()"
   ]
  },
  {
   "cell_type": "code",
   "execution_count": 7,
   "metadata": {
    "collapsed": true
   },
   "outputs": [],
   "source": [
    "mw_src.set_output_state(\"ON\")"
   ]
  },
  {
   "cell_type": "code",
   "execution_count": 32,
   "metadata": {
    "collapsed": false
   },
   "outputs": [
    {
     "data": {
      "text/plain": [
       "'1\\n'"
      ]
     },
     "execution_count": 32,
     "metadata": {},
     "output_type": "execute_result"
    }
   ],
   "source": [
    "mw_src.get_output_state()"
   ]
  },
  {
   "cell_type": "code",
   "execution_count": 36,
   "metadata": {
    "collapsed": true
   },
   "outputs": [],
   "source": [
    "mw_src.set_power(10)"
   ]
  },
  {
   "cell_type": "markdown",
   "metadata": {},
   "source": [
    "##  PNA-L"
   ]
  },
  {
   "cell_type": "code",
<<<<<<< HEAD
   "execution_count": 39,
   "metadata": {
    "collapsed": false
=======
   "execution_count": 40,
   "metadata": {
    "collapsed": true
>>>>>>> 40efb634
   },
   "outputs": [],
   "source": [
    "reload(drivers.Agilent_PNA_L)\n",
    "from drivers.Agilent_PNA_L import Agilent_PNA_L"
   ]
  },
  {
   "cell_type": "code",
<<<<<<< HEAD
   "execution_count": 40,
   "metadata": {
    "collapsed": false
=======
   "execution_count": 42,
   "metadata": {
    "collapsed": true
>>>>>>> 40efb634
   },
   "outputs": [],
   "source": [
    "pna_l = Agilent_PNA_L(\"PNA-L2\")"
   ]
  },
  {
   "cell_type": "code",
   "execution_count": 9,
   "metadata": {
    "collapsed": false
   },
   "outputs": [
    {
     "data": {
      "text/plain": [
       "[<matplotlib.lines.Line2D at 0x933deb8>]"
      ]
     },
     "execution_count": 9,
     "metadata": {},
     "output_type": "execute_result"
    },
    {
     "data": {
      "image/png": "iVBORw0KGgoAAAANSUhEUgAAAXYAAAD8CAYAAABjAo9vAAAABHNCSVQICAgIfAhkiAAAAAlwSFlz\nAAALEgAACxIB0t1+/AAAIABJREFUeJzsnXd4VNXWh98zLb130kMIgSSEGnoHAUFRwIKKFXu5er2W\n62e5tmsXvYqKYMGGFQVRQOkklFADAQLpCQnpvU093x+TDBlSgdDCfp/HR2Zmnz3nkPA7+6y91m9J\nsiwjEAgEgu6D4kKfgEAgEAi6FiHsAoFA0M0Qwi4QCATdDCHsAoFA0M0Qwi4QCATdDCHsAoFA0M0Q\nwi4QCATdDCHsAoFA0M0Qwi4QCATdDNWF+FJPT085JCTkQny1QCAQXLLs2bOnRJZlr47GXRBhDwkJ\nYffu3RfiqwUCgeCSRZKk7M6ME6EYgUAg6GYIYRcIBIJuhhB2gUAg6GYIYRcIBIJuhhB2gUAg6GYI\nYRcIBIJuhhB2gUAg6GYIYRdc1lTU6Vi6LYuqBv2FPhWBoMsQwi64bEkrquaahQm8sPIQMz9M4GhB\n9YU+JYGgSxDCLrgs2XS0iGsXbqNGa+Dla6KpbjBw7UcJrDqQf6FPTSA4a4SwCy4rZFnms/hM7vxy\nFwHu9qx4aBTzhgXzxyOj6OPnzEPf7eOVVYcxGE0X+lQFgjNGCLvgskFnMPHv5Qd5edVhJvf14ef7\nhuPvageAj7Mty+4exm3Dg1kSn8nNS3ZSXK29wGcsEJwZQtgFlwWlNVpuWbKT73fl8vCEcD6+eRAO\nNtYeeBqVghdnRrPghliSjldw1Qfx7M0pv0BnLBCcOULYBd2eowXVzFyYQNLxCt6/sT+PX9EbhUJq\nc/y1AwL45f4RqFUSNyzaztc7spFl+TyesUBwdghhF3Rr1h8pZNZHCegMJn64dzgz+/t36rioHi78\n/tAoRoZ78txvyfzrpwM06I3n+GwFgq5BCLugWyLLMos2pzP/q92EeTmy8qFR9A90Pa05XO01fH7b\nEB6Z2Itf9h5n9sfbyC6tZX9uBSaTWMELLl6kC/GIOXjwYFk02hCcKxr0Rp759SDL9+Yxo58fb82J\nxU6jPKs51x8p5K6lJ39nZ/Tz4+3rYrFVn928AsHpIEnSHlmWB3c0TqzYBecUg9HEkq0Z7Mgo7dI4\ndWmNloS0khZzFldruWnxDpbvzeOfkyP4YO6AsxZ1o0kms6TW6r1VB04w77OdVNTpzmpugeBccEFa\n4wkuHxZtyeCttUcBiPF3Yf7oUK6M8UOtPPM1RUFlA3MX7yCzpJbRvTx5eWY0IZ4OHMqv5O6luymr\n0/HRzQO5MsbvrM8/s6SWJ35KYnd2OZP6ePPcjL6889cxViblsyurnCsWbOGX+0cQ6G5/1t8lEHQV\nIhQjOGccyq/kmoUJTOrjw+heXiyJzyCjuBZfZ1tuHxnC3LggXOzUpzVnUVUDN366g8KqBm4fGcLS\nbdnojCbCvRw5VliNl5MNi28dTLS/y1mdu8kk8+W2LN5cm4JGqeA/V0dx7QB/JElClmW+SMjipVWH\nLeNXPjSSGH8X0opqCPd2RJLazroRCM6UzoZihLALzglag5GrP0igrE7H2kfH4O6gwWSS2XSsiCVb\nM9mWXoq9Rsn1gwO5c2QoQR4dr3iLqs2iXlDZwFd3xjE4xJ3CqgaG/ne9Zcz7N/bvdOZLW2SV1PLk\nzwdIzCpjYqQ3d4wMZWCwK/Ya6wfcxMwyrl+0vcXxtwwL4uWZ0ULcBV3OeYuxS5IUKEnSRkmSDkuS\ndEiSpH+c7ZyCS593/z7G0cJq3pgdg7uDBgCFQmJCpA/f3T2MPx4ZxdRoX77dmc24tzdy/zd72JNd\n1mYcvrhay9xGUf/yDrOoN+iNvPLHEQA8HDT4ONvwj+/3888f9lNSc/pVoyaTzJcJmUx7fytHCqp4\n+ZpoerjacctnO5n5YQIZxTVW4+NC3dnw+NgW83yzI4eXVh22XEtGcQ13fbmL6f/bKqpZBeeFs16x\nS5LkB/jJsrxXkiQnYA9wjSzLh9s6RqzYuze7sswr2RuHBPLarH7tji2obOCr7Vl8uzOHyno9/QNd\nmT86lKlRvqga4/AlNWZRP15ez5d3DGFomAeFVQ3c/dVuDuZV8uSUSO4bG4bWYOLDDWks2pKOvUbF\n09MiuWFwYLvFSE3klNbxxM9J7MwsY1xvL+bGBfHG6hQySmqZMyiADSlF6A0mFtzQn0l9fZBlmT8P\nFvDyqsMUVDW0Ouctw4Kw16j4IiETG5USo0kmxNOB7+8ehov96YWgBAK4gKEYSZJWAB/Ksvx3W2OE\nsHdfarUGpr2/FRmZ1f8Yg6NN5/bn63QGft5znM/jM8kqrcPf1Y47RoYwua8Pd3+1m5yyOr64PY5B\nwW5MXrCZ7NI6ABbfOpjJfX2s5korqmbSu1sA8HOx5Ys7hhDp69zq95pMMt/uzOa11SkoJYl/X9mH\nouoGPtiQhreTDW/NiWV/bjlv/3XMcsxVsT0oq9WSkFZKXz9nXr4mmkHBbvy0O5cnfj7Q4juuHxzA\nE1MiSSmo4s4vdxHj78I384e2CO0IBB1xQYRdkqQQYAsQLctyVVvjhLB3X5759SDLEnP44Z7hxIW6\nn/bxRpPMFwmZlhBLE2/N6cesgQH0fOZPq/ebRNPLyQZoLEzaksHrq1Osxs0bFsy/r4y0EtPcsjoe\n+X4f+3IqCPd25MWro3hz7VGSciu4pn8PHpoQzvMrDrEtvRQvJ5sWYZTHJ0dw/7ielicLgG92ZPPs\nb8lW456c2psHxoUDsPrgCe7/di99/Jz57cER2Kgunjz4nNI6ViefoLrBwONXRIg9gouQ8y7skiQ5\nApuBV2VZXt7K5/cA9wAEBQUNys7O7pLvFVw8bDxaxB1f7OKeMWE8c2WfM5qjukHPrI+2kVpU0+64\nzU+M49udOXwen4mdWsmjkyO4cUggz61IZvnePKb38+OxSRG8+PshtqaWWI5bfOtgJvXx5tudOS0E\nuInXZ8Xg42LL4z8mUacz8OLVUdhpVDyybJ/VuFBPBxbNG0SEjxOFVQ28sTqF5fvysFEp0BqsbX+f\nnd6Hm4YGsXhLJgvWmVf/A4Jc+ene4VY3htZIzqvki4QsAt3teHRSRLtjT5fUwmpWJxewJrmAwydO\nrsV+fWAEA4LcuvS7BGfPeRV2SZLUwCpgrSzL73Y0XqzYux/ltTqmvLcFV3s1Kx8adUYVmSaTzD1f\n72bdkSLLe2MivNhyrNhqXGyAC/ePC2dyXx8yS2p5adVhqzGPTYrgkYnhSJLE8fI6Rr2x8YyuKdLX\niSen9ubr7dlsPFpMhI8jPs62lhuFQgKFJNHHz5mM4hr0Rpn5o0N5cHw4dmolcxfvYGdmWYt5J/Xx\nYd2RQgCu6d+Dd6/v32IfwGSS2XysmE+3ZLA9oxSFBCYZvrxjCON6e5/R9YD5ieZQfhVrkgtYnXyC\n9GJz4dWgYDemRfsyMtyTmQsTuCkuiP9cHXXG3yM4N5w3YZfMz2tLgTJZlh/tzDFC2LsfD323lzXJ\nBfz24MgzziF/e+1RPtyYBpgtdBffOphe3o6MeH1Dq+ODPey5c2Qo0f7OzP74ZNrhtGhfnrmyD7ll\ndTz43V4MJpknpvTm+RWHTvucFBLYqZU8NjmC20aEoFYq+PPgCf75434a9Nar8g2PjyXMy9HyWpZl\nblq8k+0ZpZb3rh8cwJtzYvnjwAke/G4vAHeNCuXZ6X2QJIkGvZHf9uWxJD6TtKIafJ1tuWNkCLMG\nBnDT4h3UaA2sfWwMzrad33w1mWT25VawJvkEaw4VkFtWj0KCYWEeTI32ZUqULz7Otpbx93+zh11Z\n5ez494QOnyYE55fOCntX7N6MBOYBByVJ2t/43jOyLP/ZzjGCbsTKpHxWHTjBv66IOGNRX3Ug/6So\nKxV8Om8QTrYqi6j7ONvw16Nj+Swhk8VbMqjXG8kureOFlSfF+sObBpBZXMvCTWmsTi4AINDdjjdm\n9ePjzelndF4mGZbdMww7tZKnfj7AzcOCifBxwl6jokFvbSfw/IpDfDB3AG4OGpLzKnlt9RErUQf4\ncfdxhvf04NoBAezPDWXx1kw+i8/EaJJxs9fw9Y4sSmp09PVz5r0b+jO938kq3beui2XWRwm8uuoI\nb8xpP9vIYDSRmFXGmuQC1h4qoLBKi1opMTLck4fGhzO5r68lDfVUZvbvwerkArZnlDK6l9cZ/b0J\nLiyiQElgobxWx5ETVQwMdut0KKWwqoErFmwh1NOBn+/rOF7cGsl5lcz4IN7y+ovbh1Bep+OfPyYB\n5pDIH4+MRtkYriiv1bFoSwaftCLWU6N8SUgroVprsHq/KZTREX39nK1izW3hZKtiblwQW44Vc7Sw\nmnAvR7JL6zCYTET4OHG0sBoXOzWPTOjFLcOCqazXM+TVdZbjX58Vw5xBAYx4fQNFzTZlx/f24u7R\nYQzv6dHq5uUba1L4eFM6S++MY2yEtejqDCa2pZewJrmAvw4XUlarw1atYGyEF9Oi/ZjQx7tTK/0G\nvZEhr6xjbG8vbooLws/VjlBPhw6PE5x7ROWp4LR5eNk+fk/Kx1atYGRPT8ZHejMh0pseje3jTkWW\nZW7/Yhc7M0v585HRVmGIzlJSo2X825uobjAL8eJbB7Mnu9wi2gODXPnh3uFW3jINeiPPLD/I8n15\nZ3CVZno3im9rPDm1NzNiejD9f1tb3CCamD8qlP+b3ocGvYl//rjf8oTQhI+zDX89NtbKMkFvNNHr\n/1a3e15vXxfLnEEBbX7eoDdy1QfxlpCMRqlg87Fi1iQXsO5IIdUNBhxtVEyI9GZqtC/jent1Oq3S\nZJI5fKKKraklvLHmZFZRhI8jfz3WshBLcP45n6EYQTegrFbH2uQCpkT54Odix/qUQtanmDcxI32d\nmNjHmwmRPvQPdLWsnL9LzGHzsWJevDrqjERdZzAx77NEi6i/d0N/ftiVY9k8jQtx56u74qxEvbha\nyz1f72ZfTgUPjQ8npaDKarO1M4zo6cG29NI2P39zzVG2p5e2KeojenqwJD6TGq2BF66KIi7U3UrY\nnWxUFFZpGfLqOvxd7bg6tgePTupFndZItL8zyXnWTwSL5g3i3q/3APCvn5LYk13WZmGXrVrJf66O\n4uYlO+n3n7+w1yip0xlxsVMzJcrXsgHa2Seu3LI64tNKiE8tYVt6CeV1eqvP3ezVHCussXjgCC4N\nxIpdAMCSrRm88scR/npsDBE+TsiyTHpxDeuPFLE+pYg92eUYTTLuDhrGRXjR09uRt9YeJcTDng2P\nj2uzujOjuAY/F7sW1rmyLPOP7/ezMikfgOdm9OWn3bmkFJhX0QOCXPnmrqFWfUmbuzf+99oYft2X\nx9bUEkI87Mktr8d4hs0vXOzUGE0yNW0IeWcYHuZB3x7OfBafeUbfPzbCy/J3AXBFXx8+vfXkwqyy\nTs/fRwpZk3yCLakl6BrTKQPd7Xjt2n4MDXPvlGNmRZ2ObemlFjHPKTMXevk42zAq3IvRvTwZ0dMD\nD0cbhr22nh6udiTlVvCvKyJ4aEKv0742QdciQjGCTiPLMpPe3YyLnZrlD4xsdUxlnZ7NqcVsTCli\n/ZFCqhqsRfCxSRHcNy7MquBme3opcxfvwNFGxdRoX64d4M+wMA+UColPNqdbiojuGhXKr/vyKKs9\nuRm597nJVpt7aw8V8Oj3+3GxU/P+jf1ZsO4YOzKsUwmVCgm1UuK6QYF8vaNzdRKT+njz4U0DUSsV\nzFwY32I1DTAlyodRvbx4ro28d4B1/xzDxpRiXv3zSJtjmhjf24vNx4o7jPnfMiyIPn7OrEkuYHt6\nKQaTTA8XW6ZE+zIx0ofnVyZTrzO2myXToDeyN7ucrWklJKSVcDCvElkGRxsVw8I8GBXuwahenvT0\naulI+dLvh/lmRzaB7nbYqpX88cjoDq9NcG4Rwi7oNLuyyrjuk+28Oacf1w8O7HD8wo1pFo/11nh+\nRl+uGxzAzA8T0BlNjOjpweqDBVRrDfg62+Jkq7IUII2J8GJ7egl6o/XvYaC7HXeODOW6wYEs3ZbF\nW2uPEhvoyjvX9eOJnw+wL6eixfcODnbj1WtjmPLeltO6/sHBbhTXaC02BWfDyHAPHG1UrD1U2Orn\nc+MCeXZ6X5ZsPVmo1BH+rnY42qjQGozU640svGkgg0Pc2Z9bwayPErh+cCCvzzaHbpri5AlpJcSn\nlZCYWYbWYEKlkBgQ5MqocC9G9fKgX4Brhyv8pNwKZi5MoKeXA+nFtWx5YnynXDgF5w4h7IJOc8WC\nzRwrrGFgkCuT+/oyupcnff2cWw2vHDlRxbT3twLmDJRP5g0it6yOl1cd5q/DLcVsfG8vXp/dDxc7\nNeuOFPLGmhRyy+qtxkiNhT5NoZSJkd5U1OvZk11uGRMX6s77N/Zn/tLdHMq3XlXbqBQ8MaU3YyK8\nuGJB50S9j58zWSW11J/SoDrM04GXZkaTUVJzRnnvbREb4ELS8Uqr9zwdNZTUdL4Dk5u9GkmS8HTU\n8Mcjo1ErFby+OoVPNqczPcYPSYJt6aWWJ58IH0dGhnsyupcncaEenfbtaUKWZSa8sxmDyURuWT3P\nXBnJPWN6ntYcgq5FCLugU1TW64l98S/AOlPEzV7NiHBPRjX+F+huj9ZgZOaHCZY4+M/3DWdwiLUf\nzPHyOuZ8vL2F46EkwU1xQXy7M6fd8wn2sGfto2OoatAT9+r6dsc2ce/YMBZtzrB6T6NSWOLQp8tb\nc/qRVlzTYs7TQa2U+Pz2IWw5VszirS3j7k62KuaPCuv0qv2Fq/pyy7BgPovP5PXVKQS42XG83PoG\naa9RMjXal1HhnowM97QqOmpOZb2exMwywr0dO0xjXPD3Mf63IRUPBxsC3Oz47cHWQ3WC84MQdkG7\n1GoN6I0mfk/K57kVh/B2siHx/yZRVNXAtvRStqaWEJ9WTGGVOcc62MPeKlQRG+jKbw+MaBGXlWWZ\nm5fs5ODxSl6bHcNHG9PbzAuP8HHkWGFLT5gwLwcyimtRKyUenRSBu4OGfy8/2IVX35J3r4+15M13\nFU9M6U18akmLIqVzxY1DToZkmmMwmkg6XsnW1GK2ppawP7cCo0mmX4ALKx8a1e6cGcU1THhnM272\nasrr9Gz/9wT8XFpPfxWce4SwCyzIsszcxTuoqjcQG+hKbIALL686TK3uZBhiZLgHC67vj3ezVV5T\nZkx8agn/25BmtbkJcP+4nowO97QqaFq+9zj//DGJV66J5pZhwYC5nV3cfztefU+P8SMxq6zLm1HM\njQvixauj+HF3bpvGX+0R6unQopn1xYCjjYrYQBeSciuZ2MebFfvz+erOOMZEeJFbVsfW1BK2phaT\nkFZCVYMBSYJ+/i6M7uVFVYOer7Znt7BBaI2rP4wnraiGOp2RF67qyx0jQ8/TFQpORQi7wMKxwmqu\nWLCFCB9HCiobWmS0NCfEw56hoR7EhboTF+pOgJsd9Xoj097filZvsoRYBgS5cvB4JQaTjI1KQVyo\nO1E9XPhkczqxga78ev8IFAqz90nkc2usvqO1ePOpDA11b9VAC8DZVoVJptPpib/cP5zf9uW3yJTx\ndNTgYqe2GGE1Z1q0b4uio7Ohtfz15nxx+xDu+HJXp+Za8eBIZi5MAODFq6N4fXUKEb5OJOWaN5Sb\nWwz7udgyupcnYyK8GNnTE7fGTKPCqgaGvbaehyf04p+T23eMbEqFVSkkBga78eO9wzt1noKuRwi7\nwMIXCZm8+Pth4p8aj7+rHQvWpfK/9amdOrZ5rHpuXBDLEnP4vyv7cPeYMGq0BhIzzWGbhLQSq7DK\njH5+DAlxt/JyGRnuwbvX9+f+b/awN6eizVDMucbVXk3FKYU4lxKu9mquHeDPFwlZbY55fkZfxkS0\nnsbYxE2Ld5BfUc/Gf41r13u96SYgy+a9ksRnJuHlZEOD3kh6cQ2phTWkFlVzrLCGslodH98yEG+n\n1uP7XYXeaKK6wWDZUL5cEJWn3ZQfd+WSWVpLTy9Hwrwc6Onp2GGbtYS0EoI97AlwM6eq5ZTWYqtW\nWNwJH5nYiyv6+pB0vIIDuZXsyy23CG7zDchlieaNzz+TT6BSSsSFujM2wlyRujOjlBs+3YG3kw2j\nenmyMaWIVQdOWJ3H7IEB3LV0F0dOVPPWnH58tCkdSYLzuba4e3Qotw4PYdbH2y5I/9FBwW406I0t\nMntOh4o6fZuifnVsD1Ym5RPu7Ui4t1O781zT358nfzlA0vFK+ge6tjnOxU6Nq505xi7LMOTVdYR6\nOpBdWmvJxVcpJPxcbcktqycxs4wZ/Xp0eB2yLFOnM1JRr6eyTk9Fva7x/3oq6/VU1OmprNdZ/mx+\nbf6v6WntgXE9eXJqZIffdbkhhP0S4821R1s0avZw0JhFvlHswzzN/w9yNwv5zowyZsSa/6GZTDJb\nU0usLGenRfvSx8+ZaH8Xbh5qfq9Wa2Bbeil3f9XyyWpfToVVHnnTxhrAusfHYqNSMOHtzVbl6RqV\nwmpzsnkLOTu1kgU39Gd8pBe9n7UO25wJbcXE/V3tWLw1s9Usla5g9sAANqQUtijLb07zFM62uKZ/\nD37bn9/huOZ8cssgHlm2jzqdgZ5eDjz9ywHWPjYGp3ZMv6bG+PLsimR+25dH/0BXGvRGMoprSS2q\nJrWwhmOF1aQW1VgJeBORvk5cFduDCB9Hwjwd8XDUUFKjZfr/4vk8PhODUaaiTkdlvcEi2JX1ZtE2\nv29+fWr9QnPUSgkXOw2u9uYbi5+LLZF+TrjamUNo768/dsaZT90dIeyXGEaTiblxQdw9OpSM4loy\nSmrIKK4lvbiGvw8XUtpsg1OlkDA0/ouMTyvmx1251OuNVmP8Xe2I9G25snOwUbHqQD4qhcSvD4zk\nz+QTfLwpnZdmRlFWq2P1wQJLamRzIev3n7+s5pk9MIA35/Tj4WV7+fNgQau52w42KnLKaun97J6z\n/wuCNjc68yrqW32/q/hl7/EzPtbRRmVZhZ6uqAM8+XMSj0wM5+2/jnHf2J58uiWd//55pFXPmQa9\nkcySWo4VVqMzmPhyWxYbUoos9gKnYqtWYKtWWoWvDuZVcjCvkso6fQtPnb05FezN2W957WSjwtlO\nbRZoezWRvs4nX9upzU8E9mqLiDe9tlMr2wyzVDXoWbDuWJspnZc7Qti7GFmW0RpM2KgUSJKE1mDk\nrTVHMcpmv203Bw1u9mrc7TW42mtwdzD/MpfV6rBTK3HtIGZobNysDPNybMxmsG7kXFmnJ72Z2H+8\nyeySmFtWz5O/tGy0nFdRz6ItGYR5OhDm5Uiwhz1qpYJVB/JZsT+fxyZF0NPbge925jAt2pd5w4KR\nJHMaoizLJKSVcstnO9s831/2HrcIXpiXA8/N6MsdX5zcJJzez4+dGWX890/rHqWd2WDtDJ6ONlQ1\n6C/Kld2+5yYz9q2NVDUYzsqnBqCqwYC3ky2Rvk58Hp/J0FAPliXmkltWj61awa6scirr236SaEvU\nARr0JgynrKyPl9cza4C/tUDbq3nsB/NT2YbHzc6Wznbqditc9UYT5bU6HG1Vp9Xcu6hxE9/b2abT\nx1xOCGHvYt7+6ygLN5rF9GyKZFojzMuBqgYD3+3MYVxvL1zs1NiolNioFdioFJY/R/VwZkCgK5Ik\nsS+nnOoGAyseHMnx8nrGvb2pxbzNGz8rFRJ2aqVFaDwcNTz1y0Eq6/WM7uVF1AtrCfNyYEwvL8ZE\nePHhxlQcbVSsenhUi7lPbQCdUVxrJepz44IIdLfjj2ax+KYN1a4QdaBF2OpiYsDLf3fpfM1v3E25\n8/FpJW0Nx91BQ1QPZ0urv6emRp5cMTcKtau9OezhoFGyOrmAB741d32aGOnNuzf0bzHnnuxyvtmR\ng9ZgIqWgmtJaHaU1WspqdZTU6CirNf+5tEZHaa3OcrOJ9HVizaNjOn2tRY31Fed6k/ZSRWTFdDHv\n/HWUDzakcdeoUNRKBfU6A0u3m9PspkT5UFilpbCqgROVDR3M1LVIkvlxv/qUVMfxvb0wyZBfUU9e\nRT11OmMbM3SeHi62rP7HGD5PyOT99anMjQtkQJAbT/7c8omhObZqBZ6ONi0qKk+X6TF+VDXorZpY\nX8642KlZ/Y/ReDraoFG1XD0/9fMBVh3IZ/ezk1u4cBqMJsrr9JTWasmvqOfOL0/+u53ZvwdavYnS\nWi2ltTrKanUdZhs52qiI8XfB3VGDp4MGdwcbViefQG80sf7xcZ2+pl/3HeexH5I6lYffnRBZMReI\noaEefEAao3p5Mr6x6XDS8Urs1EoWzWv586jXGenzvHnD8O3rYhkb4UVJjZaiai1LG2OfXYEs00LU\nATYeLW5l9NmRX9lA7EsnY+3LEnNZlpjb4XENetNZizrAHwdPdDzoIuVMNk5P5dv5Q3nut2S0BhPj\nI734ZkcO6cU19HC1swh1Wa3OLMg1OirqddTqjAx/fT3DwzwaV9NmsW5PqFecwXk+OD6c+8dZ+83s\nyCjFYDq9J9umimhvEWNvFSHsXczAYFfUSomdGWUWYe/j58Sa5AJkWW4RP2++Qqqq1+PlZIOXkw19\n/ODdvzvnI3K+8XaysWrnJug6OivqdmplCwOzJm5espMANzvyKur5Zoc5RXXeZ4lolAr0JlOb6aUV\ndXrSimpwd9DQy9uJUJNMg95Ig97sKmnOW2+7AtdOrUSlkCybqfNHhSJjXlSU1mpZsT8ftbLl/lF5\nnc6SwdUZDEYTqY3puIVVDWRqjdTqDNTrjGgNRkaGe7abDXQ5IIS9i7HXqOgX4MqOZv4gkb7OLEvM\npbBKi69LyxVGpK8TKQXVVNRZZ4u42KmJDXDhq7uGUlKjpaRayw2f7sDFTs28YcHm92q0p91B6GwR\non7haUvUm2jtyUdnNPGPib3wcNTgoFGhNZgsgt1kw6yQJI6X17O7sbFKc9wdNC16wt4zJgwblcIi\n3sl5VRzMM++PLGml6cgrfxzhlT9aetanFFQT8vQfAFwV24N6nYFarZE6nYE6nZE6nVm863RGq32r\nie9sbjHX8zP6cueoy9v2QAj7OWBoqDuLtmRQqzXgYKOij58zAEcKqloV9kB3e1IKqkk6XsmQV9eh\nUSrwdLKjreVKAAAgAElEQVSxlIg3uS82Yc4H1hHgZkeUv0tj2mMtKx4ciUopYTDKFFQ1WNqtnWrg\nJWidxbcO5rd9eZd0KKcj3u+g4ritPrBgbp94ql/Qp1vO3AGzLX5PyieqhzP2GiWu9hr83ZTYqVU4\n2Cix16iw1ygtT7Pv39gfe40KB42S7RmlfLAhjdhAly4/p0sNIezngGFhHny0KZ092eWMifCid2Oe\neMqJakt4pjn+jc2i8yrqKa7W0j/QFSfb9n80TY/YzWnyDzkVh1bSyNRKicl9fSz9LAW0WowlOP94\nOmq4MsbPnOmlVjZmfCmsMsAAenk7EtXD2fy+SsGnWzOw1yiJDWi7ivZyQQj7OWBQsBtKhcTOzFLG\nRJjTEv1d7TjShn1tD1fzKr4p+ji5rw8Pjg/nf+tTLSuTTf8aR3mdjms/2kaYpwNzBgdwvLyetKIa\nEtswy2qiNdtcvVHmz4NdZ3IlEJxKU12GrVppKRpzslUR1cMZrcGEVm8iragGndF647SkRtduh64m\nUotqmPRuy8Yq4f+3Go2y8Wagbn5DaHaTOOWGMTjEjblxQV1z4RcBQtjPAQ6NKV0LN6ZTUm1+dM1r\nTCd0sFHSJOFN+6h/Nj76N7WLe2vtUQqrGvimmRvhK38cwdPR7MyXUVJLSbUOW5WSGH+XDoVdIDhd\nbFQKtM3M38K9Ha2qRD/elM76xoytf06OYGioO9UNBqoa9HyfmEtiVhm3DAviusGBNOiNXP2h+Wny\nneticbRVUV6rp6xOx8aUohaZXz/fNxwXO7VZ/A0mdAYTWoM5tq4zmiiq0vLSqsMEutsxb1gwWr2J\nraklJGaV4etsy/hIb7QGIwajjKOtCq3efHzTfFq9kap6feNrcxXukRNV3UrYRR77OaKpZRmAr7Ot\nxe7W1f5kJV7TX/3FXEQjEFzKPDu9D/NHh7X5+dGCaqa8t+WSafsn8tgvIEaTbOW/8vrsGL7bmcNf\nhwsZFuqBv5udlXOd1mBsNcdcILjc8XOx5fEretO0AJWB+NQSViblM2dQAENC3JBleLqxw9Zrs2KQ\nZXNv3q93ZOPl1L7lwHc7s9EoFcwZ1HET90sJIeztIMsyRdXaRstQncWd7qRTnc7KSrRpXLXWYJUr\nfHuzMvo1hwpw0ChxsVPjYq/B1U7N8DAPSyNopcLc1Pmd62KpqNfz8qrDALw8M4orY/wY9Mo6+ge6\nsj+3AoHgYsPJRoWbg8biPdOUytvExn+Nw9VOjYONCo1KwayPEtjbzCn0+sEBvDknlm1pJdy0ZCev\nzYph3CkJBwpJYmVSPg9PCCfYw4H0YnMI86WZUZZwyou/H0KjUjAhsmWyQhP1OiPL9+UxLcYX98YG\nJN0FIeztsGhLhpWPSnMUEhYfDRc7Ne4OGsI8HawE+6VGUZ410J/7xvbkigVbuG14MC/OjG4xX1MO\n71NTe/PfP1OI9nfB1V5tEfas0jpLDD5dZLEILiAudmpqtIYWee4A1VqDldtjc1EHcNAoLV2cAA6c\n4gnUs9EeIDGrDEmCgcFuLb6jsMkArNEnZv0R86JoYh+zIZ7JJLMmuYAxvbzaLVT6/UA+1Q0GbupG\nsfUmhLC3Q4iHuYP7jUMCmdGvh8UgycVejaNGhULRugujLMscLay2OBQu35vHsFAPAJZuz8bRVkWt\n1kh9s6KLJppcDqe8Z73b/1l8Jp81FnycapMqEJxP2nKJHNfbi2B3ewLd7S1FSPufn8yMD+ItBVOn\nWgAYTrk5hHubhX13Vjl9fJ1xbkWYi6oacLZVWaq21x0uoo+fsyVtOOl4BScqG3hiSu92r+O7nTmE\nezsSF+re0SVfcghhb4cr+voQ5uXAwbxKXpsV0+kWXOuPFDH/lJzo5s57n2w259s6NBZb2NuctBVo\n3lHo/nE9Lba7kgRPT43ktdUpLR5vBYKu4okpvekf6MrNS3YSF+JOYlZZi2rTGwYHUl6no7xOx66s\nk41DNrXiO9T/JWsHy+sXbTfbVjuYbatPRamQKK3Rsie7nOsHB7R6joVVWosPe3mtjt3ZZTw4Ptzy\n+erkAtRKybKCb43D+VXsz63guRl9u2VrPSHs7aBQSNw3tidP/nyArakljInw6tRxUf7OKCRzodK2\ndLO1wKJ5gziUX8X/1qey/ekJlpVLU3uw2R9vI6Wgmqtje1jMlWqbrcxlGV5rDAsJURecK5rnjydm\nmdNom4v6lCgfXromChuVeTFSWae3GL7NGuDPwxN7cbSgivu+Mdv7ejratMj6yiiuZU92BeWnWGiA\n9X7U0u3ZxKeVWG4C7vYaXB3UrDlkrr/4+3Ahm48VYZLNIRujSUYhmdOHR4Z74mLXdhjmu8RsNCoF\nswf6n9bfz6WCSHfsAJ3BxJg3NxLq6cCye4Z16pg6nYFrF25rtzxbILgceaCZs6NJxpIS3MS718fy\nzl/HyKuoZ2KkNxqVwvx0UKu3PCW01U7v1P65k/p4N2tuo8Hdwewv7+Nsyy1LdnJFX59WPeUvZkS6\nYxehUSm4eWgQ7/x9jKXbsgh0t6O0xtw0YOHGtLPufCMQXE58tCm9zc9i/F24doA/fx0qRKGAz24f\n0mKMySQT9syfTO/nx50jQ5j98XZs1QqenBJJeZ2ODzakAdDHz5nj5fUk51VRVqdrteHNzcO636Zp\nE0LYO+A/Kw/x5bYsAF5Yeeis5uqqdm8CQXfkYF4lof/+0/K6KVMMwF6jJNzb0ZKWWFKttTRSeeGq\nKGYPDECtlPg9KZ9Ad3u+vmuo5VhZlqnXGymobOCahQlUNRjo7ePEwKCWGTfdhS4JxUiS9DkwAyiS\nZbllLt8pXEqhmA83pPL2Xyd90W8aGkR0DxfzKuHnAxhMMneMDOHIiSp2ZIjSfoHgYiHAzY6eXo70\n9HLEw1HDHwdOWPYLXrw6ittGhFzYEzwDOhuK6SphHwPUAF91N2Gv0xkY99YmHG1UZJS03WRAILjc\nWHpnHLVaA5X1elYdyCchrbTjgy4SrhsUQJiXI7MH+V9SfVPPa4xdluUtkiSFdMVcFxv2GhWPTorg\nmV8PWt6L6uHMm3P64Wij4j8rD7HxaDE7n5nICysOseZQAZ/fPhgJiZIaLU900OdTILhUue3zxNMa\n//CEcOYMCuCRZfsueEhyZVI+WoMJSYL7xl78HjGnS5dlxTQK+6rutmIHcyuuKe9tIb+iwdK5ZtXD\no4j2dyG7tJaxb206q/n9Xc1tzJr48o4hVmlfAsHlwFWxPfg9yZzqu/jWwbjaq9EoFdhrlGSX1nG0\nsLpTdr4d8ciEcFYdPEG9zsiaR8e0mxZ5sXFeQzGNXxhCO8IuSdI9wD0AQUFBg7Kzs1sbdtGy9lCB\npSMRmMV48xPjUCkVPPDtnhbe5p/cMoi+fs7m9nbNGjs72aqobjBw2/Bgxkd6c/sXu3h8cgQL1h2j\nqQgvyN3e4rUhEFzMBLrbUVytpUF/es2oT5cIH0cGh7hTqzWw+VgxYZ4O6I0yDjZKjhZUMz7Sm+V7\n83htVgwmWaawsoHCKi0FVQ1sPtZ6w/ald8YxtpO1KRcLF52wN+dSW7GDeWd9zifb2ZN9stLuqamR\n3D+uJ5kltYx/exMAT0+L5O21R5kbF8Sjk3pxrLCGuYt3XKCzFgi6H56OGkprdfQLcCUpt4KXZkbx\n3c4cHG1U/Hz/CKuxlfX6Fq0lwZzjvuS2lumUFzudFXbF+TiZ7oAkSTxzZaTVe2+sSWHT0SJOVJ4M\no7y+OgWDSebrHdkMemXdWYv6TUO7b66tQHAmlNTokGVIyq0g1NOB4WEepBRUMy3Gr8XY1kQdYMEl\nVph0unTJ5qkkScuAcYCnJEnHgRdkWf6sK+a+kOiNJtKLa8ivqCevvJ7jFS07v59tLFyjUqAzmLBV\nK1p9nP1uZ8vepgKBwExmSS2TF5gN8wLc7CwN5AFSClpvRfnVnXHtuj52B7oqK2ZuV8xzsfH8imSW\nJeZaXmuUrT/gOGiUXN2/h9XYzmJqDKyf6xilQHAxMyrck/g0c8FRa/4ynaFpD8zX2ZYwLweLT1Nz\nBgW7ddrz6VJGhGLaocngf0RPD365fzgLbx7I09MiW4yr1RnPSNQB7hwVavmzvUbZzkiBoPvSJOrT\nY/z4+JaBaJQKBjfzYg/3dmzT7bGJ52b05YkpvRkR7tGqqAMUV2t54Ns9vL32KL/uO05SbgXVDa3b\nEF/KCBOwZphMMnkV9aQWVXOssIZjhdUs35vXYtypZkMAw8LcmRsXxD++33+ezlYguHzY9K9x1GgN\nzPggHjALfX5FvaWXga+zLdv/PQFJkjAYTYT/32rA7D9zMM+cM9/Ty4FgDwcyimvIKaujuRW8l5MN\nYZ4O9PR2ZEaMHyPCPc/vBXYSYQJ2mvy4K5f//H7IqumFj7MNw8M82J5hvvu/em00M/r1wMVOzdtr\nj/LhRrPh0JAQN3ZklHHz0GB6+zhZXB2bfvn0RlObjnQCgeAkp9Z0NDGuMeusibRTuogtmjfI4qv+\n2I9JlvebRN3dQcP6x8dZ3tcajOSU1pFeXEtGSU2jlXA5OzPLOFFRf9EKe2cRoZhGnGxV1OmM9PJ2\n5Jf7h5P0whXsfGYSy+4ZRuL/TcTbyYYlWzNp8uS/d2wYzrbm+6LOYCLG34UXfz/EV3fFWeZMK6qh\nTmfsUNQ9HdtvuHspFVAIBGeKk62KRyf1AsDR5uSac3q/ltkup/Lrvjy2pZeQW1ZnKXJqnlEW/9R4\nq/E2KiW9fJyYGu3LA+PCeebKPphkGQ8HDS+10rryUkMIeyPTYvy4d2wYqUU1JOdVWYmpt5MtH940\nkJyyOp74KQlZlnGyVfPY5AgAko5XMmugP6W1Oq5dmHDa361Rtt/Bpa1WZAJBd6K6wWCx4Giyw171\n8CgW3jSQrNent3vsl9uyuGnxTka/udHyXlNG2V2jQrHXtB2c0BqM3Pf1Hk5UNvDprYMJdLc/20u5\n4Ahhb8aTUyKZ1Mebl1YdZmuqdbVaXKg7/54WydpDhSzemgHAzUODLZ+/+PthZBnyKxvanH/Jra2H\nxto7RiC4nJnxQTxP/XyAN9acbCovSfDSzCjL6y/vGMLe5ybzyMRerc7x9fZsZn4Yz/Mrkvllz3HS\nimos2WiyLPP0LwdJzCrjnetiGdRK8+xLEbF5ego1WgNzPt5GXkU9vz040tI1Hcy/BHMX72BHRhlh\nXg7ojSZyy07GA3t5O5J6SuxPIBCcW7Jen44sy1Ze7k3EhbgzIMiV/bkVJOdVUtu4h+Zko+KmoUE4\n2Kh49+9jPD45gofbuDFcTIjN0zPE0UbF4lsHc83CBOYv3c339wwjtbCG+LQS4tOKSc4zFz1kFNfS\nP9CV+aPCLA04wrwceOWaaG74tO1q00HBbla2BAKB4MwJdLdje3ope3Na/ze19M447BrTiI0mmfTi\nGhb8fYzVyQV8vSObOp2RWQP8eWhCeKvHX6oIYT8Fk0mmok5P/0BX1qcUMfS/6wFQKyUGBrnx+OQI\nvJ1teG7FIdRKiZuGBtHL25Gbluxk7aFClIr24+XtifruZycx+JV1XXo9AkF3Jresvk3bjtuGB1tE\nHUCpkCiu1rLuSCFqpUSdzkhciDuvzY6xZNR0F4SwA7lldeYVeWoJ29JLKK+z3qwMcrdn9T9GW0qV\nwbyr/ugP+5nzyXYGBrla3v/zYAH9A82PfqeLEHWBwMyz0/uwL7eCPw6cOOM5lm7PprhGy/s3DkCt\nVJCcV8m9X+9BrVSgN5oI8bBn0bxB2Ki6X2HgZRljr6jTsS291CLmTRa5vs62jOrlyehengzv6YG3\nky2v/nGYxVszefmaaOYNC0ZvNLEjo5TVyQVWPi5qpSRy1QWCDpjRz49VZyHWzVlwQywx/i5MenfL\naR2nUSqw0yj59YERhDXbQ7sUOO+2vafD+Rb2Br2RPdnlxKeVkJBWwsG8SmTZvIEyrKcHo8I9GRnu\nSU8vhxaPZEaTzG2fJxKfVkIPF1tqdUYq6/UoJFArFWhb6X4O8N4N/fl+V47ogyoQnCPGRHixpQ2v\n9c4wa4A/1w70Z2CQm9XT+MXMZb15ajLJHD5RZRHyxMwytAYTKoU5Tv7YpAhGhnsSG+CCqg1jrzqd\ngU1Hi1mdXGDxsWielmiSaSHqH940gIe+2wdARnFNt3zEEwjONYvmDSIxs4zP4jPbHdeaqDc9OUf4\nOLLyoVGkFdVYbAhOZfm+PJbvO2kZcufIUCZEejOq16VddQrdcMW+MaWIx39KoqxWB0BvHydGhpvD\nK3Gh7u3emasa9Kw/UsjqgwVsPlaM1mDCw0HDFVE+ViZffi62TI/xY3SEF3Eh7uzOLuPWzxO5OrYH\nK/bnn5PrEggEJ3nmykj++2dKm59ve3oCXk423P3VbrYcK2ZwsDuJWWWMDPdgWKgHX+3Ipri6dQfJ\np6ZGMjcuEFd7zbk6/TPmsg3FxKeWcNsXiTholPx03wh6+zq1O760xrxLvjq5gIS0EvRGGV9nW6ZG\n+zIlype4UHeUCokPN6Ty9l/HABjdy5Mvbh9itdr/YH0q7/x97Jxck0AgOD1uGhpEyokq9uZUMDbC\niy2pxVwZ48cHNw5A0Zi5VqczkJhZxrt/H+PAKc21FRIMDnZnfKQ3E/t408vb8aLInLlshR3g78OF\nPPjdXoLd7fn6rqH4uthafV5Y1cDaQwWsPljAzsxSTLI5H3ZatB9To33pH+Bq+eE3Icsyr69JYdFm\nc9Xp7SNC+M/VURwrrObz+Ey+33Vmtr0CgaDzqJUSV8b4tftkfMPgQH7Ybf3vsX+gK9/fMwxbtXV4\ntHkv45uHBvHSzGiSjlewMaWI9UeKOHzCXLcS4GbHhEhvJkR6MyzMo8U854vLWtgBtqWXcPfS3bg5\naPh2/lAUksSa5ALWHCqw5JKHezsyLdqXqdG+9PVz7vCOLMsyr/xxpMPYn0AguLjwdbblqWm9mR7T\nA43K/KS9dFuWpbiwqX/xqZyorGdjSjEbUopISCuhXm/ETq1kZLinRehPXTieSy57YQf4bV8ej/5g\n7Y8e1cPZIubh3u2HaZqQZZlD+VX8ui+vVVG/MsaXDSlFNOhNTO/nd1a5twKB4MwJcLPjeLm17W+4\ntyNGk0xmSS2+zrbcNiKEzJIaftx9HDCnTV47oP0mHmDOrtuRUcqGlCI2pBRZvqevnzMT+3gzPtKb\n2ADXDosUz4bLUthlWebIiWrWJJ9gdXJBC9+W92/sz8z+/p2e68DxSn5PymdJByv0zU+Mo7hay5xP\ntp/xuQsEgq5BrZQwyeZU5SY8HW1wsVNRUqOzckt95ZpobhkW3No07SLLMqlFNWaRP1LEnpxyjCaz\n7e/Y3l7cPDT4nBiKXVbCXlTVwGcJmaxJLiC7tA6FZHZjnBbtx5QoX/RGE7d8tpOiKi2f3jqI0b1a\n73loMsnsy63gz4MnWl2ZT+rjze0jQhne0wMJuHHxDhIzT+apKySsurIIBIL2eWBcT/bnVrTZyg7A\nw0FDaWOW2+ny+qwY9CaZ+NRi1h4qbPG5JMEVfX24e3QYg4LdzniDtKJOx+Zjxby86gglNVom9/Vh\ncRturmfDZZXHvnR7Fos2Z+Bsq+K/18ZwRZRPi+YVP903nFs/S+SuL3fzv7n9mRptbd6/ZGsGr/xx\npMXcQ0PduW1ECBMivS0bJpV1en7cnUveKY98Q0M92JFZ2qJtnkAgaJ1BwW48OTWSkKf/aHNMZ0Xd\n1V7NhN7eltx0dwcNTy8/CECwR+se67IMaw8VsvZQIbGBrswfFcq0aN8261vaQqGQWH2wgJIaLVf0\n9eGt62JP6/iuplus2Gu0Bp74KYnVyQVM7+fHm7P7tZqvXlmn544vE9mfW8Hrs/tx/eBAiqobWJV0\ngpdWHbaM6+vnzK3Dg5kW7YeL/cmGG6mF1Xy5LYvle/Oo1xsZHOxGgJsdvzXbob97dCi3jwzl6V8O\nsDW1pMuuUSC4HDmTPatJfbxZNG8wEnAov4pf9h7ny21Zls9nDfTn0YkRrNifx6/78sgoqbU63tvJ\nhnvGhHH9kECcbTvuXpacV8kD3+4lv6Kep6dFcteo0HOWGnlZhWLAHPNatCWDN9ekEO7tyCe3DGrV\nB6JOZ+DmJTvZl2M26WoKn4R6OpDZ+AOe1MeHd66PxcVOjckks/FoEV9uy2JragkalYIpUb4426rY\nnl5KRkktPs42FFa1XuwgEAjOL338nHltVgz9A13JLKllfLN+qe4OGn65fwShng7Ayb20X/flsWJ/\nXgsDwDtHhnLnqBAC3Fqu+GVZZlmiuVeyu72GhTcPYFCw+zm9tstO2JuITy3h4WV7MRhl3r2hP5P7\n+lg+Symo4oMNaaw+eMIqFv73Y2Po5eOELMss3ZbFK38cwcVOzYRIbxKzysgurcPX2ZZpMb4YjDJ/\nHDxBWa2OGH8X5o8OZWq0L98n5lpSpwQCwYXBw0GDzmiiusFAmJcDGcUnV+Mjwz345JZBOLWxCtcb\nTcSnlvDrvjxWJlnnyUf1cOaVa6IZEGTeEK3VGnj2t2R+3ZfHmAgvFlwfi0cHvYu7gstW2AGOl9dx\n3zd7SM6r4pGJvXh0Yi8UConXV6fwyeZ0bFQK3r9xAOuPFPLTnuPcPiKE52f0RaGQSCuq4ZFl+yyF\nCQCPTYogt7yOlUn56AwmJkZ6c/eYMAYHu/HrvjxLn0aBQNB1uDtoLNYgzRkV7mnxb+os80eF8syV\nfVoUHrZFjdbAmuQCPtqUZnVzAHNx4pbUYrJKanlsUgQPjg/v9Lxny2Ut7GDOOX32t2R+3nOc8b29\neO+GATjYKFm0JYP31h3DxU7NK9dEsye7nMVbM3G1V9PXz5lt6aVolAqG9fSwMhlSSHDDkCDuGhVK\nsIc9X23P5uVmcXmBQNC1rPvnmNO25G2LHi62PDUtkqtje5x2/LugsoFliTm8vz61xWd7np10Xlbq\nTVz2wg7mGNi3O3N48fdD+LnYsWjeIPr4OZNSUMXjPyZxKL+qxTH3jgnD29mWX/cdt7TBA/Ou+td3\nDuWH3Tks3Jh+zs9dIBCcHiN6erSbNgkwIMiV52f0tYRUOkuD3siLvx9mWWJOi88kyWw65udid1pz\nnglC2JuxJ7ucB77dQ2W9njdm96NfgCufxWfwzY6WP6QmwjwdmD86jFkD/fnz4An++WPSeTtfgUDQ\nktaqSsHcsNrHxZbfkzrvrDqzfw+emhpJD9eOxTi7tJb7v9nL4RNV3D+uJ49PjmBPdrlVb2OVQmJG\nPz/mjw4j2t+l0+dxughhP4WiqgbiGvuXgvkue01/f3q42ra6At/z7CRs1Eru/GIXiVmiWYZAcDEQ\n6etESkG15fU9Y8L4ansWDXrr3gidLRacNyyYZ67sY9UbtTlrkk/wxE8HUCgkFtwQy6Bgd95Yk8J3\nO3MIcLPjlWui6enlyBcJWfywK4danZGhoe7MHx3GxEjvLo+9C2FvpEZrYHljHuupmyAjenqwM7PM\nqvS4K+nIM1og6G70cLG1akjT1cwa6M/yvXntjhkT4cXh/CpKak6mIMeFuBPsYc9Pe463Pu8Af96c\n089SmKQzmHh9dQqfJ2QSG+jKwpsGcOB4JS+sPERpjZb5o8N4dFIv7DUn62WqGvT8kJjLFwmZ5Fc2\nEOrpwJ2jQpkzMKDNG8fpctkLe05pHUu3Z/HjrlyqtQb6Bbhwx8gQAt3srTxdBge78d6N/Qlws+fn\nPcf5109nH3L54Z5hrDtSyOKtwgVSIDgXuNipGd/by6o4cG5cEEcLzB7sYV4OONmqSWrWVD6qhzNv\nzO7HhpQi3m2jd8K43l48PCGcV/44wr6cCm4fEcIdI0N4edVh1h0pItrfmddn9Ws33KI3mlidXMCS\nrRkcOF6Jq72a/14bw5Uxfm0e01kuK0uBU6nVGpi8YDNag4nYQFdeuKovAwJdkSSJF1YkW41NOl7B\niv35lNRo+SIh66y+94bBgVwR5WMVexMIBF1PZb3eStQBDp+o4qd7h7PqQD6vrU4ho7iWSF8nKuv1\nnKhs4FB+FTM+iGfpnXEce2Uav+47zlO/HLSaY9PRYjYdNWfDzejnR4CbHVe+vxWTDM9O78PtI0I6\ntBtQKxVMj/GjpsHAscJDVNXrqTil8Olc021X7N/syOadv45SUa9n9sAA/nVFb3xdbNEbTSzdlsWC\nv49RqzN26XeGeNiTVVrXpXMKBILTY/ezk7BVK/lgfSqfJ2SiVirwcNSQW3Zy4/WRCeE8OimCnZll\n3P3Vbmq0hnbn/PquuDbNA09lT3Y5L6xMJjmvirhQd168Ooo+fs5ndU1NXPahGDDf1T/amMYXCVko\nFRJ3jwnj3jFh1GoNvLDyEKuTC1occ8uwoHazZcBsXCTLMntzKtodJxBcjowM9yCzuPacxtpPJTbQ\n1Srs8tuDI+kf6Ep6cQ0v/n6YLceKcbJVodWb0BmtN1o1SkWL91pjWJg7Nw4JYmq0b6sdlIqqG3h9\ndQrL9+bh62zLM9P7cFU/vy71jTmvwi5J0lTgfUAJLJFl+fX2xp/vrJjcsjreWJPCKtEAQyC4bHht\nVgxz44KQZZl1R4p4edVhcspaf6K2VSu4MtqPPTnlZHfw1O1ip+aBcT25d6y545LOYI4CvL8+FZ3B\nxPzRoTw4PrxVI8Kz5bzF2CVJUgILgcnAcWCXJEkrZVm+aMoyA93t+WDuAFQKqUVc7vYRIRTXaEXX\nI4Ggm/Hv5QfZlVXGa7NimBjpTXG1lmd+Pdjq2Aa9ieX78gjzdGDZ3cMY3tODijodi7Zk8PEm63To\nynq9xXJka2ox/1l5iPTiWiZEevPcjL4Wg7ELSVfcUuKANFmWMwAkSfoemAlcNMIOUFKja3XF3tzO\nszWuGxTAtBhf7vzy/ObdCwSCs2f53jyW783Dz8WWE5UNxAa6ct2gAJ79LbnV8e9cH8uAIDeL6+PW\n1OJWxykkiXmf7WRragnBHvZ8dttgJvbxaXXsheCsQzGSJM0BpsqyPL/x9TxgqCzLD7V1zIUoUAKz\nb0ETIWYAACAASURBVPJrq4+QkNZ+2XFrhHs78sbsfuzIKOWttUfP6jy+viuOB77ZS3UHGzYCgaDr\nmBsXxJxBATz83d524/+hng442CitLEV6+zjxxJTehHg6MOndzZb3wzwd+PMfo1uNuZ8LOhuKOb02\nIWeBJEn3SJK0W5Kk3cXFrd8FzzU9vRzpH+h6Rse62auJDXDB1AXFTPM+SxSiLhCcZ5Yl5jD7420W\nUXeyUfHi1VG8cFVfnG1PBi8yS2otoh7iYc/HNw9k9T9GYzCZuO3zRAD8Xe3wcbYho6SW6xdtZ9dF\nVp3eFaGYPCCw2euAxveskGX5U+BTMK/Yu+B7O40sy/x9uJAXfz9MXkVLr4nOsCurnPD/W93FZwZz\nBgXwcxvVcAKB4CQ9vRxIP6V6/EwZ39uL12f3w8fZltTCalYnF1j1L24iwscJR1sVt36eSHxaCZG+\nTpYYvMkksyIpjzdWH+W6T7YzvZ8fT0+NJNC99TZ855OuCMWogGPARMyCvgu4SZblNrtOnM9QTE5p\nHS+sTGbj0dafEoaGurOzlR9oE0qFdM4sBwQCwenRVQ3jnWxUfHrrYH7anWvpkdoRz83oy23Dg1sU\nKNXpDCzanMGiLemYZHN7zPvHheN4AbNiuird8UrgPczpjp/Lsvxqe+PPlx/7J5vT+WhTOjqDdY7q\nPydHEBdqNvPZ10YuepinA2V1unNWMebrbEtB1fnL8xUIBG1jq1bw/IworhscYNkYPdUCOKqHM69e\nG9NmODe/op4nfz5AfFoJvs62rH1sDC52HfdMPR3Oq6WALMt/An92xVxdwcaUIl5YeahFzmovb0e+\nmT8UH2db0oqqW+3OEhvoio1K0epjWXvMHxXKF9uyOr26bxL1QHc7q4o4gUBwdng52VBcfXo9iPc/\nfwW2aiUHj1fy/Mpk9uVU0MvbkdSiGsuYQ/lVXLMwgXnDgvnXlN4W0ZZlmd3Z5XyRkMm29BKUCom4\nUHdsVOdtC7MF3ary9Hh5HS/9fpi/Dhe2+KwpLgaw6WgRD3+3z7KBaaNSMGtgALVaA6sO5HfJo55A\nILh0GBnugaejDSuT8vFw0PDU1EhmDwxAoZDYkFLYIt3Zy8mGp6ZGIgFfbMskOa8KFzs1N8YFcuvw\nEPw74fN+JlxWlgJag5ElWzP5YENqC1/mW4YF8dLV0SgUErIs83lCllVLu2h/ZxZc359ePk4YjCb+\n9VNSiyImgUBwaeJoo+rQB6Y5k/r48O4Nsf/f3nmHR1Wmffg+UzLpvfdOSAIEQgkgTZBmL2DDvtjX\ntqtrWV1d7G11XT9FxYZSVFRQUHoR6SUB0iC9kd77ZOZ8f0wyZJJJg0AgvPd1cSVzysw7h8lv3vO8\nz/N7sO/Q8Lq+uYUxL28y6y9loVTwr6siuXakj4mN79ngonF33HmilBdWHyOjtPNq+YF/zsC1tR9h\nc4ue538+xsoDucb9D08L5ZHpYVioFBRUNvDX5Yc5mF3Rq9fVqBQ0tfTsLzEv1rdLD2iBQHD69Mb7\nvS+iDrAvs4yD2RVMG+Just3aQsUXd41l/uLdZs8rq21GeY4aWveGC3bGfrKqgZd/TWbt0ZO42lpQ\nWnsqXv7WDcOZN/pUBmZZbRP3fHWA+FaTID9nK967MYbYAGcA1icWct/Sg316/dNZnX/isvAufaAF\nAsG5o2P8vD2SBH+7LJwHp4ail2U+/zPTbMMclULi6TkRHM6pZO3RkwS72fDyNdFMCHE9a+Me1KGY\n9YmFPL4ynqYWPbEBTmSU1JoIu4+jFbeM8+fGMX6U1TYz671Tnc5vHuvHPy+PxEajolGrY9GvSXy7\nt3s3xzYmhbkSn1PZq+KiYFebTncRV47w5q+XhvLsj0c50Ms7A4HgYuLHByfw0LeHOHkOnCGvG+XD\nFcO9+mQX8sVdY5ga7kZxTRMPfnuIg9kV3HNJEOOCnHl8ZTx1zTqeuCycR6aHnZUxD+pQTFWDlvrW\nWFdb9srHC0YxfagHG5OK+GZPNm+tT+1U+v/Z7aOZEWnwc0grruHhZYdN+id2xy8PX8IwXwcq6poZ\nuWhjj8ebCw39klDALwkFqBSSWeEXCC52mrT6fhf1q0Z4s8ZMo+ttqSXcMtaflEWzeXVdMl/vzjZ7\nvlIhseOpaSYLoh72lixfGMdfvj7Akp2ZLNlp6JbmaK02hn8HkoHLxzkDfBytOuWHPvjtIf7y1QF0\nepnP7xzDhNYMmDbc7DQUVjdS29TCin05XPHBzl6JurWFkjUPT2SYrwNVDVoeWXEYgFvH+eNiY9Hj\n+VcM9+KJy8JNtrXoZSHqAoEZbv70zLuPdWxqYU7URwc4YWep4pZP9/LrkZOEedh1+XxWaiXH8quM\nj2satazYl8PNn+5hx3HTwsePF8Ryyzj/M3wHZ84FFYqpb27htXUpLN2TTZCrDW/PG05sgDOZpXWs\nOpjHj4fyOi2m/GN2BA5War7Zk2202uwrax6eiL2lmnu+2k92WT2vXBuNVid36RBnjv/cOILHV555\nP1WBQNA1b1w/jBvH+FPTqGXYixtM9r18TTRudpo+r6e1MdLfET8nazYkFdKo1RPqbsu8WF+uHelD\nSW0T939zkMKqRl64MooF4/z7tcFGG4Myxv7B5hO8s/E4Cgn+NnMIN8T64mFvadyfWlhjEk8HCHaz\n4YbWi//6byms7iKVcdoQN5bcMYaimkbGv7alyzH8++oo7CxVPPFdAgNw6QQCQQ/cOSGQ348Vmq3s\nfv6KSAKcrfnL1+b157EZYcwf7YebnYawLryhrhzhzT2XBDHC18FEvCvrm3lsZTzbUku4fpQvr1wb\n3e+uj4NS2KsatKzcn8Pq+AISC6qRJIgLcuGqGG/8na259bO9xmPXPzaZhNxKfjiYx76sciQJIjzt\nSe5m1v7BzSP5z8bjFFU38vU944jxczRbWtyRhBdmklpU02UqlEAg6H9UComWblLTVj0wHhuNitnv\n/dHjc1moFLTo9ER42vPqdcN4a31Kl/beAS7WLL4tlgjPzn1M9XqZ9zaf4L+bTxDlbc/HC2L71RRs\nUAp7e9JLalkTb1iM7CpePcLXgZlRnoR72PFzfH6fuiQlvDCTD7ac4LOdmUwOd+O9G2N4/udjrD3a\n+TmmR7gTG+jEm7+nMi/Wl1lRnvwcny9a8QkEZ5E9z0wHIO61zad1/tJ7xvLwssNUNfTeD2rGUHeO\n5FVR09jCGzcM56oR3maP25xcxGMr41EqJN6/aSRTwnvXCLsnBr2wg8Gj4YMtacbc8J6+wduw1ajQ\n6WUatDqCXG2w1ag42m5xpCPJ/57NsYIqbluyt1Nla0fmRHvyryuj8HSw5Fh+FVd8sLNvb0ogEJjF\n3tJQJHT9R7uM2xZdHcXzq7s0ku0X1EqJoV72HMmrQpIMhY2708s4kF3BwklB/GN2RCfHR4Cs0jru\n/+YgqUU1xrx4xRkWMQ16YW/U6njyhyP8klDAtSN9eO26YVgoFezPKmd1QgG/HT1JRRfOjK62GiaE\nuKDTyxzNrzKahbX/D+yJEb4OrHpgAgWVjUx+a2u3x04KcyXI1abLdKqu+PmhiVzz4Z99OkcgGIxc\nFunB9tQSLov04PpYnz63qnx6TgSbkor6XD8yzMeBb+4Zh4O1mvrmFv667DCbU4q5a2IgLTqZpXuy\nmRDiwgc3j8TFTJpjfXMLz/x4lNXxBV3aFfSFQS3sRdWNLPz6AEfzq3hqVgT3TwnutALd0Kxj0ptb\nTAqXAFxtLbBUK6moazbr+9CGh70GNzuNSXus9tw/JYS/TArivqUHSSyoYtUDE/BztubjbQarYIFA\n0H+42lpgo1GRXVbf88H9yPzRvrx5wwjj4xadnhd/SeSbPTlcMdyL8SEuvPRLEm62Gj5eEMswX4dO\nzyHLMu9uPM4HW9IIcrVh1QMTcO5FqrQ5Bm2BUk5ZPfMW76KstpmPF8QyK8qz0zEVdc0s/PqAUdTj\ngp2ZP9qP348Vsi21hNLa5h4tNYuqmyiq7tr68+Pt6Xy83SDgk8Jc8bC3xN5STbRP5//Yrrh9fECf\nZ/ECwWDnqdlDePN30+LC0trmTpO0s4mrrQXf3z+BIFcbk+0qpYJFV0fj62TN67+lUFzdxJI7RvP0\nqqNc//EuXr12GDfE+gIG25P1xwr5PfFUdyZZlmnUdj2h7C8uuBn7rvRS7vh8H1qdjKuthssiPZgZ\n5cGEEBc0KiVpxbXGfPP2WKmVjA50ItrHgZyyepNF0HAPW6obWvqt8YWnvSXvzB/BxqQivtyV1e2x\nd08M4vM/M/vldQUCweljq1Hx3o0xTItw75Wh15qEAv7+XQK+zla8Oz+GN39PMWbQRXnbk1hguNsP\nc7dlTrQns6I9ifSyP6P89kEdiqlu1LIttYT1iYVsSymmrlmHrUaFUiFR1aBFo1KwbOE4YgOcqahr\nZm9mGbvTy9idUcbxIlPjH18nK0pqmoxOjf3V+KI3znMCgeD8YUygE1/fPQ4ri97nnu/NKOPGT8xX\ny945IZAFcQGEutv21xAHt7C3p1GrY1d6aafFlKlD3JgV5cmMoR642RkWNSrrDYZgRdVN+DlboVYo\nznlp/9xhnnx4yyiyyupZsT+HxdszzunrCwQCQ53LEE87imsauWnxHqMOTAl349PbR2PRTahWr5dJ\nyKvk98RC1h8rJKtddGBiqAuTwtx4f9MJ7CxVfLQgltgAp34b90Uj7FqdnhdWJ7J8Xw7TI9y5bXwA\nO0+Usj6pkNzyBiQJYv2diAt24evdWTRq9XxyeyxTW/2WC6sa2Z1Ryu70MjYnF1Nmpl1eG/3RSNfV\n1oJrR/owO9qTkX5OpJXUMvM/O3o+USAQ9At2lipsLFSsvC+OABcbTlY1MH/xbuOd+uXDvfjvTSNN\nwjEtOj37sypYn1jI+sRCTlY1olJIjA9xYU60FzF+jvz9+wSSTlbj62SFtYWS40W12FmqSHhh5hmn\nObZxUQh7bVMLf/lqP3syyrl3cjBPz44wXkBZlkkprGF9YiFrEgrIKDk1M39kehizojxM4l2NWh13\nf7mfXellzBjqjqVaedYLjNztNBT3sTejQDBYeHBqyFnNINvx5DSadXpmvLu90z4nazVWaiUr7xuP\nn7M1ueX13Lh4tzF8etMYP166Oopd6WWsP1bIhqQiyusMSRdTwt2YHe3JpRHuFFQ2sjujjN3ppWxN\nLTHpeXz7+ABmRXkyMbT//NkvCmHfn1XO/MW7kWWwsVAyKsCJ0QHOjAlyYqSfkzFWlltez6Q3zeea\nXx3jzbxYP5bszGBragnvzBvB9a2r2m/8nsJH29KZMdSdTcnFZzxegUBw9hjiYUdqkalja5CrDZlm\nwq1Xx3iz/XgJNhYqVtwbh5+zNVmldVz5v53UNJr2W7DVqLg0wp3Z0Z74OVkTn1vBrvQy9mSUdVkr\nA7Dh8cmEd+MaeTpcFMIOhlDKvqxyDmSVsy+znNSiGmTZUIUa7ePA2CBnRgc4EeltT2ZpHfszy/k9\nsbDTImob/7oykpvH+pNYUMW8j3dzQ6wvU8LdeWjZIeaP9uXeycFsP15q0jdVIBCce4LdbIjxc+TH\nQ/mAIe34jxOlJsfYWap4aFoohVWNfLkri7nDPJGQWHfsJH+dFsqXu7KQJIl7JwdzJK+S9YlFJue7\n22l4+NJQDmYbxLykmztstVJipJ8TccHOXBLmxtgg535/zxeNsHekqkHLoewKo9gn5FbRrDNkvIS5\n2zI60JmxQU6M8HWkor6Z6z/q3rjryVlD+O/mE0T7OLBs4Tg0qlMr5nq9zOHcSm5bstfY+EMgEJwb\nwj0M7e3aS9i1I3346XC+8bGDlZqfHpxAsJstn+xI59V1KSyI82dbagl5FZ2z32ZGelBU3UhCL6rP\n1UqJEb6OjA9xIS7YhVH+Tn3KqDkdLlph70ijVseRvCr2Z5WzP6ucg1kVnVrbOVipWb4wjha9ng+2\npLExqcjsc901MZArhnsxzMfRuGpeWtvE6Jc3AX3viC4QCM6MJy4LJ9Tdlie/TyDAxYbVD09kb0Y5\nC5accnoNcrXhpwcnUNesY+LrXVty94RKITHCz5G4YGfigl2IDXDC2uLc1ngKYe8CnV4mtbCGV9Yl\nmbXlVCokdHqZSC/7bhtzuNtpmD/aj1+OFHRZ5mzu1lAgEPQPPo5WbHh8MjYalbEh/d9nhvPwpWE8\nuuJwl70XToeFk4J4bEY4NpqBLdbvrbBfkK3xzgSlQiLS2563bhjB/NG+ndpota1qtxf1+6YE88/L\nhzKvdVEVoLimif9tTevWu0KIukBw5vz26CQOP3+ZsR6ljfzKBqOz66woT0Oa4uY01iQUnHHf0RG+\nhtDrsoXjsLZQsv14ibGI8ULgopuxm6OpRceJotpeW+y62mrwdNBQVtt8TrqpCwSDnWtivPm53Qz7\nqdlDGOppz91f7WeknyMr7xvPzrRS7vpiv8l5Cgl+fHAiTVodr65L7lVsvDvc7DSU1DQxJ9qTjxbE\nAgYbk7u+2E+Imy3LFo7D0fr0DLz6g0FrAnY20KiUZJUZUqKmR7iz/XgJjtYW/H1mOC16mZTCar7d\nm2NcpCmtbaK0tm/55/aWKqobRfxdIDBHxyy19iZgR/KqKKxqZNoQd+KCndmTUW7cp5fpV2vrkpom\n7psczOzoU+aCE0Jc+eT20Sz86gB3fL6PpX8Zd0bWu+cCMWMHiqsbmfneDgKcrXl0RhiPLI83WQT1\ncbQi3MOWcE877C3VNGp1HMqp6LJ1VldYqZU0nANnN4HgQifAxZoRvo40anXoZahraiHpZHWfuh31\nxMxIDyaHuxHhaUeImy2PrDjM7vQyvr5nLBNCOhcVbUoq4v5vDjLCz5Gv7x47IPF2sXjaS2RZ5p6v\nDvBnWilrH5lEqLstsiyTX9lAamENqUU1hp+FNaSX1KLVdb5eHWcRAoGg7/SXAV9vmBTmytJ7xgGG\nL430kloO51Ty0i+J2Fmq2fTEFGNMv6KumeST1SSdrGbl/lxOFNcyL9aXt+aN6O4lzgoiFNNLVu7P\nZUtKMf+6MtLowiZJEr5O1vg6WTN9qIfxWK1OT1ZpHYkF1Ty2Mt64vb2oW6oVPbbPM8fEUBfKaptJ\nKazp+WCBYBDScJZqQSxUCprbLXyGuduiViq4/fN9pBfXkl9p+mVS1aDltd+SqazXklRQbWLn7Wan\nYUq4G9OHup+VsfYXF7Ww55TVs+jXJMYHu3DH+MAej1crFYR52PHDwTwA3rsxBku1gvu/OcQVw72Y\nHOZGalENS3Z29ldvS6PsivZhHR9HKxq1OuqbdSJ0Ixh0+DtbM8zXgRA3W5ys1bz0i6GKu78aacyL\n9aWpRc+aBMNirJeDJYVVjcaslhPFtZwoNl953sbq+AJC3GyIC3ZmqJe98V/HzJzzlYtW2HV6mb9/\nn4BCknh7/oheu6/9fqyQxTsyWBDnz/Sh7sx4dztDvex578YYVEoFmaV1LNmZyZOzhnDzWH9SC2s4\nXlRDSmENy/fl9Oo1Os4gBILBRE55vbHPcF/xc7ZCIUndphl/3zrxaiO7rB5XWwuauvjisLNUEdkq\n3JFe9kR62xPqboul+uxWkZ5NLlphX7Izg31Z5bw9bwQ+jla9Pu+9TYa82R8O5vHNHoNQe9pb8vmf\nmfg5WbOsVbxviPXF2caC8SEujA9xAQx+8L8dKwQgxs+R+NxKAIZ62XOiqIaWM/UEFggGGQ5WapMF\n09ONwXe8G3hgagij/J0Y6mWHj6PVGXU1Oh85I2GXJGke8CIwFBgry/L5sSLaA6mFNby9/jgzIz24\nfpRPn8794OaR7EovY+3Rk8Y+hpmldby6LsXkuBnvbsfPyRpfJyv8nK0BjKIOEBfsQnxuJRGedvz2\n6CS0Oj3ZZXWkFNZwvLCGhLwqth8vOcN3KhBc2PRnFszsKE8ivOwY4evItIjzO0Z+ppzpjP0YcB2w\nuB/Gck5obtHz+Mp47CxVvHrdsD5/U4d52BHkasN3B3Jxt9Ow6W9TsLc0zCqW/JHBf7ekMT7YhXAP\nW3IrGsgsrWPHiZJOC6ptjbAzSut44/cU/Jys8XO2IsrbgZmRnkYvmvrmFv67Oc14vEAg6B5Pe0tu\nHefPpHA3Ir3su+2GNFg5I2GXZTkZuKBuYz7YcoKkk9V8clvsaZcdf7U7m8SCaj68ZZSxUMHBSk1C\nXhWe9pYsvWcsKuWpD1NVg5YRL20g0MXapI0WgL2lms/+yDBJo5Qkw4fTz8kaX2crTlaK6laBoCPj\ng13YnWFaS/L0nAjunxIyQCM6f7ioYuyHcir4cGsa14/yZWaUZ88nmEGWZf7T6k/x1a4sNqcU4edk\njVIhsf14CfNifTt90a3cb4i7PzojjMdXJnDdSB9+bLUWPfDPGej0MkXVjeSW15Nb0dD6s5688gb2\npJeJptiCi5rXrhvGMB8Hwjxs0esNndPqmlqobWrpZAPy7objTB3iRoSnfRfPdnHQo7BLkrQJMKeC\nz8myvLq3LyRJ0r3AvQD+/v69HmB/0dCs42/fJWBnqeap2UPO6LmenhPBoZwK8sob2J1exk/V+Ua7\nge8P5vFzfD4+jobYupeDJd8dMKzSb081xMzb7Av+emkoYEiF9Ha0wtvRinFmXq+gsoEJZ2A3KhBc\nyDzz41HsLVXUNeu6TRkGaNbpOVFUe9ELe79UnkqStA34e28XTwei8vRgdgXXf7TL+NjdTkOgiw2B\nrtYEuNgQ5GpDgIvhd9s+lgo3anVEPP87kgQvXxNNbnlD64y7vltTIh9HKy6L9MDP2Rq/1kVWP2fr\nTq+v1ekJe+43AB6bEcZ7m050+Zwe9hqKqkUfVcGFhblG8WMCndifVQHAHeMDsLVUYaNRYasxNKO2\ntVSRU1bPK+uSjef88dQ0Y7LCYERUnnYgNsCJDY9P5kRRLVlldWSV1pFdVs/W1BJKakzzXt3sNAS6\nWLcKv0Hw2343J/q70w1xvg9vGcXcYV7G7bIsc82Hf1JY3ciSO8Z0um20s1Txw8G8Ts05nKzVrWJv\niLH7Op36oIa5d99DUYi64HxkmI8D91wShF07cbbVnPrdUq3g/7al89b6VB6aFsKHW9P5+u5xPL/6\nGOuPFfLM3KFm88plWebrPVk0avWU1DSx40QJt44LGIB3eH5xpumO1wIfAG7AWkmS4mVZntUvIzsL\nhHvYmW0uW9fUQnZZvUHwW0U/q6yeHSdKOhU7uNoaRN8wyzf8fP23FDQqBTPa2Q+A4S4hIa+KRddE\nG9vztTXwmBDiwrKFcciyTGW9ltyKeuNMvy3Wnnyymo1JRcZzAR5adugsXBmBoP9p3wT+nfkjemzs\nXFTdiIOV2tgjIaO0lmtifPjhYB5bUopNJk1tSJLEnGgvvvgzE3c7DavjC4Swc+ZZMT8BP/XTWAYM\nG42KSG9DxVlH6ptbRb9V7LPL6sgsrePPtFJWHTJd1Bz/2mbjDD/IxYZ32poARHqwcn8uknSqgceN\nY/wAwwfTycYCJxsLhvs6dnp9vV6muKaJuNc2AzBtiBtbU/uW3/7MnAha9DJvrU/ttM9CqTD54hAY\n8HG0EhXAvWBWlAc2FirWJBSYFNgN9bJnW2oJGpWCphY9Tr3wMC+qbsTDXkOIm8GzKaOkjrnDvHC3\n0/Dz4Xyzwg4wJ9qTT3ZkYKtRsS+znILKBrz7UHQ4GLno3R3PhPrmFp5edZQ1CQXcNMYPSTIUK2WX\n1ffYgONfV0Yyyt+JQFcbHKx69nYOfHotAKsfmsjviYV8tE3ktQsuHCaHuwGg0+vR6mR0epkWnZ4W\nvUyLTqZFrye9xJBU0L7a1Fajor65BZVCQfKi2SjNWH/o9TIT39iCg5WalMKaQZ3yKGLs5wBLlZL4\n3ErGBTnz+vXDTfY9veoIK/bnsujqKMrqmjsteLYZH4Ehph7oakOgS+ts39XGEOpxscHB2iD6bY2y\nlQqJKDN3FjYWSupa3fH+e/NIHll+2Ljv4wWxKCS4d+nBfnnf798Uw4+H8jmSV8nEUFd+PXKyX55X\nMHgpq21CpVSgUkioFBKWagUqjcrwWCmhUiiMwj47ypOVB3IBmD/aD5VSws/Z2qyoAygUErOiPFm+\nL4chHnasji8YtMLeW4SwnwG7M8rIKa/nicvCTbZXNWhZk1DAdSN9uG18IDs6WAP85ZIg5o/xaw3v\nnArx7Mss5+f4U6mTAI7WagJcbIwLrL8kFBBmbp2gneWpc4fb3q0pxbxxw3C8HSyJDXTml4TOTX77\n0nj70RWnLIuFqAu64r83j2RTUhFH8ipZ+8gkwDC7btbp0eoMM3etTk+jVkdFvZa1R08S4GLNcD8H\no7DXNbVQ1aDlaF4Vy/bmUN2gpbK+2eTz3p7UIoPt9fGimh5j+oMZEYo5Ax5bcZif4wu4LNIDRys1\nlmolVhZKlu7OpkGrY16sL7EBTry/+YRJaCbcw5YJIa6olRIqpQK1wvBTL8vUN+vIKKkjvaSWzNK6\nAXx3gosFO0sV9pZq45pCuIctDlZqY6rhhYaPoxVf3DVmUAq76KB0Dvh0RwY/x+fToNXR2OqdXtvU\nYrbLkkAg6IydRoWDtZqCygb0siGf/cYx/vyaUEBNUwuPTg9jiKcdjlZq7K3U2Fuq0agVqJUK1Eqp\n9aeiyzDNYEPE2M8BCycHs3BysMm2NQkFPLL8MB/eMoqxQc6kFddy86d7CHK1Mc7AJ4S4UFGvpaq+\nmcoGLfVnqXOMQNBXVAqJEX6OOFip2ZJiSFW8fLgXa82E3Jys1VTUm3df3Pb3qQS62jDhtc1MCHXl\n7R7ayG1NLeauL/bz/f0TiA1w4srhXtzy2V7GBjkzMbRz/1FB9whh72dWtPqxP74y3iSNsH1YZVe6\nqXGRhUrRWqyhxFajxlajxKa1eMOu9WdbV6YYP0fumhhoEucWCE6XpfeM5bYl+4yP016da/x92tvb\niPC0w8POEqVC4ra4AL7clQXAfZODadHLZruFAQS62gBQXt+Ms03PqY7Fre3nPOwNxnwhrW0q1M1z\n0gAAIABJREFU00tqhbCfBkLY+5kbYn0Jaq1QtdGoeLc1l32kvyOHcyrxdrDE29EKjVqBhVJhtBRt\nW0hqbjEsLJXVNlNY1WhcaGojPreSp1cdHZD3Jjh/iQ1w4mB232Pi7UUdYF9mOWHutlhZKMkuq2N8\niAvf7s3mmhgfglrFGmB0oDMprTUZHWmrzm5o1tGo7W0Ou6Fiuq31nLudBhsLJRklYp3pdBDC3s9c\nN8qX60b5Gh//dDifYFcbZkR6kHKyhpqmFjJL6wyxQZUhRmihNI0Z2mhUxseq1v255fnG57xtfACH\nsis40Ms/ZFdbDaW1p6wGRgc4cfuEQJOUyDa+uHMM0yLcqarXMuLfGwD4/M7R3P3lhb8mMpg5HVE3\nx/zFu00eL9truAMdF+RMUbumzqMDnEgqMC/s1440NK8przd0LXK26blOo6i6EWcbCzQqg22AJEkE\nu9mSXtJ9b1KBeYSwn0XyKw2NNm6LC+Dmsf7cPPb0XS2jfRxY9GsSd4wP4Nm5Q8ksrWPa29t6PO+f\nlw/lL5MM6wBT39pKVlk9s6M9uWqEN+W1TbzYLp8e4D+bjjMu2Bmt/tRdwq60MhbfFst9/ZQHLzi3\n9LaK1tpCyTAfB2w0KmN8vY2nVh0xefzepuOsTywy+zxOraGXijqDsPd2xu7eoVF0iJvNBZuZM9AI\nYT+L/JlmyAvvjxihhdKw6l/daMhnb+jlguvbG1Kpbl2gbVukfXltMttSS8w2FD6SV0XkC+tNtn22\nM5PPuoilCvqGp70lhdXn1l+/t9YI9c069ra2e+yJr3Znd/16FQ1kldYZ7TNsNSpkWe62IU9xTSMe\n9pYm24LdbPk5voCGZh1WFhduY+mBQKQ7nkUeW3GYHSdK2fj4ZBq0OqO41je1UN+so665hYa2bc0t\np/Y3t1DXrGvdZ9h+pJ39b1/9XSQJrNVKLNVKyurMd2rvTxys1AS52pBVVkdlF1kTAvMsWziOu7/c\n36mV4rngupE+FFQ1sDeznP6WBYUEVq2fwbZ6D8NjBZZqpbE47sbRflhZGI5JL6llY1IRax+5hChv\nh/4d0AWKSHc8DzicW0l5XTOxL2/q1fEqhYS1hRJrCxXWGqXx945ZBXdfEsSJoho2d7hd7gpZNlSm\ndlWt1xXPzIlgfWIhh3IqAXjzhuH8klDQY4VqVYOW+NzKPr2WwMAtn+49p693aYQ7W1KKuXNCIC9e\nFWXc3uZNtOmJKSgVEvG5FTy+MgGA/7t1FJPCXBn24gazz3nlCG8ujXDj420ZpBbVsHBSEJZqpWEx\ntUVHQ7Oh2rRBq6NRq6O6XcPq7cdLaGjd19yix0KpQHEBtd48XxDCfhZ5bu5Q0kpqsVYrsdaosLZQ\nYmOhwsrilGi339Zd091Pd2Twyrpkwj1seXpOBPuzynst7F0xJtCJKG8HYwpbR77dm2MSrnnqhyNm\njzubTI9wx93ekuWtaaQCA7ePD+DrbsIhvaUtlv7lriyznwMLpQJfJyuCXG2Mwh4X7EJJTde+//Ni\nfZkc7kZmSR0nimt4es7QbguIimsaGfvKZhZdHcVt4wON23V6g1nYxdiM+kwRwn4WmRnlycx+ei5d\n671xdYMhxm5j0bv/ukgve3ydrNColWhUCn5o5y+/P6uCo/ldd3gyF4M/Gzw0LYRrYnzwdbJm5KIN\nNGr1eNpbEupue8ZfXoMVc6L+rysjySipY+meMxf8Nia/tbXTtuX7cvj5cH6n7VHe9iQWVGNnafhs\nltc342ht0WNVaHFrqqN7hxi7UiFdNBWl/Y34KrxAaOv12GZnOtTLjnfnd1/NBwb/9w1JRfySUGAi\n6m0MRCz34wWjSPr3LFbcG4elWsHm5GKsLJQcyavkpjGGzKHC6kZ2pvXOlExg4KVfkjqJeoxfZ4//\n3jLS3xF7y84TiLfWp3KiuHMaYmJr+qOdpSG9saJOi5N171IdgU6Lp4LTR8zYLxD0rcLeoNXxytok\nCqoa2ZtR1sNZ5x9WaiWRXg7kljeQXVaHh70lKYU1XPJG55mh4BSWagXJ/57NK2uT+5Sh1NVah4e9\nBk97S7Q6mfK6ZrOZOnHBLtw/JYRoHwf2pJfxt+8T+O6+8fg4WTHRTHN1f2drrC2UeDsaBLq8rndV\np23FSW1Vp4IzRwj7BUL7dK9P/8gk0MWaMHc7SmvPf3H/5+VDeXmtoeFwg1Zn9vZe0D2NWj1Bz6zr\ntD3cw5bfHp1MfXMLNy7eY0wx7Imi6qYe++Oaa+ayOaWIzC6qQXc8Nc3kcUV9M/69aCxdVN2IJBkK\n6QT9gwjFXCAsiAvgzgmBAGx6YjLbnpzG8nvjzslr3zs5mJ8enMB1owwVhSqFxPGX55DRzlckLti5\ny/PbRH2geWr2kDM6X62UeP+mGBZdE02AS8+CdS5QKhSsScjnRHGtiag/cVk4lw8330ruTFi8PYMN\nSeYLkzrS2xl7cU0jLjYa1EohR/2FuJIXCJZqJVOHGNqLVbVLD2vz74j26dxV6XRwtFbTMbvsSF4l\nI/2deHd+DF/eNYYWvcx3B3KRgUVXG1Lk9mT0rrBlIHnz9849X/uCVifz6Ip4fjiYx8JJwax95BL+\nPjMcx17Ekc8WySereXxlAtf93y6T7UO97M06Mh57aRabnpjMezfGsHBSEBNCXHrVmrE3vL0+lZX7\nc9iVVkpueT0V9c3GKtTuMFd1KjgzRCjmAqKtNLu8TossyxRUNVLW6gFzLL/7W/DrRvkQ5m5HqLst\n21KLUUgSY4Oc+e5ALvsyy/nz6Uv5aFs6S3dn88/LI1n06ymrgT0Z5ezJKCPAxdpY8frPn4/x4ppE\nkwbG5wMe9poeQwxnSkJuJQm5lWhUCnwcrcwWYdlbGlJYz/ZYumLh150LABddHYWtRkWoux2h7nZc\n0+rpIssyf/s+gR8P5TMz0gOdXuZYQVWfx/5/29Lo+HHo2M3LHIaqUyHs/YkQ9guINmF/YfUxHl3R\n2cd9bKAzIe62HM2v5Fh+NV/cOYYlOzMprmnk3fkxxuMui/Qw/h7pbc+Md7fz5Z9ZXB3jzZKdmSjN\nZJjd9MmeTtvOtahLEixeEMulEe6olArqm1t45sejrI4vwMZCiaudhuyy00/RnDHUneSTNb0uwW9q\n0ZPRzo7ZwUrNqgcmkFdRz1+XHT4jUY/wtCOlsOa0zzfHt3tzyCytZ3yIC2ODnI0z9eqGFjYmFjEn\n2pOPFsQajy+tbSKxoJo7Pjc4QHo7WFLQoUm7QgK9DG9eP5xrR/lQWNVIbnk9uRX1lNQ0cXWMd4/j\nKqpuIlpUlvYrQtgvILwcLZkUZvCdCXGzJdTdlt3pZaw9arjlXrZwHCqlgryKei55YyvZZXVcEubK\n67+lUFzTiLtd53SyEDdbZgz14H9b04x/6B2NwQaaL+4aw+Qwt045zdYWKv4zP4YmrZ7fEwupayfq\nHvYaxga5mO3vao5v/zKOiaGu6PQyW1OKWbonm+0detX2RFWDlhnvbjc+drGxYLivA1tTe36eW8b5\nG50UgbPSFjGlsIaUwho+/zMThWQwlhsf7MKezHJqmlp4ZHqYyfGuthqmhLsR4+eIWinx3X3jGf3y\nJhNbinAPO0prm5gQ6oJaqcDP2Rq/XiyYttGi01Na29Qph11wZghhv4BQKxUsvWecyTYPe0ujsGeU\n1hHuYYevkzW+TlbsySjnoWmhgMGh8ZqRPsiyzMmqRuJzK43/9rUaP72yrudFTm8HS4pqmox59WcD\nZxsL3rsxhsKqRv7x4xG+/DOL8cEuKBWnMoNyyur54VAeqw7mmZ1hF1U39VrUAW79bC9Dvez54OYY\nZkR6MCPSg+yyOr7dm8N3B3JPy/OmrK7ZKOrvzh/BmoQCtpkR+Q2PT+b+bw5ib6lixb3jqWxo5q31\nqRzOMU1VfG7uUGZFeVLTpOW1dSlnlOevlw2Gb+09iJ776SjjQ1wYH+xKbIATVhZK6ptbOJZfxcLJ\nwaQV15qI+tEXZxpz1k+X0tpmZFmkOvY3QtgvcNpyhsGwkNbWwHdckAtbU4t5o3X29NjKeH49UsCm\n5N5VcnZlNNbxVvxscN/kYCaFuSJJEjIy/1h1lAe/PcS780ewMamIHw7msTezHEmCS0JdeWr2EKJ9\nHFh1MI//M5Oi15E50Z4oFRK/dlhcTD5ZzYx3d3B1jDfPXxFJgIsNz84dyhOXhfPrkZP8/fuE035P\nT3zX9bkz/7MDgAemhhDmYUtFfTMFHb6sAl2seWVdMq+sSybC046ZUZ48flk4N3y8q98Muw7lVHIo\np5IPt566hk7Walr0MiN8HTt9ds5U1KFdcZKZu0nB6SPcHS9wKuubifn3RsCQlnh1jDfxuZU899Ox\nHs8NcrVhhK8DQ73sKa9vZvH2DF6/bhjL9uWQWVJHTVPL2R4+yxaOIzbACY1KSV1TC0/9cIS1R09y\n+TAv3rxhONYWSh5dEc+adrPvQBdrboj1JcbPiYS8StYeOdmr/O1JYa5klNRxsqqBhZODGRfkzMtr\nk7vs0vPYjDDunxJCdaOWsa9sNtmnVkpn1LT8oWkhPDg1lIlvbDG5G7CzVFHTeOq6eztY8vNDE3G3\ntySnrJ4NSYVsSCxif7apA2Owmw1f3TWWnw7nG7t2tTEz0oMD2RWU97Oz5++PTSLA2eaMLHU3JBZy\n79KD/PLwJQzzFXH2nuitu6MQ9gscWZaJ+tf6XjXEnjrEjbnDvIj0sifU3RZL9ak/SFmWuep/f1Lb\n1MLjl4Xz2R8ZjPRz7NZ3u6+42Wm4LNLDJJb86e2jTRZzZVnmkx0ZvPZbSpfP88DUEDYnF3G8qHfd\ndTztLdn9zKVIkkRNo5ZX1yWzfF8uYe62vH79MPZklPPBlhO9slfY99x01AoFz68+1mnGf7rcPNaP\nl66KZsfxEv7SIZtldpQnT8+JMPYQbWN9YmGnxieO1upOIaPjL8/BQqVAlmXSS2rZn1XB/sxy9meX\nk1veu0XinvC0tyTQ1ZpAFxsCXGwIcrUmwMWGQJeeRX/pnmye//kY+56dLuLsvUAI+0XEP344wsoD\nucbHkV72zIry5D+bjhPj58i780dw6TvbWXRNNLfFBXT5POuOnuTBbw/xf7eOYu4wQ3HLFR/80WMq\nZXdYqhVGwUxZNBtLtdLkLgMwztYamnX8duwkPxzMM2n47eVgyfSh7nyzp28Oj9fEeHMkv4qs0jqe\nnBXB/VOCjc0etqUW8/Sqo5TUNvHg1BCuG+XLq+uS2dhN8c0394wjs6yOdzakUtPYwm1xATw2I4xj\n+dV8vTur14U75ojwtEOr05Pe4e5Bkgy2yyP9Hbl2pA+XD/PC2kLF3P/+YVxgXTgpiNgAJ5776ZhJ\nDPx/t4zkiuHms1JqGrVG293bxwewL7Oc1KIas2Ede0sVN43155MdGcZtS+8ZS2W9lqzSOrLK6skq\nqyO7rI7SWtO7Ag97jUHsXWwIcLU2/HSxIcDFGhuNinc2pPLh1jROvDJXGH71AiHsFxmyLNOg1WHd\nzvXx8ZXx/HGihP3PzWDi61sY4edoks7WEZ1eZvo72yiobOSp2UP47I/MLrv9eDtY8uzlQxnm48Bd\nX+43CWe422mYE+3J3GFejA50ZnNyEfcuPcjfLgvnr62ZF2nFtSYZJKP8HTleVEttUwveDpb4OVtT\n1aDtMeWvTfjac+/kYJ6cNQS1UmEI76w6wtojJ5kV5cFb80Zg3xobrmrQ8tIvifx4KJ+hXva8M28E\nOeX13P9N9y0APew1fHX3WCI87Y3X7YXVx/h2b/dfPIuuicbbwZJ7vur5sz853I3P7xhNSa1hEfin\nwwUkn6xGpZBM0kxdbTVse3IqKoXEzP/sMHHkzHxtbpddi/635QRvbzhuEgKpatByKLuCfVnlHMgq\nJz630hhuCnW3Ja3V+GvTE1MIdbc1+7zVjVpyWoXeKPqtP9v33QXD50Snl1EqJPY9N6PHayIQwi4A\nVu7P4R+rjrLpicnGUvBDz19mMjOSZZmM0jr+TCtlyc7MLvPAL4v0INjVhsWts7YRvg54OliyLbWE\nphY97nYa5g7zMoh5gBOKDrOvh749xMakItY9egmh7nYUVDbw+Mr4Tq3Y/FsFvapBi5VayVAvO2Oj\nj564aYwfL14VZRJianuPn/+ZxavrkvF3tubjBbEM8bQz7t+YVMQzPx7tJDzdcfkwLxZdE421hZJH\nlh9mQ1IRD0wN4dHpYdz++T5jplFXXBrhzhXDvbpdVLW2ULIgLoB5sb6EediRUljNMz8e7ZQt8809\n49iZVsrH208tem56YjKh7nYdnxKA2qYWLnljC6P8nfj8zjFdvn6jVsfR/Cr2ZZazYn+OMXST9frl\n3b63rqhtaiGrtI5sE+GvIzbAmafnRJzWc15sCGEXkFVax9S3t/HyNdHYalQ8tjKeXx6+BEdrNX+m\nlfL5n5ndxqnfvymGuGAXEzvVR5YfNi5k9iTm7SmpaWLSm1to1OqZGOrCrvSyLrM5rh3pQ6CLDYkF\nVWbDGxNDXfgz7VSopm2h1UbTfZLXvsxyHlp2iNrGFl6/fhhXxxgqL6satDz741Fj2ijA2kcu4Zs9\n2SzfdyrE9f5NMWxIKjJbqv/ilZFcH+vLlLe2GRcpn5o9hOkRHjzz45FOX05O1mq+vGssQzztuOp/\nO3tcLwh2s+HmMf58uC0Na7XSmJ1kpVbSoO1cqPbd/eO7fK4Pt6bx1vpUVj80kRG9tPX99y9JfLU7\niz3PTMdNlP8PGELYBciyTNxrm4nydiAu2JlX13W9IBkX7MxNY/yJC3ZhTUI+r65LMfuHn1tez7S3\ntzHCz5Hv7xvfrZi3jeFwbiU/HMwzWTTtCxYqBS9dFcXWlGIToX92bgQ3jvbHoQ9eLcXVjTy07BD7\nsyq4c0IgowOd+PcvSZTWNnH3xCCGeNrxZLtOUVOHuDEuyIWvd2dxsqqR+aN9uWmsP3cs2WeSNfT8\nFaY2DCvujSMu2MX4+FBORSc/l44M9bLn/ZtiWHUoj8XbM7o9FmDxbbFMCXcj4vnfTbYnvDCzy2tS\n29TCpDe2EOPnyBd3je3xNcAwcx/36mYuCXPlw1tG9eocwdlB9DwVIEkSccEurI4vMLZAa2OkvyO3\nxQUQF+yCt6OVyb6bx/rzvy1pfLw9vVNM3s/ZmtvGB/DVrizSS2oJ8zB/u19U3ciPh/L54WBupwXB\nNu6aGMjsKE9G+Dky/Z3tnQqNJoa68NC0UNKKa3lv03GKqpsI97AlvaQOnd5QaGWt6Vuqnbu9JcsW\nxvHauhQ+/zOTL3dlEeVtz5I7xuBgpWbRWtOq25rGFmZHe3L7+AD+u/kES3Zmsj6xCCsLpYmwtxf1\n/c/NMJnVFlQ28OA3h3C30/DjgxPYk1FuNif+k9ti8XO25pk5Q3l6dgQHsiv4end2l4VWm5KKSGpt\nbjEpzJU/TpSy6Oqobr/ovt6dRUW9lkdnhPfqeoFhUb2qQcut4/x7fY5gYBEz9kFOVmkd24+XEBvg\nhKeDJU0tenw6CLk53l6fyofb0tj0xBRC3EwXysrrmpny5lbiQlz49PZTk4dGrY5NyYYCInMVlkGu\nNkR52/PrkZNMG+LG53eOMS7uVdQ1M3LRRpPjh/s6UFbbTH5lA6MDnHhiZjgTQlzR6vRGYR4b5MyH\nt4w6rfDA+sRCiqsbuWakD5/uyODjHRmoFBIPXxrKPZcE8dvRQl5YfYxmnZ5/zI7gjvGBpJXU8q/V\niWSX1bHkzjHkVzR0SlH0drBk+b1xBLjYUFnfzA0f76aoqpHv7h/PUK9TLpz7MsuZv3i3ybmXD/fi\n+csj8XQ4Ff4qqWlizCs9N0SXJEjrJrukrjW2PtzXka/u7t1sHeD6j3ZRUdfM5r9N6XIxVnBuOCeh\nGEmS3gKuBJqBdOAuWZZ7XOkSwn7+U1rbxMTXt3BNjA9v3DC80/62OO33949Ho1Lw/YE8s702h3rZ\nMzvKkznDPAlzt0WSJD77I4OX1ybz/k0xxjg3GL4Y9LLMT4fzTQqsvrp7LJNbK1Hbszo+n3+sOoKD\nlZqPFsQyyt+pT+9RlmV+O1bIK2uTya9s4KoR3jw7d6iJqBZVN/L0qiNsTS1hXJAzb88bgZ+zNXq9\nzJvrU40Lln+fGY6lWmniPT9jqDtVDVoScqv48u4xTAhxNe7T62X+uvww646d5MUro/hqd5ZJZlGA\nizWvXTuM8SEuPPvTMVbuz+H7+yfg6WDJT4fy+GRHBtWN5gvIro7xZkFcAKP8nUxE/uPt6bz+Wwo/\nPjih19cqtbCGWe/t4Lm5Q1k4ObhX5wjOHudK2GcCW2RZbpEk6Q0AWZb/0dN5QtgvDF5YfYzl+3L4\n46lLTcQOoKFZx5S3tlJsplv9CD9HLh/myawoTwJcbDrt1+llrvu/P8mtaGDTE1NwtrFAr5f59ehJ\n3tt0nIySOsI9bCmobKS2qYX7pgTz9OwIs7PF5JPV3Lf0ICerGnjxqihuGevfq1nl8aIaXlyTyK70\nMiI87XjpqijGtYuJt0eWZb4/kMe/f01CL8s8OWsIK/blklpkSMVctnCcUbTrmlp4ZV2yyXqCufqB\nt9an8OHWdJ6dG8G9k0MAw53Qi2sSTaps27h5rB+vXXfqC3ZPRplZx82OzB3mybxYP0b6G8Jdkd72\nnfyGuuNfq4+xfF8ue56d3qumGYKzyzlfPJUk6VrgBlmWb+3pWCHsFwa55fVMfXsbd08M5LnLIwHD\nTPNQTgW/Hys06b0Z7WPP/NF+zIz07PQlYI7kk9Vc+cFOrhjuxexoL97bdJyUwhrCPWx5fEY4s6I8\nAXhhzTG+2ZPDzWP9ePmaYWbDDFX1Wh5deZhtqSXMH+3Lv6+O7pTy2EZ1o5b3Np7gq91Z2GpU/G1m\nOLeM9UfVi+49+ZUN3PrpHrLapYT+8dQ0s26GxTWNPPStYZHWTqPi/qkh3D0xCCsLJd8fyOXJH45w\n81h/Xr02utMXUVWDls/+yOCDLWnGbQoJ5o/2Y0FcAOEedsz97x80anVsfHwKFioFEqBQSKSX1LJs\nbw5LuuiLeueEQP42M7xXPi8NzTrGvrqJSyPcef+mkT0eLzj7DISw/wKslGX5my723wvcC+Dv7x+b\nnd1/peqCs8djKw6zMamI924aybZUQ1ZKSU0TFkoFk8JcmRXtyYyhHqc1m3tnQ6pRvIJcbXhsRhhX\nDPfulGf/9oZUPtyazuXDvfjP/BgsVJ1FWKeXeX/Tcf67JY3hvg58tCDWZC1Br5f54VAeb/6eQlld\nMzeN8efJWUP6NO7NyUU8vjKe6sYWLNUKdj89vccOQWnFNbzxeyobk4rwtLdk/hg/PtqWxrggF764\na0y37eDqmlpYk1CArUbFn2ml/ByfT6PWsEaSX9nAF3eOYVqEu9lzZVnmWH41PxzM7WQLYaFUMCHU\nhZmRnlwW6dHl+sR3B3J56ocjrLw3rsu7GcG5pd+EXZKkTYCnmV3PybK8uvWY54DRwHVyL74pxIz9\nwiGlsJrZ7/0BGApmpg1xZ1a0J9OGuJ2xu19Ti45X1iYzzMeBa0f6dDtr/mRHOq+uS2FKuBsfL4jt\n0oNkU5JBfNUqBR/cPJKJoa4k5FbyrzWJxOdWMsrfkZeuiu6T4VSLTs9bG1JZvD2DKG97/u/WUWZD\nTN2xL7OcV9clE59bSai7LasemNDnlnRVDVpWHcxjxf4cYvwcefOGEb06T6+XScirxM/ZmszSOjYk\nFrI+sYic8nokCUb5OzEryqNT6OyaDw3eQRsfnywWTc8TztmMXZKkO4H7gOmyLPeqfY0Q9guLXxIK\n0KgUTA536zLEcS5YsS+HZ386yih/J5bcOaZLYcwoqeW+pQc5UXyq6MfVVsMzcyK4dqRPj7n37Smq\nbuSvyw6zL6ucW8f58/wVkad9DWRZZmdaKRGe9gNe5CPLMimFNWxILGJ9YqHRHXOIhx2zojwI9bDj\nkeWHeeGKSO6+JGhAxyo4xblaPJ0NvAtMkWW51+1mhLALTpd1R0/y6IrDhLnb8dXdY80KZItOz+Id\nGby1/lTz6r3PTjepoO0NO0+U8uiKwzRodbx23TCTDJ7BRm55PRuSDCJ/IKscvQwalYJ9z87oUwGY\n4OxyroQ9DdAAbfXde2RZvr+n84SwC86E7cdLuH/pQTwdLFl6z1h8nU4tXu5OL+PFNYmkFtVwSagr\n3o6W/HAwjxA3WxbfFkuwm3nzqvbo9DL/25LGe5uPE+pmy0cLRnXpuzIYKattYnNyMY7WamZGmYvC\nCgYKYSkgGNQczC7nzi/2Y6tRsfSecVhbKHllXTJrj5zE18mKf14eyawoDyRJYldaKQ8vP4y2Rc+7\nN8aY+L93pKy2icdWxvPHiVKuG+nDy9dGmzhmCgQDiRB2waAnqaCa2z/fS4tepkmrRy/LPDA1hPun\nhHSKg+dXNvDANwc5klfFI5eG8uiM8E6pk/uzyvnrssOU1zfz76uiuHGMn1g0FJxXCGEXXBRkltZx\n39IDhLjZ8uzcoWZzytto1Op4YfUxvjuQx9Qhbrx/40gcrNXIssynf2Twxu+p+DlZ8eGto4jyFm3a\nBOcfQtgFAjPIsszyfbn8a80xvByseOuG4Xy2M5ONSUXMifbkjRuGGxtxCATnG8LdUSAwgyRJ3DLO\nnwgvOx745iA3frIHlULihSsiuWtioAi9CAYFQtgFFyWj/J349a+T+HBrGlfFePfZQEwgOJ8Rwi64\naHGz0/DiVVEDPQyBoN/p2flIIBAIBBcUQtgFAoFgkCGEXSAQCAYZQtgFAoFgkCGEXSAQCAYZQtgF\nAoFgkCGEXSAQCAYZQtgFAoFgkDEgXjGSJJUA57LpqStQeg5f70JAXBPziOvSGXFNzDMQ1yVAlmW3\nng4aEGE/10iSdKA3xjkXE+KamEdcl86Ia2Ke8/m6iFCMQCAQDDKEsAsEAsEg42IR9k8GegDnIeKa\nmEdcl86Ia2Ke8/a6XBQxdoFAILiYuFhm7AKBQHDRcFEIuyRJb0mSlCJJ0hFJkn6SJMnfj4aXAAAC\nRklEQVRxoMd0PiBJ0jxJkhIlSdJLknReru6fKyRJmi1JUqokSWmSJD090OM5H5Ak6XNJkoolSTo2\n0GM5n5AkyU+SpK2SJCW1/v08OtBj6shFIezARiBaluXhwHHgmQEez/nCMeA6YMdAD2QgkSRJCXwI\nzAEigZslSYoc2FGdF3wJzB7oQZyHtAB/k2U5EogDHjrfPi8XhbDLsrxBluWW1od7AN+BHM/5gizL\nybIspw70OM4DxgJpsixnyLLcDKwArh7gMQ04sizvAMoHehznG7Isn5Rl+VDr7zVAMuAzsKMy5aIQ\n9g7cDfw20IMQnFf4ALntHudxnv2hCs5PJEkKBEYCewd2JKYMmp6nkiRtAjzN7HpOluXVrcc8h+E2\n6ttzObaBpDfXRSAQ9B1JkmyBVcBjsixXD/R42jNohF2W5Rnd7Zck6U7gCmC6fBHlePZ0XQQA5AN+\n7R77tm4TCMwiSZIag6h/K8vyjwM9no5cFKEYSZJmA08BV8myXD/Q4xGcd+wHwiRJCpIkyQK4CVgz\nwGMSnKdIkiQBS4BkWZbfHejxmOOiEHbgf4AdsFGSpHhJkj4e6AGdD0iSdK0kSXnAeGCtJEnrB3pM\nA0HrwvrDwHoMC2HfybKcOLCjGngkSVoO7AaGSJKUJ0nSPQM9pvOEicBtwKWtehIvSdLcgR5Ue0Tl\nqUAgEAwyLpYZu0AgEFw0CGEXCASCQYYQdoFAIBhkCGEXCASCQYYQdoFAIBhkCGEXCASCQYYQdoFA\nIBhkCGEXCASCQcb/A2gKUENIECI5AAAAAElFTkSuQmCC\n",
      "text/plain": [
       "<matplotlib.figure.Figure at 0x8f9a710>"
      ]
     },
     "metadata": {},
     "output_type": "display_data"
    }
   ],
   "source": [
    "plt.plot(real(pna_l.get_sdata()), imag(pna_l.get_sdata()))"
   ]
  },
  {
   "cell_type": "code",
   "execution_count": 41,
   "metadata": {
    "collapsed": false
   },
   "outputs": [
    {
     "data": {
      "text/plain": [
       "{'averages': 1,\n",
       " 'bandwidth': 5000.0,\n",
       " 'freq_limits': (2000000000.0, 10000000000.0),\n",
       " 'nop': 2001,\n",
       " 'power': -40.0,\n",
       " 'sweep_type': 'LIN'}"
      ]
     },
     "execution_count": 41,
     "metadata": {},
     "output_type": "execute_result"
    }
   ],
   "source": [
    "pna_l.get_parameters()"
   ]
  },
  {
   "cell_type": "code",
   "execution_count": 38,
   "metadata": {
    "collapsed": false
   },
   "outputs": [
    {
     "data": {
      "text/plain": [
       "'LIN'"
      ]
     },
     "execution_count": 38,
     "metadata": {},
     "output_type": "execute_result"
    }
   ],
   "source": [
    "pna_l.get_sweep_type()"
   ]
  },
  {
   "cell_type": "code",
   "execution_count": 33,
   "metadata": {
    "collapsed": false
   },
   "outputs": [
    {
     "data": {
      "text/plain": [
       "True"
      ]
     },
     "execution_count": 33,
     "metadata": {},
     "output_type": "execute_result"
    }
   ],
   "source": [
    "pna_l.set_bandwidth(500)"
   ]
  },
  {
   "cell_type": "code",
   "execution_count": 34,
   "metadata": {
    "collapsed": false
   },
   "outputs": [
    {
     "data": {
      "text/plain": [
       "True"
      ]
     },
     "execution_count": 34,
     "metadata": {},
     "output_type": "execute_result"
    }
   ],
   "source": [
    "pna_l.set_averages(10)"
   ]
  },
  {
   "cell_type": "code",
   "execution_count": 35,
   "metadata": {
    "collapsed": false
   },
   "outputs": [
    {
     "data": {
      "text/plain": [
       "'+10\\n'"
      ]
     },
     "execution_count": 35,
     "metadata": {},
     "output_type": "execute_result"
    }
   ],
   "source": [
    "pna_l._visainstrument.query(\"sens:swe:gro:coun?\")"
   ]
  },
  {
   "cell_type": "code",
   "execution_count": 36,
   "metadata": {
    "collapsed": false
   },
   "outputs": [
    {
     "data": {
      "text/plain": [
       "'HOLD\\n'"
      ]
     },
     "execution_count": 36,
     "metadata": {},
     "output_type": "execute_result"
    }
   ],
   "source": [
    "pna_l._visainstrument.query(\"sens:swe:mode?\")"
   ]
  },
  {
   "cell_type": "code",
   "execution_count": 37,
   "metadata": {
    "collapsed": true
   },
   "outputs": [],
   "source": [
    "pna_l.avg_clear()\n",
    "pna_l.prepare_for_stb()\n",
    "pna_l.sweep_single()\n",
    "pna_l.wait_for_stb()"
   ]
  },
  {
   "cell_type": "markdown",
   "metadata": {
    "collapsed": true
   },
   "source": [
    "##  Keysight AWG + VNA"
   ]
  },
  {
   "cell_type": "code",
<<<<<<< HEAD
   "execution_count": 45,
   "metadata": {
    "collapsed": false
=======
   "execution_count": 82,
   "metadata": {
    "collapsed": true
>>>>>>> 40efb634
   },
   "outputs": [],
   "source": [
    "#reload(drivers.KeysightAWG)\n",
    "from drivers.KeysightAWG import KeysightAWG, WaveformType\n",
    "reload(drivers.Agilent_PNA_L)\n",
    "from drivers.Agilent_PNA_L import Agilent_PNA_L"
   ]
  },
  {
   "cell_type": "code",
   "execution_count": 48,
   "metadata": {
    "collapsed": false
   },
   "outputs": [],
   "source": [
    "awg = KeysightAWG(\"AWG2\")\n",
    "#pna_l = Agilent_PNA_L(\"PNA-L\", \"PNA-L-2\")"
   ]
  },
  {
   "cell_type": "code",
   "execution_count": 84,
   "metadata": {
    "collapsed": false
   },
   "outputs": [
    {
     "data": {
      "text/plain": [
       "6.9776861012e-08"
      ]
     },
     "execution_count": 84,
     "metadata": {},
     "output_type": "execute_result"
    }
   ],
   "source": [
    "pna_l.get_electrical_delay()"
   ]
  },
  {
   "cell_type": "code",
   "execution_count": 113,
   "metadata": {
    "collapsed": false
   },
   "outputs": [
    {
     "data": {
      "text/plain": [
       "True"
      ]
     },
     "execution_count": 113,
     "metadata": {},
     "output_type": "execute_result"
    }
   ],
   "source": [
    "pna_l.set_xlim(4.5e9, 9e9)\n",
    "pna_l.set_nop(1000)"
   ]
  },
  {
   "cell_type": "code",
   "execution_count": 114,
   "metadata": {
    "collapsed": false
   },
   "outputs": [
    {
     "data": {
      "text/plain": [
       "[<matplotlib.lines.Line2D at 0xae2fc50>]"
      ]
     },
     "execution_count": 114,
     "metadata": {},
     "output_type": "execute_result"
    },
    {
     "data": {
      "image/png": "iVBORw0KGgoAAAANSUhEUgAAAX4AAAENCAYAAAAIbA6TAAAABHNCSVQICAgIfAhkiAAAAAlwSFlz\nAAALEgAACxIB0t1+/AAAIABJREFUeJzt3Xd4VNXWwOHfpoQaWkKRDtKVKgoqJahgBSzYUBC9clEU\nbNdPsSIWilRFmiAISBMRKaFDBKSJgHSkSi+hJrS09f2xJ8mkkWQmmZkk632ePMnsU2bPSbJmzzq7\nGBFBKaVUzpHL2xVQSinlWRr4lVIqh9HAr5RSOYwGfqWUymE08CulVA6jgV8ppXKYTAv8xphPjTFH\njTGbHF8PZNZzKaWUSrs8mXz+wSIyOJOfQymlVDpkdqrHZPL5lVJKpVNmB/7XjTFbjDFjjTFFM/m5\nlFJKpYFxZ8oGY8wSoLRzESDAh8A6IFRExBjzBXCTiPzHncoqpZRyn1uBP81PYkwlYK6I1Etmm04W\npJRSLhARl9Lpmdmrp4zTw8eB7SntKyI+9/Xpp596vQ5aJ61TTqyX1iltX+7IzF49A4wxDYAY4BDQ\nLROfSymlVBplWuAXkc6ZdW6llFKu05G7KQgKCvJ2FZLQOqWN1intfLFeWqfM55GbuzesgDHi7Too\npVRWY4xBfO3mrlJKKd+kgV8ppXIYDfxKKZXDaOBXSqkcRgO/UkrlMBr4lVIqh9HAr5RSOYwGfqWU\nymE08CulVA6jgV/5lBiJYemBpVy4dsGl43/e8TOT/p6U5JwXr13MiOoplS1o4Fc+5Z1F79Bldhda\n/diK8IjwFPf7ddevvDD7BY5eOhpXtvnEZl4Lfo1ey3qxaN8iwE753WFGBwIGBBC8Nzhu36iYqATH\nxu6bePqQKdumUPLrkoQcCsmAV6eUb9DArzLUlcgrvPjbi4zeODrJtutR14mRmBSPXfnvSmbsnMHW\nV7dya6lbeXfxuwBcjbzK/xb/j06/duK33b/x0fKPeGPhG/jl8qPL7C5xx3++8nM+bP4h37f9nh4L\nehAZHcmojaM4fPEw8zrO49X5r3I18ipRMVE89NND3PzNzQxZOwSA05dPU2dEHWp9V4uzV87G1ffd\nJe/yYoMXeX/p+3HPIyK8seANXpv/2g1fD8D+c/sJvRKa5uunlCdo4FcZati6YRw8f5CPVnzE3rN7\n48pXH15N4NeB1BtZj5BDIRy5eISuc7pS4MsC3D/5fub9M4/Ov3ZmxEMjKFGgBMMfHM6CfQvotbQX\nTcY24VjYMe4qfxeD1g5i37l9rHt5HSMeHsGRS0dYvH8xW09tZe3RtXS9rSsPVn+Qm0vcTKdfO/FJ\nyCf89PhPPFDtAW4vezsD1wzk4+UfIwh7Xt/D4HWDmfT3JDrM6MDjtR7n/pvv539L/gfAxL8nUq90\nPb669yuOXDrCzjM7AVh6YCnz985n08lNfLXqKwBOhZ9iw7ENCa7F0UtHqTm8Ji0ntEz1DSIloVdC\nuRp51aVjlUqRD6wiIypriI6JlolbJsqKgyuS3X7x2kUpOaCk7Dy9U/qE9JEus7uIiEhUdJTcOuJW\n+WXnLzJzx0ypNKSSFO1bVN5d/K6cDDspw9cPl4ajGsqIDSMSnO/Q+UPy8m8vy49bfpSYmJhkn3PG\n9hlSd0RduW/ifTLwj4Fx5afCT0n3ed1l8b7FCc5308CbpNo31eR0+GkREdlyYosU6VtEnpn5jETH\nRMula5ekzMAysvLQSqkwuIKs/ne1iIi8t+Q9+d+i/4mISNCEIJn09yQ5evGolPq6lHy58kspM7CM\nlOhfQqZtmxb3fF+t/Eq6ze0mDUc1lPn/zE/n1RYJvRwqpreRe368J93HquzPETtdi7uuHmiflw7Y\nJRWjgUaJtvUC9gK7gDY3OEcmXhrliqjoKPn3wr9Jygf+MVDqjawn5QaVSxKkRUT6hPSRjr90FBEb\ntIr1KyYnwk7IhM0T5K5xdyUI3ikF8vSKiYmRNxe8Kc/Pel6uRV5Ldf+IqAiJio5Kcg5n07ZNE9Pb\nyLMzn40r231mt5T+urT8eexPKTeonERERYiIyIqDK6T91Pay4uAK2XB0g5T+urRcibgiMTExUnt4\nbVn972oZ+9dYaT+1fYp1CjkYIq/Oe1XOXjmboHzMxjHyxPQnpMzAMrIndE+qr03lLN4M/DWB6sBy\n58AP1AY2Y1f4qgzswzH3fzLnyNSLo9InOiZaHp32qOTpk0dG/Tkqrvx61HW5aeBNsu3UNjlw7oCU\nG1ROxv41Vs5cPiNHLh6Rv47/JQH9A2T/uf1xx7w2/zXpMKODlBlYRtYdWeeNl+Oy0+GnJTomOkHZ\nnWPvlFJfl5K+q/qmeFy7qe3kuw3fyZ/H/pQqQ6tITEyMXLp2SYr2LSqnwk9JRFSEdJjRQWp8W0Nm\n7Zwlyw4sk5IDSkrria2lZ3DPBOfqNKuTfP/X99IzuKd8FvJZprxOlXV5LfBLfPBekSjwvw+85/R4\nAdAkhWMz7cKo9Bu6dqg0HdtU/j75twQOCJTQy6EiYlvBQROC4vbbenKr3Db6NinRv4SUHVRWyg4q\nK5P+npTgXOevnpfnfnku2U8HWdGm45vks5DPbvjJYs3hNVJ5aGV5+uenpd+qfnHlnX/tLP1X95ce\nwT3kwckPytL9S6XSkEoSOCBQlh9YLnvP7pXSX5eWyOjIuGOqf1Ndtp3aJr8f+l0ajW6U7PNtOLpB\nRmwYIdejrmfcC1VZgi8G/m+Bjk6PxwKPp3Bspl0YlVBUdJS8t+Q96buqb7Kplk3HN0nggEDZe3av\niIh0ndNVPl7+sYiINPuhmfy842eP1jerembmM1J+cPkEqZsdp3dI4a8KS63hteT81fMiIhIZHZng\nTaTR6EZx909CL4dKkb5FJCo6SiKjIyWgf4AcuXgkwfNsPrFZAgcESuMxjeN+T85em/+alBlYRv46\n/lcmvErlbe4E/lQXWzfGLAFKOxcBAnwoInNTOz4tevfuHfdzUFBQtlvf0ld8v+l7fv/3d65GXqVQ\n3kL0aNIDgEX7FjF0/VDWHV3HuHbjqFaiGgD/d/f/0XRsU6oUq8LJ8JO0r9nem9XPMqY+MTVJWZ2S\ndTj0xiEK5i1IgbwFAMiTKw95csX/Cz5Y7UEW719MUOUg1h9bz+1lbyd3rtx2W/UHmbNnDt1v7w7A\n5YjLPDPzGYbeP5Qm5Ztw17i7+KjFR/jl9gNgzZE1zNkzh09afEKnXzuxpdsW8ubOm9kvXWWikJAQ\nQkJCMuZkrr5jSMJWe2qpnoVoqserYmJipNbwWrLi4ArZd3afBA4IlLVH1srAPwZK2UFl5aetP8mF\nqxeSHPflyi/F/yv/BL1jVOb4/dDvctvo20RE5MNlH8pHyz6K2xb8T7DUG1lPomOiJSIqQp7++Wl5\n4dcX4ra3HN9Sftn5S9zjTrM6yeA1gyUmJkbum3jfDdNtGXWjXXkWPpLquc3pcR3szV0/oAp6c9cj\nFuxdIB8u+zDZHiCL9y2WuiPqxv2Tz9szTwp/VVhuG32bHDp/yNNVVcm4HnVdivQtIqfDT0vzH5on\neLONiYmRO76/Q+798V4pO6istJ/aXsKvh8dtH7NxjDw540kREQm7HiZF+xaVk2EnRUTkr+N/SZmB\nZSTseliC54uKjpI2k9pI4IBA2Xd2X4r1GrZumAxbNyzZbQfPH0zSS0p5htcCP/AocAS4CpwAFjht\n6+UI+NqdMwNFRUfJqfBTScq3ntwqJQeUlHcWvSMB/QOk76q+CW4UPjj5QRmzcUySc2lrz7e0m9pO\nftj0gxT6slCCwC4icvbKWZm+fbrsPL0zyXGhl0OlaN+iEnY9TH7Y9IM8/NPDCbY/O/NZ6RPSJ0HZ\n2L/GSrMfmslnIZ/FdcNNbOaOmVJlaBUpP7h83JiGWGsOrxF6Iz2Ce7jyUpWbvN7id+dLA3/6vPzb\ny0JvZPmB5QnKn5j+hAxeM1hEbCus9cTWctvo22TT8U3yx+E/pPzg8mnq5668a+xfY4XeyH0T70v3\nse2mtpOha4dKg1ENJPif4ATb9p/bLwH9A+IGroVfD5eyg8rK+qPr5eK1ixLQPyDupr7zMaW/Li1/\nHP5DBqweIK/MfSXB9rcWviWvz39divYtmuRNSmU+Dfw5xOnw01K0b1H5bsN30npi67jy81fPS5G+\nReTitYtxZTExMfLDph+k9NelpUjfIvLrrl+9UWWVTtcir8kbC96QLSe2pPvYHad3SK7Pcsld4+5K\nMgZBRKRHcI+4sQK9V/SWp39+Om7bx8s/lq5zuoqI/XvqMruLFO1bNO7ewK4zu6TcoHJxnxBjYmKk\nytAq8vfJv+WByQ/I1G1T011f5R4N/DnE4DWDpfOvneVKxBUp3q+4HL14VEREftzyY4ojQy9HXI7r\ni6+yv5NhJ1P8ZHcq/JSU+rqUfLD0Ayk5oGSC0dlnLp+RgP4B8t2G76T6N9Xl9fmvJ/i7iYmJkZuH\n3Rz3hrT15FapPLRyXAPjielPJPucUdFRMmD1APluw3dJts3YPkP6r+7vzsvN0dwJ/DpJWxYhIozb\nPI6XGrxEgbwFeKzWY8zYMQOA6Tum82SdJ5M9rmDeggQUDPBkVZUXlS5cmnx58iW7rVShUgR3DObw\npcPMenoWFYtWjNsWWDCQKU9MIXhvMF/d+xXfPvRtgr8bYwz333w/Sw4sAWD27tm0r9keYwztarZj\nyYElXIm8kuD5zl89z2PTH2P+3vn0W92PNUfWxG07e+UsXed2pe/qvgnKlWdo4Pchu87sov209vQO\n6U1EdESCbRuPb+Ra1DVaVGoBwDO3PsOU7VM4FX6KNUfW0L6W9rFXqbut7G1MemwSzSo2S7Ktzc1t\nmNdxHh3qdEj22DY3t2Hx/sUA/LbnNx6t9SgAAQUDuKPcHSzYu4ComCg+Xv4x9UfVp9LQSlQpVoUl\nnZbwZtM3GblxZNy5Zu2aRZub2/De3e/x45YfM+GVqhvRwO8jIqIj6PBzBxrf1JhNJzZxz4/3cDzs\neNz2wesG89/b/osxBoBWVVpx5vIZOs7qyGO1HqOwX2FvVV3lEEGVg1h7dC17Qvdw6MKhBG8eLzZ4\nkc9+/4x7fryHP4//ybh24zj05iGGPTiMvLnz0rl+Z+bsmRO3uM70HdN5+panea7uc8zcNZPrUddT\nfN6Jf0/k+VnPE3Y9LNNfY06hgd9HzNo1i5IFS/JRi4+Y/cxs7r/5fhqMasAXK7/guw3fEXIoJG7U\nJthRn+Pbj6dovqJ83upzL9Zc5RRF8xelRaUWtJnchidqP5Fg1PEztz5DhzodeKL2EwQ/F0zjso0p\nUaBE3PbAgoHcXeFu5u6Zy6nwU2w8vpGHqj9EhaIVqFe6HsF7g7l0/RJtJrXhgckPcObyGQAOXzzM\nW4ve4kT4Cfr/0T9BfTaf2Mwfh/9Itd7bT2/nZPjJDLoK2YOx9wi8WAFjxNt18KRtp7bxvyX/o0Pt\nDnS9rWtceetJrXmpwUs8W/fZuLIdp3cwfMNwQq+G8t7d79G4bGNvVFmpOLtDd/PFyi/of19/yhUp\nl65jJ/49kZk7Z9K8YnN2hu5kfPvxAEzeOplh64dR2K8wVYtVpbBfYfae28u8jvPoMrsLFYtWpGuj\nrjQc3ZB/3/wX/3z+XIm8QuWhlbkceZklnZZwV4W7kn3Orae20mRsE0oXKs2u13bFTZeRHRhjEBHj\n0rHeDro5KfCfu3qO28bcxiu3vcKgtYNY0mkJ9cvU59CFQzQe05ijbx8lf5783q6mUpki7HoYN39z\nM9eirrG402Kalm8KQHRMNK8Hv06BvAX4uvXXxEgMzcc3p0zhMmw+uZntr27HP58/j0+3K6R1a9yN\nYeuGEfJvCF3qd+HNRW+yudtmiuUvluD5RIRWP7bimVufYd4/82hfs32CxlZW507g1+6cGWjp/qXS\nb1W/ZIewR0RFyP2T7pc3F7wpIiIjNoyIG6TzwdIPdPSjyhE2HtsoM3fMTHW/Y5eOydsL35ZNxzfF\nlS3cu1AajmooVyOvStlBZeNmHX1t/mty59g75emfn5Z2U9vJhqMbRERk+vbpUn9kfYmKjpLF+xZL\ng1EN4s41c8dMCegfIK/OezXZMQ9ZAdqP3/vOXz0vAf0DpPo31WX0xtEJth29eFTuHne3PDrt0bhp\nFCKiIqT6N9Vl6rapyY6aVEolFB0TLVWGVpF2U9vJI1MeiSuPjI6UsX+NlQmbJ8iYjWMkcECg9F3V\nV8oMLBM3zURUdJSUH1xetp7cKqGXQ6XkgJKy7MAyuXPsnfLlyi9TfM5D5w/JWwvfkmUHlqW4z7Rt\n0+S5X55z6X84JiZGBq0ZlGQti7TQwO8Dxm8eL49Pf1w2Hd8kZQaWkSsRV0RE5J/Qf6TcoHLy5cov\nk7QsFu9bLH6f+8n/Lf4/b1RZqSxn8b7F8tBPD8mBcwdS3Gfn6Z3Sbmq7JA2wXkt7ydsL35Zuc7vJ\na/NfExGRIxePSKmvS8n6o+vldPhp+W7DdzJzx0w5cO6A9FvVTwL6B0jP4J5SaUgleWn2S7L15NYE\n81ttO7VNAgcEyruL35WGoxqme+6rlYdWStlBZaVE/xIJVq+Lio6SPiF9ksyP5MydwK85/nQ6ffk0\nG49v5IFqD5DLxHeK6jCjA21rtOWFBi/Qflp72lRtQ5cGXWg6rindG3fn1dtfTfZ8MRKT4DxKqcxx\n6MIhqn9bncCCgex6bVfcPYFfdv5C92DbY6511daEXgll++ntNC3flP739efmEjcTdj2ML1d9ybTt\n0yjrX5aFzy/E38+fVj+24sk6T9L99u7UG1WPga0Hcn+1+wF7T+ORqY8QHhHOgucWUKpQqSR1em7W\nc9xe9nYOnj9IQMEAPmn5CQDBe4Pp9Gsn/HL7sb/nfgrmLZjkWL256yEXr12kydgmXI26ygv1X6BP\nqz6A7YNf6utS/NPjH0oVKsXG4xtpO7UtNQNqUrV4Vca1GxfX/14p5T1/Hf8L/3z+1AiokaB89u7Z\nVC1elXql693weBGh27xuXLh2geYVmzPh7wlseHkDuXPlZvzm8czcNZP5HecD8PaitzkZfpLKxSoz\n95+5vNjgRY5dOkb7Wu1pUakFoVdCqf5tdfb33M/u0N10nduVHd13APDkz09yX5X7WLBvAa2rtua1\nO15LUhcN/Blk15ldzNgxg17Ne8WtZBQrRmJoP609FYpU4IPmH1B/VH22vrKVckXKsfTAUj5e8TFr\n/7M2bv/fdv/GnrN7eKvpW7rykVLZyNXIq9w78V6OXjrK8heWx61YdyXyCpWGVmJZ52VEREfw0E8P\nsaP7DgILBjJhywQ2n9xMyYIlGblxJANaD+Dg+YPsP7+fCY9OIEZiqDikIks6LaFkoZJU+6Ya/775\nLzvP7KTjrI7s7bGXXCYXU7ZNIZfJRbua7fDP56+BPyPc/cPd7Di9g89bfR63LGGsz3//nEX7F7H8\nheX45fajR3AP/PP589W9X9EjuAdlCpfhwxYfeqnmSilfMGHLBHqH9CZaohncZjBP3pJ0Dq2dZ3Zy\n38T7iIqJYt3L66havCoAPYJ7UKpQKYrmL8qfx/9k0mOTAGgxvgVdG3Vl2cFlbDu9jbL+ZVn17you\n9rrocuDXm7sOhy8cloD+AbJo3yKpN7Jegps0S/cvlZsG3iTHLh2LK9t7dq8EDgiUC1cvSKmvS2mv\nHKWUiIgs2rcoyXoZiYVfD0+yItrGYxulzMAyUnFIRVlxcEVc+cpDKyX/F/mlzaQ2cesenAw76b2b\nu8aYDkBvoDZwu4hscpRXwq68tdux6zoR6Z7COcSdOmSUHzb/wJhli2l9aQqTSlTlt2d+o36Z+kRE\nR1DnuzoMf2g4D1R7IMExj01/jONhx8mXOx8rX1zppZorpbKL/qv7ExYRxuetPk9wXzAiOoK8ufIm\nKHMnx+9ud5JtwGPA78ls2ycijRxfyQZ9b1n570peD36d05dPx5XN372Ev2e1YcR3uWhZ4jkmb50M\nwOiNo6kRUCNJ0AcY/uBw7ih7B9+3/d5jdVdKZV/vNXuPL+75IklnEL/cfhnaQSRDcvzGmBXAO4la\n/PNEpG4ajs2wFr8dlwC5Er2dvT51AGeunmR8py84eukojYY3w+9kcxo1jmLpf34jOiaaYl+W4e7t\nm7i3cQXW7tvJ+pqt2dh1Iw1GN2Bpp6XULZ3qS1FKKY9xp8WfJ/VdXFbZGLMJuAh8LCKrM/G5iI6G\nSq/0JJTdHOr3G2UC7GRMP61eyciNI/A73YRax5tznXAKrf+Cjre8wKj9NVn17yoATFg5Xni0As2b\nQ7/6dbh9aD3qjqzLiw1e1KCvlMpWUg38xpglQGnnIkCAD0VkbgqHHQcqish5Y0wjYLYxpo6IhCe3\nc+/eveN+DgoKIigoKMk+e/ZAuXJQOIVp57+euo4zJeZQVCrRc+xEZrzXDYAvF4zj3kJvMuqzN2jy\n2iiiI/OycczLlC8Pkx74gu6l/o87Kt5GxN9P8MjH4O8PN98M3UtNJ0/T1bS5uc2NL5BSSnlASEgI\nISEhGXKuTEn1pGd7WlI9GzZAkyYQFATLl0Nyqa6SrzzLww2aULtkLT5b9RGXh2wk/NpVin5elpVP\n76RZ/ZuIirL75nG83Q37JoZPjzcivMBO2h08wKwJ5QHo2xeOHYPhw9N8CZRSyqO8eXM3QT3ifjAm\n0Bg7D4ExpipQDTiQlpNcvpy0bOT312jw+XP84/898+Yl3T7htwOcK7GIQc+/yNvtWxPhd4qZq7bS\nd9Zc/MMa0az+TYAN+HmcPuO8/J9cFJyxgnwjD/G//5aPK3/sMZg9294vUEqp7MatwG+MedQYcwRo\nCswzxixwbGoBbHXk+GcA3UTkQmrnGzHCpnLGjYsvi4mBWfsnElV0D+F3fMA7A7YREwODh4fj32ok\nN7UdzX/ndqNjlbcJKFyUvHly0yR/Z75cMJZRm4bzTPVuKT5foULwx7LiLP6lLHc5reNQq5ZN+fz5\npwsXRSmlfJzPjNw9dw5q1oShQ+H992H/fvDzs8G31diHGd+zC6FXzvL+lMmUDpnFkRYPceet5fDP\nHUhRv+J8/8yX5MuTD4DN+07Q6Iea5LlalnNfbMO/UPqnTOjbF3bsgMmTM/oVK6WU+7LFXD1vvQVX\nrsDo0TaX/9pr8OST0OvjawzOXYqT7/1r1/wc14o/j//Jm03fpl/rz1Ps27p9/1kKFchHlbKuLUIe\nFgY1atiUT5MmbrxApZTKBFk+8PfsKUydalvYJUvCpEkwbRrMnw9V7l1K4bafsO3NNQBERkdy+vLp\ndK/36Ypp0+CLL2DLloT3BpRSytt85eauywoWhLlzbdAHeOIJWLsWFi6EM0UX0qFB/KjZvLnzeiTo\nAzz9NAQG2vSTUkplFz7R4k+uDp9+Cn36QOk+dZjz0gTuKHeHF2oHhw5Bw4Zw4AAUL+6VKiilVBJZ\nvsXvLORQCMF7g+ndG+as3UnewmE0LtvYa/WpXBnuuguWLvVaFZRSKkP5VOY6KiaK9tPaky93Pl5t\n/CpXo67SoXYHry9N2KQJbNpkbzYrpVRW51OB/4/Df1CtRDWCOwbTdmpb9pzdw/ZXt3u7WtStCz/8\n4O1aKKVUxvCpwL/0wFIerPYgpQuXZu1/1hIZE0n+PPm9XS0qV4bDh71dC6WUyhg+lePffmY79UvX\nByB3rtw+EfQBKlSAI0dcP94Ye3NYKaV8gU8F/p1ndnJLqVu8XY0kAgLg6tXk5xFKq+PHM64+Sinl\nDp8J/NeirnH44uG4Fet9iTFQvrxrrX533iyUUioz+Ezg339uP5WLVcYvt5+3q5KsChXg6NH0H3fa\nsbpjWFjG1kcppVzlM4H/8MXDVCxa0dvVSJGreX4N/EopX+Mzgf/opaNUKFLB29VIUalScOZM+o87\ndcp+18CvlPIVPhP4j1w6Qvki5VPf0UsCAyE0NP3HaYtfKeVrfCbwH710NFsG/tgWv97kVUr5CndX\n4BpgjNlljNlijPnFGFPEaVsvY8xex/ZUVyw/cumIT6d6SpZ0PdVTtChERmZ8nZRSyhXutvgXA7eI\nSANgL9ALwBhTB3gKqA08CIwwKa2Y4nDs0jHK+pd1szqZx9UW//HjUKkSRERkfJ2UUsoVbgV+EVkq\nIjGOh+uA2FxNO2CaiESJyCHsm8IN51UOvRJKyUIl3alOpnI18J84Yad80MCvlPIVGZnjfwkIdvxc\nDnDu/HjMUZYsEeH8tfOUKFAiA6uTsUqWdD3wa4tfKeVLUp2kzRizBCjtXAQI8KGIzHXs8yEQKSJT\nXalEr497kWttLr6K/oqgoCCCgoJcOU2mKloUwsNtrj5vGtduF4kP/Hv3Zm79lFLZW0hICCEhIRly\nLrdX4DLGdAG6AveIyHVH2fuAiEh/x+OFwKcisj6Z42Xf2X20ntSaA2/49kxmJUvadYFLlUrb/ufP\n2zTPkCGwerVO7ayUyjheW4HLGPMA8C7QLjboO8wBnjHG+BljqgDVgA0pnSf0SigBBQPcqYpHFC8O\nFy6kff8TJ+Cmm8DPT1M9Sinf4e58/N8CfsASR6eddSLSXUR2GmNmADuBSKB7sgvrOpy9epaAAr4f\n+IsVs634tHIO/Nevp76/Ukp5gluBX0Sq32BbX6BvWs5z9spZbfErpZSH+MTI3eza4j9+HMqW1cCv\nlPItPhH4z10959NdOWNpi18plR34ROAPux5GkXxFUt/Ry1zN8efLp4FfKeU7fCPwR4RR2K+wt6uR\nKm3xK6WyA58I/OER4fj7+Xu7GqkqVix9gd85x6+9epRSvsInAn9YRBj++bJG4Hcl1ZM/P1y7lnn1\nUkqp9PCJwB8eEZ5lUj1pDfxhYXbKBn9/KFAArl7N3LoppVRa+UTgD7seliVSPf7+aV9JK7a1b4y2\n+JVSvsU3An8WSfWkJ/DH5vdBW/xKKd/iE4E/q6R6ihRJf4sftMWvlPItPhH4s1Kq59KltO3rHPj9\n/CAqCqKjM69uSimVVj4R+K9GXaWQXyFvVyNV/v52Tv60zGR97Fh8qkfz/EopX+ITgb9g3oLkMj5R\nlRvKk8cuwpKWfP2uXVCrVvxjzfMrpXyFT0TbrJDfj1WkSNrSPTt2wC23xD/WFr9Sylf4RODPCvn9\nWGnp2XPWxAOaAAAgAElEQVTpkl2ft0qV+DJt8SulfIW7K3ANMMbsMsZsMcb8Yowp4iivZIy5YozZ\n5PgacaPzZIX8fqy0BP6dO6F2bcjldHW1xa+U8hXutvgXA7eISANgL9DLads+EWnk+Op+o5Pkz5Pf\nzWp4TlpSPYnTPGBb/Br4lVK+wK3ALyJLRSTG8XAdUN5pc5oXAS6Qp4A71fCotLT4kwv8+fNrqkcp\n5RsyMsf/ErDA6XFlR5pnhTGm2Y0OLJA3+wd+bfErpXxFqmvuGmOWAKWdiwABPhSRuY59PgQiRWSK\nY5/jQEUROW+MaQTMNsbUEZHw5J4jq7X405LqufXWhGXa4ldK+YpUA7+ItL7RdmNMF+Ah4B6nYyKB\n846fNxlj9gM1gE3JneOfX/6h987eAAQFBREUFJSmyntDoUJw5UrK2y9cgIsXoWLFhOXa4ldKuSMk\nJISQkJAMOVeqgf9GjDEPAO8CLUTkulN5IHBORGKMMVWBasCBlM7T9Pmm9G7b252qeEyhQnD5csrb\nd+yAOnXsaF1n2uJXSrkjcaP4s88+c/lcbgV+4FvAD1hibKRb5+jB0wLoY4yJAGKAbiKS4tpVWSnV\nU6iQbdGnJLn8PmiLXynlO9wK/CJSPYXyWcCstJ4nK93cLVjQTrmckp07kw/82uJXSvkKnxi5m9Va\n/DdK9fzzD9SsmbRcW/xKKV/hG4E/C7X4U7u5u2cP1KiRtFxb/EopX+EbgT+btPivX7fTMTvP0RNL\nW/xKKV/hG4E/i7X4Uwr8Bw7Ybpx58ybdpi1+pZSv8I3An01a/P/+C5UrJ79NJ2lTSvkKnwj8WWmS\ntoIFUw78zgusJ6bTMiulfIVPBP7skuo5cSLlwK8tfqWUr/CNwJ/FUj0p9eo5fjx+gfXEtMWvlPIV\nvhH4tcWvlFIe4xuBPwu1+AsWtC1+kaTbtMWvlMoKfCPwZ6EWf+7ckC9f8kH8xImUA79251RK+Qrf\nCPxZqMUPKffsOXsWAgOTP0YHcCmlfIVvBP4s1OKH5PP8kZE2sBcunPwxmupRSvkK3wj8WazFn1zP\nngsXoFixpPPwx9Kbu0opX+EbgT8btPjPn4fixVM+Rlv8Silf4ROBP5fxiWqkWUqBv1ixlI/RwK+U\n8hVuRVxjTB9jzN/GmM3GmIXGmDJO23oZY/YaY3YZY9q4X1XfkVzgv3Dhxi1+Pz+IioLo6Mytm1JK\npcbdpvYAEakvIg2B+cCnAMaYOsBTQG3gQWCEMSllv7MeV1I9xmieXynlG9wK/CIS7vSwEHZ9XYB2\nwDQRiRKRQ8Be4A53nsuXJNedM7VUD2i6RynlG9xdbB1jzBdAZ+AC0MpRXA5Y67TbMUdZthA7etdZ\naqke0L78SinfkGqL3xizxBiz1elrm+N7WwAR+UhEKgI/AT0yu8K+ILmWe2qpHtDRu0op35Bqi19E\nWqfxXFOwef7e2BZ+Badt5R1lyerdu3fcz0FBQQQFBaXxKb0juZb7pUvJL7mY+DgN/EopV4SEhBAS\nEpIh53Ir1WOMqSYi+xwPHwV2O36eA/xkjBmCTfFUAzakdB7nwJ8VJBfAw8LA3z/14zTVo5RyReJG\n8WeffebyudzN8fczxtTA3tT9F3gFQER2GmNmADuBSKC7SHLzWWZNBQrAuXMJy8LDU56uIZamepRS\nvsCtwC8iHW6wrS/Q153z+6rkWvxpCfya6lFK+YKsNWTWR7gT+DXVo5TyNg38Lkgp8KeW49dUj1LK\nF2jgd4GmepRSWZkGfhdoqkcplZVp4HdBcimbsDDt1aOUyho08LsgcYs/IsJ+z5cvfccppZQ3aOB3\nQeKUTVrSPMkdp5RS3qCB3wWJW+7pCfza4ldKeZsGfhe4Gvg1x6+U8gUa+F2QXOBPrQ9/7HGa6lFK\neZsGfhckDvxhYXZVrvQep5RS3qCB3wX58kFkZPz6uWmZmRM01aOU8g0a+F2QeP1cTfUopbISDfwu\nck7bpGXwVuJjlFLKWzTwu8g5bZPWFr+mepRSvkADv4tcafEnt0i7Ukp5mluB3xjTxxjztzFmszFm\noTGmjKO8kjHmijFmk+NrRMZU13c45+vTenPX399+OlBKKW9yt8U/QETqi0hD7ELrnzpt2ycijRxf\n3d18Hp/j3OJPa6qncGH7JqGUUt7kVuAXEef2ayHs2ruxjDvn9nWupHq0xa+U8gVu5/iNMV8YYw4D\nHYFPnDZVdqR5Vhhjmrn7PL7GlRZ/vnwgEj+bp1JKeUOqi60bY5YApZ2LAAE+FJG5IvIR8JEx5j2g\nB9AbOAFUFJHzxphGwGxjTJ1EnxDi9O7dO+7noKAggoKCXHs1HuRKix/i0z0BAZlXN6VU9hMSEkJI\nSEiGnMuISMacyJgKQLCI1E1m2wrgHRHZlMw2yag6eFLHjvDww/Dcc9CoEXz/Pdx2W+rHVaoEv/8O\nlStnehWVUlnYyZOQKxeUKpX8dmMMIuJSSt3dXj3VnB4+CuxylAcaY3I5fq4KVAMOuPNcviZxqiet\nLX7N8yulUnPmDNxyC9StC+fPJ9wWGQn797t3fndz/P2MMVuNMVuA+4A3HOUtgK3GmE3ADKCbiFxw\n87l8irupHqWUAti5Ez75JOHgzvHj4dFH4bHH4FNHX8ktW6BVKxt76ibJq6RPqjn+GxGRDimUzwJm\nuXNuX+c8V8/ly+lr8WvgV0qB7ezx4os2+AcEwBuOpvP06TBwINSrB7Vr2/nBpk6FDz6AJUsgTx5b\n5iodueui2Ba/iB2NW7Bg2o7TFr9SKlZIiG04Ll4MQ4dCTAzs3QvHjkGLFvbNYNEiGzeWLIE337RB\n310ZcIqcqUABG8AjIuwNmLx503ac5viVUrEmTICXXoI774QiRWzHjxUr4NlnIXduu0/DhvYrI2ng\nd1H+/PYGzOXLaVuEJZamepTKGSIjbU6+dGmbpvHzg+XLYexY6NnTxpDgYBg0yO7ftSv83//BkSO2\ndZ+ZNNXjothUT3rSPKCpHqWym7Nn4ZFHYNSohOULF9oYcfEiDB9uu2c++yxUqwbt2sEDD8CwYRAY\naPd/9VVbPmiQ+zdvU6MtfhfFBv70tviLF0/aPUsplXUNHGhvtH78sW3h16xpy2fNgs6doXVrm69f\nscKO++nTB7p0gQsX7BigWLlz23N4grb4XRQ7t/6VK+kP/OfOZV69lFIZ5/Jle8M1JefPw5gx8O23\n9sbr11/b8qgomDvXdsesUwd69IATJ2yvHICqVRMGfU/TwO+i2GmZL19OX6qnRAlt8SuVFZw4Ye/J\nPfmk7b0H9k3g+edtDxywI/YfesiOxH/pJfjlFxsTVq6EKlWgYkW736efwsaN8Wkdb9PA7yLnHH96\nWvwlSmiLX6ms4Oef7dQsR47YHD3A5MmwbJlN12zYEN/SB7jpJrjrLhv8J060bxi+SnP8LnLO8ae3\nxa+BXynfFxxse9rUr2+7W95+O3z4Ifz6q229N2tmb8Y6z9H14ovw/vv2U/2QId6re2o08LsoduRu\nem/uauBXyvddugRr1sCMGbZ//ZAhNvh37QpNm8Idd9ibuE2aJDzuscdgzx6bvy9e3Dt1TwsN/C5y\nNdWjvXqU8r7YEfex/7vLltkRsg8/DC1bwvz50Ly5Dfpg8/rt2sWvu5Erl+2tk1ju3PZTga/THL+L\nXE31+PvbTwq6GItSme/aNXj5ZZg5M2F51672f3HaNJurf/ppW96xo+2lM3So/dlZkSLuzY/jS7TF\n7yJXu3MaE9/qL1069f2VUq4bNw42bYLZs22OvlIlO6XxnDk2ldOunR1RO3SobdW/8AI8/jjUqmUH\nW2VXGvhd5NydMz2BH2ye/+xZDfxKZbaffoKvvoK1a20KZvJkO8K2c2ebq9+4EXbvjk/b3HKLzdFn\ndxr4XeSc409phZyU3HST7SNcp07m1E2p7O7iRRgwALp3h3LlbJmInT+rZEn7yfr0aTvdcatWcPfd\ndhqE+++Hv/6CzZvtMRUrxve1z0k0x++ifPng+nU702Z6W/yxgV8p5ZpvvrGjZN96K77sk0+gQgXo\n1MmOnJ0/H9q0sf+r/v6wfj389782xVOhgvfq7gsyJPAbY94xxsQYY0o4lfUyxuw1xuwyxrTJiOfx\nJbly2T+oc+fSd3MXoGxZDfxKpdW+ffDKKwknN5w1y+bpV6yAAwfs18iRNk0TGgpPPAE//GBz+LFK\nl7blNWp4/jX4GrcDvzGmPNAa+NeprDbwFFAbeBAYYUx2uR8er0ABm6t3pcV//Hjm1Emp7KZnTxg9\n2gZ2gIMH7UIlrVvbnjcTJtiRtS+9ZKdOmDPH/k8eOODbo2e9KSNa/EOAdxOVtQemiUiUiBwC9gJ3\nZMBz+ZQCBWzrIr0tfk31qJwuOtrOannoUMLyX36xq1LF+uMPm6dfvNh2vQTbQ6ddO9tn/j//secZ\nN86+QYDtpTNlip1qIV8+T7yarMetm7vGmHbAERHZlqhBXw5Y6/T4mKMsW8mf3wb+9Lb4y5bVFr/K\n2ebMgXfftQF98WJbdvUqdOgQv8hRoULw0Ud2grN77oGjR+0bxYwZ8dMX16tnt5cpA+XLJ3yOXHoH\nM0WpBn5jzBLAueOhAQT4CPgAm+ZxS+/eveN+DgoKIigoyN1TekSBAnD4cPoDf8WK9uOqUjnVwoX2\n5uxXX9m0Tblydm6ce+6BYsVg/Hjb6+34cXuzNndum59/+237BtDG6a7he+9573V4UkhICCHOH4fc\nYCR2vtH0HmjMrcBS4Ar2zaA8tmV/B/ASgIj0c+y7EPhURNYncx5xtQ7e1rix7Rq2Z0/6bhjFxNhR\ngMeOQdGimVc/pbwtOtrm2qtXT1hev76d0vi77+z/UY8etrX/4IO2L3379vZ/5Isv4kfV/vMP1K5t\n8/mvvur51+JrjDGIiEv3Tl3+MCQi20WkjIhUFZEqwFGgoYicBuYATxtj/IwxVYBqwAZXn8tX5c9v\nv6e3xZ8rl/3j3r494+uklC95/33bKJo9O74sPNz21GnQwAb4efNsv/wlS+yo2aZNoVcvu/7sU0/F\nH1ejhu2mqUHffRmZBRNsyx8R2QnMAHYCwUD3LNusv4ECBez39AZ+gFtvhW3bMrY+SvmS8+dtq37y\nZJuOiY0AGzfa3LyfH9x3n+1XP3q0HVwVO6Plm2/a+XQS9wXMfn0DvSPDAr+j5X/O6XFfEakmIrVF\nZHFGPY8vie0xEDtjX3o0bGjTREplZZMn27lvktOnj03fdOxoP+WuWWPL1661rXqw6Zz77rNvDK+/\n7pk6Kx2565boaPs9d+70H3v33fH/CEplRStW2Buv//1v0m1bt9p5cvr2ta30F16AH3+020JCwLn/\nxsSJsHSpXZBceYYGfje4M7Vy3bq2n7EuyqKyqtGj7c3Zgwdtf/tYly9D27a2f33Jkrbs+eft1MgX\nL9oWf8uW8fv7+8O993q27jmdBn43xLb4XZEnj/1j/+23jKuPUp4iYlvuDz0E77xju2bGGjzYrlbV\nuXN8WfnytkXfsqXtxVOsmMerrJxo4HdD4i5q6fX88/bmlztvIEp5w+7dtnND5cp2ndk1a2zZ+fMw\nbJjthpnYyJF2acLYlI/yHpf78WdYBbJwP/7z52HdOtv32BWRkXaptwsX7D9ElSr2Hyn2xpdS3iIC\nf/5pFxLft8+OtH355fheNyNG2O3jx9vH33xjv+680/bWGTfOe3XPKdzpx6+B38siI+0oxt9+s/n+\ntWvtza7k1vNUylOGDrVTHjdubO9F1awJ1arFB/SHH4bnnku4POHgwTB3rp1TRxcZynwa+LORuXPh\ntdfscnGBgQm3idiP07Vre6duKvsRsQOqnLskX7lic/J//GEnO2vRwrb8q1WDLVvsvpUq2ZHnrnRl\nVhnDKyN3VeZo29bm/qtUgVWrEm6bP9/OX7JsmXfqprKf996zfek3OI2rX7DABvrateHzz+2nzxIl\nbD/7Tp3g0UdtS1+DftalLX4fJGLTPR9/bFtYJUrYsiZN4rvHzZ/v3TqqrC862k4R/uSTdiqE0aNt\n+dNP2x5nifvnx06XUKAADBni2vgVlXE01ZNNvfGGnbd/2jQ7c+H779vl48qWtRNfBQTY/UJD7Q3m\n9u3tNLbJEbHT2VaubN9AlFq50v6N/fwzNGtmZ8K8ds2+GezbF9/IUL5JUz3ZVL9+cOqUvcHWtau9\n4VaokF08esGC+P2+/dbORz5qlB1Cn5y//7a9Mlq3tquGqexNxI6GjYxMeZ9Zs+ykaNWq2UbEhg22\ngeH8yVJlT9ri93EiMHWq7UYX22103Di7eMX06XZ77dq2b7Qx9h9527b4bnex3nnHfkTfvBm6dEm4\nJF1wsD1HlSoee1kqk82da1epGjrUtuoTi4mxv+/58+2Ege+/bwcV/vOPnev+5Zc9X2eVPprqyWFO\nnrSB+tQp28unXTs7bN4Y28VuyhQ7v/mwYbYsJsYu/hK72tGOHXbgGNieG82a2SlyN22y+x89akdW\nFi7s3depXPfEE/bNf9Uq2LUr6WpUv/9ue49t22Z/5xs2wAMP2G3//JO0R5nyPZrqyWHKlLGjhlet\nsnn7p56Kn6521Cg7OdasWfDKK7ZszRobBOrUsb2G5syJHy08bJi9URcZac81YQJUqAC3326Xwot1\n+LB9U9mxw6MvVaUiIiLhPDmx1q+HDz6wb97OHQFif+/jx9sRt7F/N7ffbvvtjxqlQT9HEBGvftkq\nqPT64guRli1FypQR+fvvpNtDQ0VKlBDZuVPklVdE+vSJ39awociKFSJnz4oULSpy7pzIunUigYEi\nILJ6tUj79iIjRsQf06uXSLFiIsaInD+f2a9OpVW/fvZ3tnZtfNnJkyLFi4vExIhMnSrSrJn9edEi\nu2/TpvZ3efKk9+qt3OeInS7FXbcWW1fe8/bbtudF+/Z2UYvEAgKgf3+7xF2xYnaa3FgdOtjW/Y4d\n9r5B8eL2ht6ZM/Zjfo0adjqKfv1s9z0Rez9hyRL4z39g+XJ7L0F536+/2pv9U6fGT/Xx11/QqJFt\nzXfoYGfJrFcPLl2y93O2brWPdXRtzpUhOX5jzDvA10CgiJwzxlQCdgG7HbusE5HuKRwrGVEHlby5\nc6FqVbvUY6x//7ULwRQsaG8U339/0uMiImy30U2b7D2Cpk1t19LBg+0bzsiRyT/f6tXQvLm9/1Cq\nVOa8JmWFhdnf0fz58fl6sIOuwsPtGz/YN/GZM+GZZ3TQVXbi1Ry/MaY80Br4N9GmfSLSyPGVbNBX\nma9t24RBH+xw+7fesi37++5L/jg/P9uqnzbN9vdu0cK2IFu3tt0EY0VE2KX0YmLs42+/td9XrMj4\n16IS+uMPO8L2rrvsPZjQUFv+11+2PFbx4rY7sAZ9FSsjbu4OAd5NplxXx/RhH39sUzY3Gn354osw\nfLjtJRS7YlLduvam77ZtcPq0DSr332+H8584AYsW2XOvXOmRl5Ht3Wixn9iVrPLkscF/1Sqbllu/\nHu64w1M1VFmRW4HfGNMOOCIiyS0bXtkYs8kYs8IY08yd51HeceedtidPiRK27z/YVn+3bjaN8H//\nZ38+eNBO0Vurlu1J1K5d8i1+zeilz5Qpdl3nxHM2xVqwAO65x/7csqXtonnkiP30VamS5+qpsp5U\nb+4aY5YAzreBDCDAR8AH2DSP8zaA40BFETlvjGkEzDbG1BGR8OSeo3fv3nE/BwUFEeS8IKfyqr59\nk5b16GHz+Hnz2gBfpIhtfe7ebW8qitgbxYcP2/EDYG8yt2mTcKUmdWOTJtnrPGaM/e5s0ya7jkMz\nR5OqZUvo3t3epG/SJL6bpso+QkJCCAkJyZBzuXxz1xhzK7AUuIIN+OWBY8AdInI60b4rgHdEZFMy\n59Gbu1nQ1as28OdJoenw3HP2vkC3bvYNoFIl27to927tTZIW0dH2k9b69TaQnzxpP1lFRNhxHN26\n2aD/riPJGhlp59gJCLD99194wbv1V5nPJ0buGmMOAo0crfxA4JyIxBhjqgK/A3VF5EIyx2ngz4Zi\nB4MFB9s0UenS9p5A3bq2K6q6sR077PTHe/faT0q1atnrWakSHDoEd98Nv/xi526KNXQofPih7VGl\no66zP18J/AeAxo7unI8DfYAIIAb4RESCUzhOA382FBZmF/PYtcuOGN692369+ips325vKu/YYfPR\ndevGHyeiaQqw3WxXrLCT7q1ZYwP98OG226ZeIwXuBf4MG8AlIlWdfp4FzMqoc6usx9/fpnoqVYJn\nn7XpidKl7XQAP/5ot916q51D5to1mza6fh3y57fbfv/d26/AcyIjbS+phg3jA/q6dfEDsu66y6Z5\nYu+XaNBX7tK5elSm+fRT2398zBj72Bg7ivTjj+2NyLfesuMIYieMmz3bvlGsXGlvDucUb79t+90P\nGxZftnKlDfixKldOOtGaUq7S2TmVx40da9cE6NnTDv565ZX4sQIzZsCgQTYl1L69t2uaufbssa39\nVq3sm97jj9uxEFu32sXMjxzRYK9S5hOpHqXSynmu92bNbL6/RQsYMMCODF6/3k79kB0C/+nTNsDH\ndscUgT597LiH2Fkzv/7a5vADA21L/9tv7foJGvRVZtEWv/K6S5fssn81a9p0UEgI9OoFa9fG7zN/\nvn2TKFrUa9VMtwsX7AjaQ4fsiOZWrWDZMtvLqXt3eOghu4TmI4/Yexw//mg/6RQpYssLFvT2K1C+\nzCd69bhKA79KLDzc3gi+cMEGxDlzbOv/yy9tH/Wson9/24Opdm17z2LIEOjUyc5937Nn0v2jo+1o\n6VdegZde8nx9VdaiC7GobKVwYduDZeNGOHbMTgU9cqRdJCR2IZFjx2DevKTHHjpkewllpuhoO8Op\nMxGbrpk2Lb7st9/sQKq777afXsLC7GypzzyT/Hlz57YrYWnQV5lNA7/ySa+8YnsA9e8PnTvbx2XK\n2InlwLb827a1N4NjTZhg15H93/8yt26DBtleNuvWxZetX2/72w8fbh+fO2fHKTRvDo0b2+6akyfb\nexk6XbXyNk31KJ906ZLt53/xor05WqaM7R66Zw9cuWKD7IABNpjGvhk88oidFuKPP2yOPCP6u+/e\nbeviPNtlUJC9ERsVZXvjgF3QPH9+G/hDQ21rf8oUm6YCO5fOypV2UJZORaUygjupHl16UfmsS5dE\nDhyIf3zggF06EERWrhS5ckWkSBG7zOT27SKlS4tcvixSvrzIrl32mCtXRNq2Ffn++/Q//86ddjnK\nUqVEfv/dlkVFiRQuLHLkiF3e8OhR+5ylS4vs2SNyxx1238ceS/ice/aIjBnj+rVQKjF06UWVHfn7\nJ1w8pEoVm1+PjrY3fcGmTpYvtymfN96wPWFatrQ59Vq17MpThw/D++/bZQiLFbPHnT1rp4soWTL+\n/Pv22dHDsQvX/PYbdOxo0zoTJ9rn2rEDypWz01E8/rht1VeoYEfd1qhhW/P9+tnn//HH+HPXqGG/\nlPIFmuNXWUquXPFBH+y0Bl272i6gsT1l6ta1g6BE4JtvoHdvmwYaMcJuj4y0PWtq1IDLl23ZhAk2\nF9+oke1aCnbaiJYt7WRpc+bYN5y1a+OnUujUyU6dPG4cPPWULXv/fbtu8Tvv6IpXyndp4FdZWs+e\ndgWwt9+On6myRQvbb37+fDuNcbt29gZxbC+gsWPtOsQtWtheOKGh9jwhITbIT59u8/dr1th9qlSx\na9uuWWMD/5132vM0b27Pv38/PP+8LSte3H5y+Ogjj18KpdJMb+6qbCd2BarQUJtueeop27K/6Sb7\nSaBpU1i40N4A/u4723L/+Wf7RrFxIzz9tA3+XbrYfvgAn31mbzTPm2f3rV/flkdE2OfLn99rL1fl\nUDqAS6lEvv/e9vhZtix+sZhOnWyvmmbNbEv/2rX43jmLFtm0jojtwbN9ux1dO2iQPXbPHnvPoGRJ\nuyiKTqegvE0Dv1JpsGOH7SK6alX8koU//GDfALp3j9/v8GE7vcLChVC9enz55Mn2Rm7Llp6tt1LJ\n8VrgN8Z8CnQFYpda/EBEFjq29QJeAqKAN0RkcQrn0MCvPEYXMVHZhbenbBgsIo0cX7FBvzbwFFAb\neBAYYUzW+nfLqEWNM5LWKW1uVCdv/RX64nUC36yX1inzZUTgT+5fqT0wTUSiROQQsBe4I5n9fJYv\n/qK1TmmjdUo7X6yX1inzZUTgf90Ys8UYM9YYEztpbjngiNM+xxxlSimlvCzVwG+MWWKM2er0tc3x\nvS0wAqgqIg2Ak8CgzK6wUkop92RYrx5jTCVgrojUM8a8j51Hor9j20LgUxFZn8xxemdXKaVc4OrN\nXbfm6jHGlBGRk46HjwOO4S7MAX4yxgzBpniqARuSO4erFVdKKeUadydpG2CMaQDEAIeAbgAistMY\nMwPYCUQC3bXPplJK+QavD+BSSinlWR4deG6MyWWM2WSMmZPMtpbGmAuO7ZuMMZk+zZUx5pAx5m9j\nzGZjTLKpKGPMN8aYvY6eSw0yu05pqZeXrlVRY8zPxphdxpgdxpgmyezj0WuVWp08fZ2MMTUcv7NN\nju8XjTFJVtf15HVKS5289Pf0ljFmu6OjyE/GGL9k9vHG/94N6+Wla/WGo1PNtuT+nhz7pO9auTqR\nvytfwFvAZGBOMttaJleeyfU5ABS/wfYHgfmOn5sA63ykXt64VhOAFx0/5wGKePtapaFOHr9OTs+d\nCzgOVPD2dUpDnTx6nYCyjr9xP8fj6UBnb1+nNNbL09fqFmArkA/IDSzG9qR061p5rMVvjCkPPASM\nvdFuHqqO8/Pd6Bq0ByYCiO2RVNQYU9oH6hW7j0cYY4oAzUVkPIDYgXmXEu3m0WuVxjqB5/+mYt0H\n7BeRI4nKvfU3daM6geevU26gkDEmD1AQ+4bkzFvXKbV6gWevVW1gvYhcF5FoYCW2I42zdF8rT6Z6\nhgDvAje6qXCn46PKfGNMHQ/USYAlxpg/jTFdk9nurYFoqdULPHutqgChxpjxjo+3Y4wxBRLt4+lr\nlTvXZBIAAAPJSURBVJY6gef/pmI9DUxNptybgxtTqhN48DqJyHHsmJ/D2Nd/QUSWJtrN49cpjfUC\nz/5NbQeaG2OKG2MKYhvPFRLtk+5r5ZHAb4x5GDglIluw75bJvWP+BVQUOxhsODDbA1W7W0QaYS/m\na8aYZh54zrRIrV6evlZ5gEbAd456XQHez+TnTE1a6uSNvymMMXmBdsDPnni+tEilTh69TsaYYthW\naiVseqWwMaZjZj5nWqSxXh69ViKyG+gPLAGCgc1AtLvn9VSL/26gnTHmALbF0coYM9F5BxEJF5Er\njp8XAHmNMSUys1IicsLx/QzwK0nnEzpGwnfX8o6yTJVavbxwrY4CR0Rko+PxTGzQdebpa5Vqnbzx\nN+XwIPCX4/eXmFf+pm5UJy9cp/uAAyJyzpG+mAXclWgfb1ynVOvlpTg1XkQai0gQcAH4J9Eu6b5W\nHgn8IvKBiFQUkarAM8ByEensvI9zTsoYcwe2q+m5zKqTMaagMaaw4+dCQBviB6DFmgN0duzTFPvR\n71Rm1Smt9fL0tXK85iPGmNjlwu/FjtFw5tFrlZY6efo6OXmWlFMqHv+bSq1OXrhOh4Gmxpj8xhiD\n/d3tSrSPN65TqvXyxt+UMaak43tF4DFgSqJd0n2t3B3A5RZjTDfs1A5jgA7GmFexA76uYvORmak0\n8KuxU0bkAX4SkcXOdRKRYGPMQ8aYfcBl4MVMrlOa6oXnrxVAT+xo7LzYng8v+sC1umGd8MJ1cuRh\n7wP+61Tm1euUWp3w8HUSkQ3GmJnYtEUksAkY4+3rlJZ64Z3/vV8cnypiB8Necvda6QAupZTKYXTl\nUKWUymE08CulVA6jgV8ppXIYDfxKKZXDaOBXSikPMsaMM8acMsZsTcO+FY0xS42dtHG5MaZsRtRB\nA79SSnnWeOD+NO47EJggIvWBPkC/jKiABn6llPIgEVkNnHcuM8ZUNcYscMzP9bvTwMQ6wArHcSHY\nKSXcpoFfKaW8bwzwuojcjp3McqSjfAuO2TiNMY9j5w8q7u6TeXXkrlJK5XSOqVnuAn52TBUBkNfx\n/V1guDGmC3ZK5mNkwCRtGviVUsq7cgHnHbPMJuCYsPEJiHuDeCKFdSfS/YRKKaU8K256ehEJAw4a\nYzrEbTSmnuN7gNOngF7ADxnx5Br4lVLKg4wxU4A1QA1jzGFjzIvAc8B/HAu8bMeunQAQBOwxxuwG\nSgFfZkgddJI2pZTKWbTFr5RSOYwGfqWUymE08CulVA6jgV8ppXIYDfxKKZXDaOBXSqkcRgO/Ukrl\nMBr4lVIqh/l/JmZ45ijeSXAAAAAASUVORK5CYII=\n",
      "text/plain": [
       "<matplotlib.figure.Figure at 0xad989e8>"
      ]
     },
     "metadata": {},
     "output_type": "display_data"
    }
   ],
   "source": [
    "awg.apply_waveform(WaveformType.dc,0,0,0,2)\n",
    "plt.plot(*get_vna_trace(pna_l))\n",
    "awg.apply_waveform(WaveformType.dc,0,0,1,2)\n",
    "plt.plot(*get_vna_trace(pna_l))"
   ]
  },
  {
   "cell_type": "code",
   "execution_count": 109,
   "metadata": {
    "collapsed": false
   },
   "outputs": [
    {
     "data": {
      "text/plain": [
       "[<matplotlib.lines.Line2D at 0xac73ef0>]"
      ]
     },
     "execution_count": 109,
     "metadata": {},
     "output_type": "execute_result"
    },
    {
     "data": {
      "image/png": "iVBORw0KGgoAAAANSUhEUgAAAXcAAAENCAYAAAD0eSVZAAAABHNCSVQICAgIfAhkiAAAAAlwSFlz\nAAALEgAACxIB0t1+/AAAIABJREFUeJzt3Xd4FFUXBvD3Ir0joffemwKCKAQFpAmKYAFFsSEgoij6\nUURAREWKdEQRQYoUadJraNI7EjpSpIUUIEDa7vv9cZJsQnp2syWc3/Pkye7M7MzdSfbsnTO3GJJQ\nSimVvmRwdQGUUko5ngZ3pZRKhzS4K6VUOqTBXSml0iEN7koplQ5pcFdKqXQooyN2Yoz5F8AtAFYA\n4STrO2K/SimlUschwR0S1L1JBjpof0oppezgqLSMceC+lFJK2clRAZkA1htj9hpj3nPQPpVSSqWS\no9IyjUheNcYUgAR5X5LbHbRvpZRSKeSQ4E7yauRvP2PMEgD1AcQK7sYYHcRGKaVSgaRJ6WvsTssY\nY7IbY3JGPs4BoAWAY/FtS9Ktfr766iuXl8ETyuSu5dIyaZkehnKlliNq7oUALImsmWcEMIfkOgfs\nVymlVCrZHdxJngdQ2wFlUUop5SAPdfNFb29vVxchDncsE+Ce5dIyJY+WKfnctVypYezJ6aToQMbQ\nWcdSSqn0whgDuuKGqlJKKfejwV0ppdIhDe5KKZUOaXBXSql0SIN7Cly/7uoSKKVU8mhwT6ZZs4DC\nhYGZM11dEqWUSpo2hUymxo2BunUBHx/gwAFXl0Yp9bBIbVNIDe7JEBoKPPoocOUKUK6cBPeSJV1d\nKqXUw0DbuaehkyeBUqWAPHmA554D1q93dYmUUipxGtyTwdcXqFpVHj/xBLB3r2vLo5RSSdHgngwX\nL0rNHZC8uwZ3pZS70+CeDJcvA8WLy+PatYHjx4GwMNeWSSmlEqPBPRliBvfs2YEiRYALF1xbJqWU\nSowG92SIGdwBoEIF4PRp15VHKeX5/PyAEycSXn/8OPD226nfv8OCuzEmgzHmgDFmuaP26S4uXwZK\nlLA9L18eOHPGdeVRSnmOgADg99+Bq1dty/z9gccfB558Evj+e9vyK1eAESOAWrWAZs2A0qVTf1xH\n1tz7ADjuwP25hfBw+YYtXNi2TGvuSilAmkV37ZpwDdzXF6hfH/j5Z6BJE4klJNCtG/Dyy8CxY8DE\nidLzfcQIoGZNacAxcaJUKgcPTn3ZHDGHKowxxQG0BvANgL6O2Ke7uHoVKFgQyBjjTJUpA2zc6Loy\nKaWcKzgYyJYNeOQR27JTp4DOnYG33pL+L7t3AzduyPOICIkbhw4BI0dKemXAAOD556VyGBAgwTxz\nZmDRIuDjj+Ve3p49QNmyjimzQ4I7gLEA+gHI46D9uY0H8+2A/NH8/FxTHqWU4+zaJbntLl2ALFni\n3+aPPyQ4lykDrF4tvdNJoE8f4IsvgM8+A3LmBFq2lKA9dChQp47UwJ96Snq3A8A330hN/Pp1YO1a\nCeyA9J3ZudPx783u4G6MaQPgOslDxhhvAAl2kx0yZEj0Y29vb4+YrzCh4H7jhmvKo5RKHosFyJAB\nMAlEpL//Btq1k5r0li22QQFnzgS++07SKC1bShDfswdYtw7w9gZ27JCfCxeAjz6S1wweLMcqWlRS\nLoA0m47JGODrr5Mut4+PD3x8fFLzlmMfz97xXowxIwC8DiACQDYAuQAsJtn1ge08cmyZMWPkG/jH\nH23Lbt+WP2JwsOvKpZSSAP7mm/KZXLAAyJpVll+8KPnrBg2ApUulVr5kCbBqFXD3rtysHDgQmDHD\nNihgr14SoL/9FpgzR9YtWQIsXy7bAJJiGTNG9rFuHdCwYdq/R7cYOMwY0wTApyTbxbPOI4N7375A\nsWLAp5/alpGSfwsIkHbvSinH279fUhplyiS8zaxZwKRJcjVdu7bUjMPDgRYtgGefBY4cAe7fBzJl\nkjGievUCrFZg61bJl7/wguznzBmgbVtJlfz5p9TmE7J7t6Rl27Z17PtNiAb3NPLyy8BLLwGvvBJ7\neYkSwPbttmEJlFKxhYfLDcgMyWiT5+cHeHnZUigbNwJt2siyI0ckyIeE2G5W/vST/K5XD5g7V74A\nataUwPvVV8CtW8CyZbLNF18A+fMD/frZavaexC1GhSS5Jb7A7skuXYqbcwc0765UYq5dk9Yfzzwj\nV7pRjhwBhg0DgoLkuZ+fpE4KFbLVqsPCgB49gMWLgfbtgS+/lH306iUBvlQpCeoNGgDvvis3LYsV\nk6BepQoQGAgsXChfLFmySEr1yy89M7Dbw1GtZdKt+G6oAkCBAtpiRqV/e/fKfAZPPRV7+b17wOzZ\nEnTz5QOaN5ffUYYNA954Q25ULl8uQTo4GGjdGqhcWfa7YIGkRby9gTVrZN0PP0hNv1Ilef7EE7J9\nSIjc1Ny5U1qmtGkjzZOjcuGA3Nx8+20gR46Eb6I+THSyjkREREhOPTjY1mwpSpcucif9jTdcUzal\n7LF/PzB5srTySCi1uHkz8Oqr8jnYuNHW+sNqBZo2lSBbtChw9qws27xZguqZM1KrPnkS2LZNmgbu\n3y8163Pn5EZl3bryuWrYUHpvZsgA/Puv9My0WmVCnKi89+bNss2gQY5rA+5JUpuWAUmn/MihPMuF\nC2TRovGv696dnDTJueVRKsrt22SHDuSECYlvd+ECOXw46etrWxYQQHp5kW+8QVauTAYFxX3drVtk\nqVLkqlXkyJHkq6/a1s2ZQ9atS1os8jwiQp7/+itptUq5hg+XdVYr2aAB+cUX5KOPkhcvynJ/f3L1\najI8PPZxd+6UH2UTGTtTHnNT86JUHcgDg/vWrWTDhvGv69eP/O4755ZHpS937pBNm5Lz5qX8tZ99\nRtarR+bOTQYHx7/NzZtkhQrk88+TNWvaAuk335Bdu8rjjz8my5SRisratRKMSfLdd+WHlEDv5UWe\nPCn7LFlSPhsxHThA5s8vgb1mTfLuXdu6I0fI6tXJiRNT/j5V6oO7jgqZiAsXEr5kzZULuHPHueVR\n6cvvv8vYI4MGxb7pGNPx45J3Hj7ctoyUXpMzZ0pHm3nzYr8mNFQmcn/sMWnltWyZtDqZPFma744f\nLy1HAGDsWFm+bx/wwQfy8+uvMmbK6NGyTe7c0j2+SxcZJ6VzZ+Dpp2Mfs04daV749NPy2phNhGvU\nAI4elRuiyolS842Qmh94YM39m2/kcjI+Y8eSH33k3PIo93P7NhkYGHtZeHjc2nRQkGwbxWolq1Yl\nN20iy5aVmm+UiAhy3Try22/JggXJYcPIfPkkxUKS+/ZJjdxqle1q1LDVuL/9lsyShSxcmFy50rbP\n48elZv3EE2Tv3gm/l3btyPr1yb17Y68LCZH/+bVrk39ulGMglTV3bS2TiAsX4nYhjqI1d3XlitRK\nK1SQruxR7bnfflvaXp85I0O2+vtLi49s2aQGmyeP7eajt7cMJrV2rdR+g4KA7t2lRv/MM9Kkr3Fj\n4OZNadv9zTfS47J9e3l9s2Zyw3PDBuk1OWUKcP68NNWNOchVlSpypXDsGPDJJ/G/n1y5pJYfnyxZ\npPauPIemZRJx9mzCveM0uKdf165Jx7WYw7hardIUz2KxLZsxQ7azWKS5HyBplHXrpF31O+/I66ZM\nkQDu7S29KQEJ1D162AK8j4+kW156Sdbv3Cnts6Oa+vXoAUyfLk0CZ8+2daozRsYD79pV2nwvXCjt\ny2MG9iitWkk6JqNW6R4Oqanup+YHHpiWKVzYdnf/QcuXk23aOLc8yvG2bCEPHoy97L33yJw5yWbN\nbOmOL7+U5gddushzi0VuRO7dS06fTrZvL8u7dyeHDCHDwsgnnyRbt5Z0iK8veeiQtL66fJnMk8eW\nzvH3lxujf/xBVqwYtwVJlGefJRs3JmvVspUryooVpI+PY86Jci/Q1jKO5e9P5soV90MUZe1a+fAr\nzxEeToaG2p4vWUIWKSL57JMnZdnRo5Ln9vMjq1SRpoAnTkgwPnOGLFRIWn9s2GALsrduyforV6S5\nX1Ru/PZt8scfyV27bMd87jnZf1RLlCh9+sinceHChMt/44Z8cRw/7pjzoTxDaoO7dmJKwLZtcgm7\na1f867dskUvvrVudWy6VfH5+kp7Il0/+lj/9JGmMH36QvHbLljKiYNQ0aNu3Az17Siquf39pkfLj\nj9Jiqnp1+Xt/953kw8PCpNdmVAuQN96QTjkXL0qHnYTcugX88osMCxs1zjcg47AcOSJTrykVk1sM\nHJbogTwsuE+cKB+2adPiX79zp9xg2r3bueVS8du5U3LNpUtL7rp/f2DqVMkv16wpNxsXL5bhJJ5/\nXpadOCGz6WTNKjPpNGokOfF9+ySgWyzSDDE4WMbvzp/fNmYKIF8KUV3ud+yQYP/DDzJ5g1KOktrg\nrrdWErBzpwwZmpAsWaQ9sXKtkydl/O2ZM6V2vXSp1KJ37pRa9t27MgzsxYsyuFSxYnLVtWKF1KCj\n2mP/+qvMsNOiha1vwyOPyE1UY2xjlRQuLC1hQkJij6XSqJF80des6dz3r1RCtOaegHLlgL/+AqpW\njX/9P/8AnTpJ6wjlHGvXyhgnW7bI4xw5ZCySsmWlNr51qwTe3r0loOeJnPQxPFzG806Kn5+0gnrY\nRg9U7k3TMg7033/SfvnmzYTHoj5zRi7lz551btkeJqRMtJA9u5zn8uVl+VNPyUidTZpIqmXdOllu\ntQKHD0vAT84Y4kp5ArcYzz29WLtWhjBNLEBoWibtDRwotfOjR2V6s88/ly/cdeuk01CPHjKDfJQM\nGaQjkAZ2pRwzQXYWAFsBZI7c3yKSQ+3dryutXSstKRKjwT3t3Lljm6ty0CCZmCEiQmrv+fPLNnv3\nSh68QAHXllUpd+WQtIwxJjvJe8aYRwDsAPARyT0PbOMRaZmICJkV5sgRufmWkFu3ZKq927edV7aH\ngb8/8OST0l2/b19Jvfj7y+BVycmbK5XeuLS1DMl7kQ+zRO7T/aN4AjZulJupiQV2QGvuaSE0VLrs\nN24sTVCjWqhE1daVUsnnkOBujMkAYD+AcgAmkdzriP26wqxZwOuvJ71d5szSkYXUKb3sFR4OtGsn\nU60B0mxRz6lS9nFUzd0KoI4xJjeApcaYqiTjNBIcMmRI9GNvb294e3s74vAOc/as5NujBndKTIYM\n0kEmLExq8Sr1+veXwD5njjQv1fSLepj5+PjAx8fH7v04vCmkMeZLAHdJjnlguVvn3CMiZF7Itm2B\nL75I3mty5ACuX5e5JFXy3bgB5M0rnYTeeUc6IB07BlSr5uqSKeV+XNYU0hjjZYzJE/k4G4DmAE4k\n/ir3M2iQBOuoGWqSI1MmSSkk17//AgMGPLxt41eulHNcqBDw1lvSbn3mTFmngV0px3JEWqYIgJmR\nefcMAOaTXOWA/TrNvn2Saz98OGVtpDNnTn5wJyXlUKKEjFfy229AmzYPT255zRqZpq1TJzlvP/8s\nbdLPndMb00qlBbuDO8mjAB5zQFnSHCkDPxUubAuqpNTWhw5NeZvpTJkk554ce/cCgYEyVsmGDdJF\nftUqye8/DAF+xgwZ6+WDD+R5u3ZAxYry3rW7v1KO91D15fviC+m2PmCAbdnq1RLwu3VL+f5SkpaZ\nM0eGlzVGer/u2SNDzHbvLsMLR0Sk/PieIiBAau4vv2xb1ratBHelVNp4aIL7sWOS3z15UlIiu3ZJ\nQP38c5mmLDVTj6UkLePjI2PRRMmdW2ruOXLITcVq1aRLfXq0cqWMsBlz/HKlVNpKF8F9xw6ZODgw\n0LYsLCx2bfjzz6XGXr68dGt//31ZVrSojCiYGslNywQFSW65Tp3Yy4sXB8aOlS+cnj1ljsthw1JX\nFne2ebMM9qWUch6PCu5hYTLZQkwnTwIvvCA183r1pPb75ZfS1K5MGRnfe/58aaHSo4e85tVX5Wbm\n0aMyjndqc97JTcvs3Qs89ljC7beNAfr0kckjfvwRuHo1deVxR+vWSc09akJnpZRzuEVw9/eXml2n\nTgkHy+PHZQqySpVkcoYo/fpJDXzePOCrryTQnz0rQ/LOmwd8+qlMhTZnjqRRAAmm334LrF8vtefU\niuqlmhRf3+Q19StSRHrHjhmT9LaewN9fUlHPPZf0cA5KKcdy+njuVmvc5oY9ekhQ/+8/SV1EDeO6\nbJnkyQMCbMO+tm4tTQmjpr/r1UsCf0K9RK1W+UlNTj0pjRpJvj6plMOHHwIVKkjtPCmXLsl45KdP\ne+aYKhaLzIL0xBOSZtq4Ua5EChd2dcmU8kweMc3e0KHSHK5BA2D5cpn15sgRmXDB11cCfI0aUvte\ntkwmKB46VPLitWvbbsjNmiUtLzJkkMeJdf/PkCHtxvdO7g3VU6ckDZQcJUoAHToA48fLe/ckR44A\nU6bI3KVRJkzQwK6UKzg1uB89Kjny4cMlB7tsGfDRR8DgwbbAPXmyjAr49NNSAyxYMO5+vL0llxsW\nBtSv78x3EFtyb6iePJmyZn+ffy5XA/37e04b8LNn5YoDkKnuOneW+x8NG7q2XEo9rFwyzV54uORh\nL12SnPf69bHTJhaLjDvi7tq0kZRS27YJb2OxSIC+dy9lA2K1bCkBsmtXmWru5k05V+7a4enrryV9\nNmyYXJEppRzDI9IyUTJlktnn168Hnnkmbj7cEwI7kLy0jL+/tNxJ6UiHH34I/O9/wN27UpPPnFma\nce7YkTb3D+y1YoWkkTSwK+UeXNZaJnt2oH17zw4GyUnLpPZmYps20v5+7lwZruDmTRl9csaM1JU1\nLV24AJw/Lz1vlVLuwS2aQnqq5LRzv3ZNmjimVFRzzW3bpOWJMTLt3E8/Sesfd7J5swyX7ClXXEo9\nDDS42yE57dyjBipzhJYtJYC6W+19/XoJ7kop96HB3Q7Jrbk7Krg/8ojU3AcMAPz8HLPP1AoNlUnC\nf/tNBl/r2NG15VFKxabB3Q7JuaHqyOAOSHv/Ll3kJmtMN25I89C0dueO9KDNmlVuFE+dKp3OvLzS\n/thKqeRzw3YXniM5N1Rv3ow7YJi9hg6Vzl7ffQc8+aQMkNapkzRFnDFDZjlKK8OGAaNGSSunypWl\ns5Xm2pVyP3YHd2NMcQCzABQCYAXwM8nx9u7XEyQnLXPrFpAnj2OPmyuXdBBq1046OpUsKTMbVasm\nHcDq1XPstHXXr8vN3d69pWfxnj1yDKWU+3JEWiYCQF+S1QA0BNDLGFPZAft1e8lJy9y+7fjgDsiQ\nDPv2yUxSFy7IkAWVKslMRzG7/wcFSbPKuXNTdxwfHxkX588/gSpV5Iulbl2HvAWlVBqyO7iTvEby\nUOTjYAC+AB6KMQCTk5a5dUsm5nCWt96SIY6jOh5/+qkMk/zpp9KhKjGbNgGvvQaEhMjz8HDg7bcl\n9XL+vAzctnix+/aSVUrZOPSGqjGmNIDaAHY7cr/uKjlpmbSquSekTBmpXR88KOPIr10rbeVbtwYm\nTkz4dSdPSt5+6VLJ5QNyBVCqlHxhZMwIfPyxpICUUu7PYTdUjTE5ASwC0CeyBh/HkCFDoh97e3vD\n29vbUYd3ieS0c3d2zR0A3n1XbnpeuQIMHCjH/+wzoEkTqZX7+EhqpWdPoFAhGbRt9GiZxOSLL2QA\nsJ49ZbwYHx/nll2ph52Pjw98HPDBc8jAYcaYjABWAFhNclwC29BZg5Q5y7hxMhri+ARuH5PyBXD3\nrm2iEGcICpL8+OOPA0uW2Ma1+egj4PBhGexs+XKZzKRNG7lZ2qyZDE2cJ4/cqD19Wm7KLlrkvHIr\npeJK7cBhjgruswDcJNk3kW3SXXCfMsU2hnl87t+XWvH9+84tFyBDFBiTeH783j25MZsrF/DJJzK8\nASCDk7VpI18AjRs7p7xKqfi5bFRIY0wjAF0AHDXGHARAAANIrrF33+4uqRuqrkjJREnOBCXZs0vH\np127pJVNlEaNpPavlPJcdgd3kjsAPJTdWJK6oZoWbdwdrX591054opRKGzr8gB2Saufu7JYySikV\nRYO7Hdw5LaOUerhpcLdDtmxyUzIhnpCWUUqlTxrc7ZA7t4ySmBBNyyilXEWDux2SCu6allFKuYoG\ndzvkzi2184RozV0p5Soa3O2QVHDXmrtSylU0uNshVy4J7gl1vNUbqkopV9HgbofMmWW6uYRq74GB\nMvyAUko5mwZ3O5UoAVy6FP+6gAAN7kop19DgbqeSJYGLF+NfFxAA5Mvn3PIopRSgwd1uSQV3rbkr\npVxBg7udNLgrpdyRBnc7lSwpE1Q/KDRUBhXLkcP5ZVJKKQ3udipXDjhzJu7yqJYyOpm0UsoVHBLc\njTHTjTHXjTFHHLE/T1KlCnD8eNy27nozVSnlSo6quc8A8JyD9uVRHn0UyJkTuHw59nLNtyulXMkh\nwZ3kdgCBjtiXJ6paVWrvMWlwV0q5kubcHUCDu1LK3WhwdwAN7kopd2P3BNkpMWTIkOjH3t7e8Pb2\ndubh7XftGtC/P/D990DBgtGLq1YFZs+OvaneUFVKpYaPjw98fHzs3o9hQkMapnRHxpQG8BfJGgms\nJ0ncC7+H7JmyO+SYTvfpp8CYMcC8ecCrr0Yv9vMDKlaUgB7V9LFXL2lJ8+GHLiqrUipdMMaAZIob\nVTuqKeRcAH8DqGiMuWiM6RbfdtP2T0OOETngqC8Up/PxAUqXjtPusUABIGNGqdhH0eF+lVKu5KjW\nMp1JFiWZhWRJkjPi227zv5sBAGcDzzrisM4VHg74+gI1a8Y7gHvVqrI6SnCwNJFUSilXcOoN1SPX\njyBf1ny4EBRPf313d/y41Npz5ow3uEd1ZoqiwV0p5UpODe7nAs+hRbkWuHgrgZG23NnBg0Dt2pJU\nt1rjrK5YETh1yvb87l0dV0Yp5TpODe4VHq2A8o+Wx6XbCcxu4c4OHgTq1JHgHk/NvVIl4ORJ23Ot\nuSulXMmpwb1h8YYokbuEZ9bcDx2S4J4hgwZ3pZTbc2pwf7P2myiZp6TnBXer1RbcE0jLlC4trWXu\n35fnmpZRStnrdmgCEzQng1OD+5MlnkSJPCU8Ly1z/ry0a8yfP8G0TMaMQJkywOnT8lxr7kqpxNy4\newPnA8/HWX7lzhXsuLgD847OQ40p8XYbShanDz9QLFcxXLlzxdmHtU9Uvh1IMC0DSGrm1CnAYgFC\nQoBs2ZxYRqWUWwq3hCPwfuxxFYPDglF3Wl3UmloLWy9sjV4+bMsw1JhSA/3W98PcY3MxqfWkVB/X\nqcMPAEDerHkRZglDcFgwcmb2kKptVEsZIMG0DGDLu9+7B2TPLt8DSqmHV8D9ADSd2RSn/U9j8SuL\n0bJ8SwDA8K3D4V3aG6/XfB2v/fkaDnU/hPn/zMfsI7Ph28sXBXMUTGLPSXN6cDfGoFiuYvjv9n+o\n5FXJ2YdPnQMHgO7d5XECaRlAgruPj6ZklFLAvfB7aDu3LZqXbY6JrSai48KOOPD+AQSHBWP6wek4\n8sERFMlVBN1qd0OtqbWQNWNWbOi6wSGBHXBBcAeAYrmL4b87HhLcSWDvXmD6dHmeSFqmWjVgwgQN\n7ko9LMbvHo/pB6ejXcV26P90fxy6dgiLji/Cjbs3cPDaQdQtWhcjm49EBpMBver1wiuLXsHt0NsY\n0mQIiuQqAgD4uunXaF+pPSrmr4g8WR03Zolrgntkzd0jnD8PZMkCFC0qzxNJy9SsCZw4IQOIaUsZ\npdKHc4HnsPbMWrQs3xJl8pWJXj5131SM2z0Ov7b7FVP3T0X+kflRPHdxvFXrLdQpXAdv13kbTUs3\nhYkcTXDA0wNgpRXZM2VHz3o9o/djjEG9YvUcXm7XBfc7HhLc9+4F6te3PU8kLZMtG1C+PLB7t9bc\nlUoPjvsdR7NZzdC4VGMM9hmMya0no1O1Tph/bD6+3vo1tr61FeUeLYcmpZvgevB1FMxRMDqYPyhj\nhowY4j3EaWV3WVrmbICHDB62Zw9QL8a3aiJpGQB47DFg61atuSvlCSKsEdh8fjMCQwLRolwL5M2a\nFwBgsVpw5PoRtJ3XFt83+x5v1HoDB68exIvzX8T8f+Zj+8XtWPfGOpR7tFz0vgrlLOSqtxEvl9Xc\nYzb/cVsksHYtMHWqbVkiaRlAgvtXXwGtWjmhfEqpFAmzhGHDuQ3wv+ePU/6n8Nvh31AsVzF4ZfdC\n9xXd0bB4Q1y6fQmn/E8hX9Z8+KH5D3ij1hsAgDpF6mDPe3sw/cB0fPPMN25/z9BlNffLty+74tAp\nc/QocOcO8OSTtmWJpGUAqeTfugV4eTmhfEqp6PkhYqZDboXcQu/VvRFmCcPgJoNRtUBVBIUE4bnZ\nzyFjhowom68siuUqhhWvrUCtwrUAANeCr2HnpZ0onbc0KntVRrZMcTuqFMxREP2f7u+cN2YnlwT3\n0nlL49+gf11x6JSZMwfo3Dl2g/UkgnvduvI7c+Y0LptSCrsu70KXxV0QEhGC5a8ux+NFHwcAfLHh\nC1hoQb2i9dDktyboWKUjtlzYghblWmDsc2PjzYsXzlkYL1Z50dlvIc04JLgbY1oC+BHS43U6ye8T\n275IziIIDgvGndA7yJUllyOK4HhWq0ynt2pV7OVJ5Nyjgvr162lYNqUeAjfv3cSaM2vQvlL7eOPE\n7su70f6P9pjWdhostKDN3DbY/vZ2+N/zx9ITS3HiwxPImzUvXq72MuYdm4eW5VuiXaV2Cd7wTG/s\nDu7GmAwAJgJ4FsAVAHuNMctInkjkNSibryzOBZ6LviRyO1u3ygzX1avHXp5Ezh0A9u8HihRJw7Ip\nlY6QxCn/UyiTrwwyPyK1o3BLOJr/3hwGBuN3j8fGrhuRJWMWTN47GX/6/omQiBCcDzyPmS/MRJuK\nbQDIl0Hz35vDYrVgUutJ0TdHS+Qpgc8bfe6y9+cqjqi51wdwmuQFADDG/AGgPYAEgzsAlM1XFmcD\nz7pvcJ8yBXjnnbjLk0jLAHJTVSkFWGlFBpPwOBwk8cGKD7Dw+EJUyF8B699Yj9xZcmP0ztEolKMQ\nVndZjR4re6Dez/VwL/weqhesjq+afIUcmXKgesHqsWr07z/+PorkLIKMGTKiVQVt0eCI4F4MQMxh\nHi9DAn6iyuUrh3OB5xxw+DRw+TKwfj3w889x1yWRllFKSdB+a9lbmH9sPua+NBcdqnQAAIRGhGLm\n4Znwyu5JkPE3AAAgAElEQVSFJqWa4OutX+PQ9UO48PEF9FvfD50WdkLv+r0xeudo7H1vL4wxmNxm\nMrZe2IpHsz2KmoVqJnrc5ys974y35xFcNrRV2Xxl3bet+9SpciM1d+6465KRllEqPQi3hGPmoZk4\nE3Amxa9d7LsYh64dwqY3N+GDFR/g0q1LIIk3l76JuUfn4qf9P6HUj6Vw4uYJrOq8Crmy5MKEVhNQ\n8dGK6L26N2a9MAul85YGAGQwGeBd2jvJwK5ic0TN/T8AJWM8Lx65LI4hQ4ZEP85aPivOwQ1r7nfu\nAD/9BOzYEf/6ZKRllEoPRmwbgfn/zMedzXdwvOfxWCmQDec2YPvF7Tjudxw7L+9EmCUMXzX5Cj3r\n9USENQIDNw3EuJbj8GSJJ9HniT54c+mb8C7tjVP+p7Dj7R3xNjPM9EgmTGg9ARMwwZlv0+34+PjA\nx8fH7v0Y2hmojDGPADgJuaF6FcAeAK+R9H1gO8Y81rnAc2g8ozEu93Wz9u4//CB3RP/4I/71//sf\nkDev/FbKw90Lv4czAWcQZglD3aJ1Yy0v9WMp/P323xi+bTiK5CyC75p9BwAYsHEA/vT9E52qdkJl\nr8poULwBQiNC0WlhJ3Su0RmZH8mMDec2YO3ra2GMQYQ1Aq3ntMb1u9exqvMqFMtdzFVv1yMZY0Ay\nxU187K65k7QYYz4EsA62ppC+SbwMZfKWwb3we7gWfA2Fcxa2txiOcfUqMHKkjNubkDROy1hpRbgl\nHFkyZom1/G7YXUzaOwn1i9WHd2nveF9LEgevHUTJPCXhlV17UaV3VloRYY2IbmHyIJKYfnA6Tt48\nid5P9EbJPLYL7DlH5mDIliG4fPsyyuQtg9uht9H98e74ssmXAIDZR2ajQfEGqJC/AkY8MwI1p9ZE\nz3o9ceDqAcw5OgcH3j+A/Nnzxzrepjc3odmsZggMCcS2btuimxxmzJAR695Yl0ZnQSWIpFN+5FCx\nNZ/VnCtOroiz3CXu3iXr1yeHDUt8u/79yeHDU3WIVadWcdyucbwVcive9SdvnmSF8RWYa0Qubji7\nIda6rku6svms5iw6uiin7ZsW57WhEaF8eeHLLD6mOAuPKsyDVw8mWI7A+4G8eudqnOX/Bv7L7n91\n58J/Fib6PkIjQmm1WhPdRiXtdshtNvilAV+a/1KKz6ffXT/WnVaXuUbk4ubzm+PdZtSOUaw+uTr7\nrunL4mOK84z/GZLk5D2TWWJMCe68tJMRlgiS5LU711h0dFH6nPdhhCWClSdW5sZzG6P3NXjTYNaZ\nWodeI724+/LuBMtltVppsVpS9F5U4iJjZ8pjbmpelKoDxRPcB28azM/WfubA05BKFgv54ovkG2+Q\niXzI9lzew/O9upBff53iQ2w4u4FFRhVhh/kdWHNKzTjB9e+Lf7PwqML8Zf8v3Hx+Mwv+UJDXg69H\nH7fIqCK8HXKbp/1Ps9joYpy2b1p0QAi4F8BWs1vxhT9eYEh4COcfm8/iY4rz0q1LtFqtXOK7hDUm\n12CRUUVYamwp5hyRk3m/y8u3l77NsIgwkhJoqk6qyj6r+7DMj2U4dufYOO/hXMA5frb2M+YckZP1\nptWLLh9JhkWEcdDGQRy4cSAD7wem+Pw8jL7d9i1f+OMFVp9cnatOrYqz3v+ePwdvGszeq3rz5M2T\nsda9ueRN9ljRgxvPbWSBkQV4NuBsrPVLfJew2OhivBh0kSQ5de9Ulh1Xlj1X9GSpsaWiA31My08s\nZ9lxZTl8y3A+9etTsb5wIiwRnHloZqKBXaUNjwzu/9z4h0VHF42uPbjMmDHkU0+RoaEJbrLtwjYW\n/KEgxzbLycM9O8Za9/fFv/n64tf59K9Ps8L4CvQa6cX289rz0q1LJMkbwTdYbHQxrj+7nlarlcO3\nDGepsaW49sxa7r+yn5+t/YwFRhaIdRXTb10/vrroVVqsFj45/Un+vP/n6HW+fr6sPLEyq0yswrrT\n6jLniJz8cOWHDLeER2/z/fbvWXZcWTb4pQGrTarGVadW8dKtSzztf5oRlgjeCb3DVrNbsfOfnRkW\nEcYX/3iR7yx7h1arlReCLrDU2FL8fvv33H5hOz9b+xnLjivLAiML8JM1n/B84Hl+vu5zNp7RmGER\nYbRYLXx98et87vfn+M6yd1hqbCkuOLaAv+z/he8tf4/d/+rORf8s4uFrh/nZ2s9YYkwJvrbotQSv\nYBJitVo5btc49l7VmwH3AlL02sTcDbsbp7Z5+dZlLji2gKERCf9PkPK3n35geor/h61WK8uNK8dd\nl3Zx9uHZ9P7NO9b6FSdXsPCownx/+fscvGkwC4wswH3/7SNJbr+wncVGF+PtkNskybE7x/Lxnx5n\nSHgISflf9RrpFb19lD+O/sF+6/rF+lJ+0Febv2KdqXV49PrRFL0flXY8MriTZNPfmvLNJW/S18/X\nQaciEadPS1rlwgXbsoAAskABBu7bwU3nNnHnpZ28dudarJdZrBY+9tNjnHd0Hq9+8j6/a56d/wb+\nS5LceG4jvUZ6ceLuifQ570NfP19euX2FQ32GsviY4tz671Z6/+bN/63/X6x9LvpnEetOq8uqk6ry\nkzWfRH8RRLkbdpflxpVjq9mt2Gh6ozjBI9wSzgNXDnDnpZ0Muh8U561arVZuOreJf538K1bQj+le\n2D02/a0pi48pzqa/NY0ODiR5xv8M281rxzpT63DgxoE8dPVQrJqcxWphy9kt2XNFT3b/qzufnP4k\n74bdJSk1wBa/t2CXP7twwu4J/HHnj2zxewuWH1+en6z5hEevH+V7y99j/Z/rM/B+IG8E3+B7y99j\n1uFZWWViFfZa2YsvzX+JZX4sw1cWvhJ9lTPUZyhrTanFd5e9y8d+eozBocEkyWn7prHihIp8f/n7\nvB9+n6RcZby66FUO2jgoulzHbxznyO0jeS7gXPT7+GX/L8w2PBsb/tKQ98Luyb/EvQCWGFOCNSbX\n4EvzX0owzXDq5il6jfRi9cnV+e22b6OX77+yn01mNOELf7zAuUfm8qd9P7HTgk78YccP0edw07lN\nrD65Oq1WK0MjQllkVBEeuXaEJPn74d9ZdHRRbr+wPXqfS3yXsPCowtx+YTsrjK/ABccWxPpbv7Lw\nFdadVpdd/uzC/N/n57oz6+Its/I8HhvcA+4F8Iv1X9BrpFe8l6YOExbGgFKFuKF6dt6qUpYMk3QE\nP/+cl19uRa+RXnz616dZ/+f6zPtdXn648sPolMWcI3NYb1o9+ZB/9RW3vvUMn5n5DJf4LqHXSK8E\nc55/HP2DJceW5PvL30/V1cnR60fZf0N/Xrl9JbXvOkn3w+9zx8Ud0e81Jfzv+fPZmc/ylYWvpLgm\nbbVa+cmaT1joh0LM+11e9lndh353/bjz0k6O+XsMZx+ezeM3jnPAhgEsNroY3176NsuOK8urd67S\narWy65KubDW7Fbst7cbKEytz24Vt7LigI1v83oKLjy9mkVFFOMxnGF9e+DJrTqnJT9Z8Qq+RXuy2\ntBu9Rnpx3tF5nH5gOouNLsaTN0/y1UWv8r3l75EkX1/8Onut7MWQ8BA2ntGYby19i6N2jGKF8RX4\n5PQneeTaEd4Pv8+60+py4u6JPB94nvm/z8+zAWd56dYlFh1dlD/v/5kzDs5gu3nt2OXPLpx+YDrr\nTqvLQRsHkSQ7LujIcbvGRZ+PIZuHsOuSrtxxcQcLjCzAY9ePxTlnMw/NZN7v8sapKJDyZbvEdwl/\n2vdTvPdTlOfy2OAeZcu/W1hkVJHoWlZKWK3WBGunUfy+/4qbKmTiL/t+5uaKWRj6zTDy1ClaHs3H\nxwcXjnUDM/B+INvObcsWv7fg2YCzLDq6KLdd2CYrhwyhZdBAdv6zMytNqMQt/25JcXmVzambpxJN\nE5DkujPrOGjjIN4IvhG9LCQ8hF9u+pL/W/+/6CuXcEs4+6zuw3rT6nHN6TUk5X9j/rH5/HLTl9E1\n9oNXD7L8+PKsMrEKj984TlLuOZQfX56dFnRipQmVoq8Kgu4HsceKHuy2tBt3XNzB6Qem02ukF+tO\nq8uXF74cXRP/btt3rDutLitPrMwfdvwQ7/u4HnydJceW5KdrP2XR0UV5J/RO9Lqg+0GsOKEic47I\nGV12pch0ENxJssP8Dhy1Y1SC66MuYWMKCbnLtY0K81YWcPvw7iRJS4A/T/3vfd6YMpqMiCBv3mRg\nniz8+dcPSZIfTmzN4DzZybJlOeuduvxw5YdxjhVuCWf3v7rTDDEc6jPUtmLoUHLQoCTfi/I8vn6+\n/GTNJzztfzrR7U7dPMV5R+fF+l+0WC2csncKZx2alehrD109xPbz2sdpDUXKF1Z8KTb1cEttcLe7\nE1NyPdiJKQ5/fxy7fRbN/myHsx+dRY7MOWCxWhAUEoRHsz2KozeO4qeRr6D4gdOoOWwa2jz9NgBg\nzecdUGrpZmQaPxmPvNEVgRVLovjxS9hVMQcKXw9GwVxFkCVrDqzKdQ1d1l1F1oxZcdr/NN4cUQ/v\n5X0W3+U9igPdDyJH5vjnxQuNCI3d5nz4cCAkRH4rpVQaS20nJvcI7ocPA40bA15eeHtQDeQoVAJl\n8pXB9zu+R8a795HtXjj67DHo5psVoY0a4MKedci55xByWjLikapVEbZ0CUo80x7XLvpiz+C3ka3l\n83j2lf/h+u2rWNq3NQKun0frSetRp9QT0Ydc+M9C/PHPH/ju2e9QIX+F5L+Rb74B7t4FRoyw84wo\npVTSPCO4W63AmTNA8eJAtsixJUjg2WeBTp2AU6cQcvEcXukE5A/PhLF/BCKPzy5Yc2QHvZvgkclT\ngfz5cb5xTRzIcA2ZMmRG8WwF8diqg055DwAkqN+5A3z7rfOOqZR6aLls+IEU6dgR2LZNxmbZuhUo\nXBhYvlymLXrvPSA8HFlr1cKy+u/ILEgNGwL+K5Eha9ZYuyn111aYpo/DhIaiiM+qBA6WRnTIX6WU\nB3DukL/VqwOXLgFdugDt2wN+fkDfvsDo0UDGjFKbX7BAxnZ5/31g8mTggcAOABny5kPpg+dQ6vh/\nyFzQyVMe6ZC/SikP4Nya+9Ch8nvwYODECaBMGeD114GWLW3b1K4NrF7t1GKliA75q5TyAM4N7lGM\nAebMAU6dAipVckkRUk3TMkopD+Ca4A5IkKxc2WWHTzVNyyilPIDLptnzWJqWUUp5AA3uKaXBXSnl\nAewK7saYjsaYY8YYizHmMUcVyq1lyKBpGaWU27O35n4UwIsAtjigLJ5Ba+5KKQ9g1w1VkicBwERN\nlvgw0OCulPIAmnNPKW0KqZTyAEnW3I0x6wEUirkIAAEMJPlXSg42ZMiQ6Mfe3t7w9vZOycvdgzaF\nVEqlIR8fH/j4+Ni9H4cMHGaM2QzgU5IHEtkm8SF/PcWUKTKK5dSpri6JUuohkNqBwxyZlnk48u6a\nllFKeQB7m0K+YIy5BKABgBXGGDceFMZBNC2jlPIA9raWWQpgqYPK4hm0tYxSygNoa5mU0rSMUsoD\naHBPKU3LKKU8gAb3lNK0jFLKA2hwTylNyyilPIAG95TStIxSygNocE8pTcsopTyABveU0rSMUsoD\naHBPKU3LKKU8gAb3lNK0jFLKA2hwTylNyyilPIAG95TStIxSygNocE8pTcsopTyABveUeuQRwGJx\ndSmUUipRGtxTKksWIDTU1aVQSqlEaXBPqcyZgbAwV5dCKaUSpcE9pbTmrpTyAPbOxDTSGONrjDlk\njPnTGJPbUQVzW1pzV0p5AHtr7usAVCNZG8BpAP3tL5Kb05q7UsoD2BXcSW4gGdXoexeA4vYXyc1p\ncFdKeQBH5tzfBpD+J8jWtIxSygMkOUG2MWY9gEIxFwEggIEk/4rcZiCAcJJzE9vXkCFDoh97e3vD\n29s75SV2tQdr7rduAV9/DdStC7z6quvKpZRKF3x8fODj42P3fgzt7G1pjHkLwHsAniGZYL7CGEN7\nj+UWrl8HqlcH/Pzkeb9+gK8vsGuX/JQv79ryKaXSFWMMSJqUvs7e1jItAfQD0C6xwJ6uZMliS8uQ\nwLx5wKhRQJcuwPz5ri2bUkpFsjfnPgFATgDrjTEHjDGTHVAm95Y5sy0ts38/kCMHULky0KwZsGWL\na8umlFKRksy5J4ZkBUcVxGNE5dxJYNkyoH17WV6rFnDsmGvLppRSkbSHako98ghQqRKwYQOwdCnw\nwguyvEQJIDgY8Pd3bfmUUgoa3FNn6FCgTRsJ5k88IcuMAapVA/75x7VlU0op2JmWeWh16gTs3g20\nbi01+SjVqgHHjwONG7uubEopBQ3uqZMhAzBmTNzlFSoAp087vzxKKfUATcs4UoUKwJkzri6FUkpp\ncHcorbkrpdyE3T1Uk32g9NJDNTH37gH588uN1pi5eKWUSiWX9FBVD8ieHfDyAi5dcnVJlFLpwf37\nqX6pBndH09SMUio5goOBmzfjLv/vP2DHDuCPP4AaNVK9ew3ujqbBXSkVEwlYLLGX3bsH1K4NlCsH\n/P23bbuBA4GaNWVAwtmzZdyqVNKmkI6mwV0pFSUoCHj+eeDwYWDFClsfmKFDgfr1gddfBzp2BPbu\nBX75RYY0OXVK7t3ZSYO7o1WoADhgLGallIe7c0c6OtatC3z5JfDyy9L5MSAAmDEDOHoUKFQI+Phj\nGdKkfHlg/XqHBHZAg7vjac1dqYfHvHnAr7/KqLAffihzOixcKHnzw4el1j5unAxP8tlnQNu2EvR/\n/FECOwB8/jnQubM8z5TJYUXTppCOFhIC5M0rN0sy6nenUh4vKAjYtw9o0ADImdO2/LffpEY+diyw\nYAGwZAlQpQrw1ltSCy9VSkaLjUICs2bJMOEdOyb78KltCqnBPS2UKgVs2iQ3S5RSnuvwYaBlS6Bk\nSeDGDbnJ2aiRBOkBA4CNGyWlAsiUm7lzSy3dgVIb3LVqmRaiUjMa3JVybxaLpFKuX5cgnj27bbmP\nj8ywNmGCDBb411/ASy8BderI3A0bNtgCOwDkyeOSt5AQu2ruxphhANoDsAK4DuAtktcS2Pbhqbn3\n6AFUrQr07u3qkiilYrJapenhtWvAyZPAzz9LbbtgQZkLuVUrqZgdPAgUKSK58VatbK+/fh1YuxZo\n3lzWO4FL0jLGmJwkgyMf9wZQlWSPBLZ9eIL7mDHAhQtyI0Up5XxWq9zA9POTtuOVK0vb8nbtJLBX\nqgQULy5NEevVk9ccOgTs3Cn58rp1gXz5XPseIrkkLRMV2CPlgNTgVcWKwLp1ri6FUunfhQtA9+5A\nYKDkwaPSJJMmSaB+4QXgqaeAbt1kjuOqVaXmHd/YT7Vry086YfcNVWPMcABdAQQBaEoy3nnmHqqa\n++XLwOOPSw3BwTdXlHpoWCzA+fNy7yq+z9G1a9Ip6M03gUcfBUaMkIAeHi618b//lorWuXPSXLF8\neaBrV5mPwYOkWc3dGLMeQKGYiwAQwECSf5EcBGCQMeYLAL0BDEloX0OG2FZ5e3vD29s7peX1DMWK\nyWXh1atA0aKuLo1SnocEXnsNWLlSOv/88ovUtleuBObPl8C/aZPc1xowQF5z547cFM2cGfjiCwns\nAFC2LDB8uOveSwr5+PjAxwEdIR3WFNIYUwLAKpLxjnTzUNXcAeC55+Qfr21bV5dEKfc2Zw7Qt6+k\nUCZNkv4h8+YB33wDbNsGvPiitA0PDZURVz/9FMiaVVIoNWva9kNKz8+ICOC999LNVbOrbqiWJ3km\n8nFvAE+TfDmBbR+u4N6/P5AtGzB4sKtLopRrzJkjY6V8+23sZsEHDkhHv7JlpTfnRx8BixcDgwZJ\n6uTLL+WG5vLlMv5KcDAwc6a8plMnqZk/RFwV3BcBqAi5kXoBwAckryaw7cMV3BculA4Py5a5uiRK\nOd/hw0CLFtJbc/VqYM8eqW2PGAFMmSJ58ezZgbAwaT9epw5w+7bU0rdulTTKF1+4+l24Be2h6m6u\nXJGxmP38PO4GjlIApMv9iy9Kx50ff4y9zmIB/vlHfnbulFRI375S8wYk992mjYy30rGj1NKfeQZ4\n913Zb8GC0s68RAkgVy7bfkkJ8m7WIciVNLi7o0qVZMyJmONLKOUpvL0luE+YAIwfLyMcAjKy4Suv\nAFmyANWrA088IWMqTZwILFok3fD79pXAnzmzTEhRo4bMKrRypXTfV8mmww+4o+bN5ZJTg7tyJTLu\nzcXQUGDpUulGf+6cpEnGjJGOPQCwf78s79lTKikffSQjH/r7S8CfOBHo0CH2Phs1si1btMiWG/fy\nkjRNeLi0JFNOofmCtNStGzB9um38iurVpfXMtXhHaBCnTskUWw+6fl32N2aMfFjjExIirQW2b3dM\n+VXa8/eXJnypcfCgTMVmTaDvoJ+f3JDMly92WiUoCGjSBPjpJ2mZ0rKl9OB89lm5eQkAo0cDffrI\nELQtW8oN0QEDJHh37x43sAPy+v37JU3zYDPnggU1sDsbSaf8yKEeQk2bks2bkwUKkAsWkAMHkpUr\nkzduxN121izSy4ssUYIcNSr2ulatyA8+IOvWJT/+mLRaY68PCCCfeIJs1owsXFiOFdPVq+TBg+Tx\n4+SaNeScOeStW7G3+esvMl8+8vnn466LcvcuuWiR7EfZ5/JlMm9eskwZ8t69lL3277/lf6p6dfKj\nj+KuDw4m69cn+/cnT58mq1Ylhw0jr10jH3+c7NMn7v/Qm2+S779P/vOP7DsoyLbu0iWyTRvy88/j\nvk6lqcjYmfKYm5oXpepAD2tw9/cnf/yRPHvWtmzAAPKxx8jAQHl+5w7Zty9ZurR8sC5elA/X4cOy\nfs0asnx5MjRUXlOnjmwfGioftKNHydq1bUH/8GF5/Y4dEjQGDZKgXbMmWakS+eyz8mVRsaIEGJI8\neVJes2UL+e678qUUEiLrLBbSx0c+2IULy+sLFJAvgygnTpANG5L16slxE3PnjgYIkuzXj/zkE7Jt\nW3Ly5Ljrly8nGzSQysDPP9uWh4fL33LePPkSLl9eHsdc37atBOuo83z1KlmjBpk1KzlkSPznP2pf\nBQqQEyc69K2q1NPg7kmsVvLTTyVQentL4H3tNfkiiDJtmtTE794lq1QhlyyxrfPzI1u3JnPmJHPn\nJosUkS+QmB/Y1atlv4UKkR072oJ4TN98Ix/4gwflGFOmyPKICPKll6RsgwbJB75mTXLwYPLIEdlm\nxw6yYEHywgW5Cilblhw/npw/X5Z//LG89vnn5YtixAhy2TKyQwcySxayWjWpUcYUFESGhSV+3qZM\nIXv3Jm/eTNk5T0x4eNxgd+4c+dtv5P37ib92wwY5j0lt96CwMPnb+PqSW7fKF63FIussFrJHD7JC\nBTlnf/8tX8ojR8r6cePknEaVef9+ueI7elT+hzp0IFu2jHsuIyISviKLEhBA7tmjX75uRIO7J/L1\nJdeulUvlB1ksZOPGElg7dIj/wxYUJB/mhD6IN27EvmJ4kNVKfv01+eijUpuLKSxMvmD695fgEt8x\nxoyRoFSligT+KBcuyPPBg8mFC8lVq8iePSVlNH68pAwmT5b007lz8v67dydz5CBz5ZLL/7ZtJbh1\n6CDbkPIFUa2apKeqVrV9GS5dKs/ffVf2TZL//SfPhw61Lbt5k/z1V/LUKVtZly0js2cnmzSxpUb8\n/MiiReUqpE0bW5C0WGKfh2PHJKg+/XTs1MjatRK4a9WSgNy/vzzu2tVWlsWLyUaNbH+HWrXkdaRs\n//TTsQPx5cuSvunVS4554kTsv8WcOWSePHIOe/a0XXUpj6fBPT3y9yfnzpXauzuyWiV4L1iQupre\npEkSkHLnlvSEv7/8zJ8vef1//iG//VauBLp0keD233/y2s8+kyubXr3kS2L1avL11yU1tGaNpLj6\n9SNffVVqvUOGSMBt316C4y+/kL//Lvves4fs3Fleb7XKlU7fvhLUW7WSdUOHkvnzSxnWrJG/Sa1a\nki7x95ersL17JegWLEhu3Ehu3iw18P79pXb+2mvkiy/Kl0TTphKQo/zyiwT08ePlGH5+cc/X2bPy\nxebjE//5DA1Nee5eub3UBndt565c6+ZNaZGRWKeVPXtkOrP337fNDG+1At9/LzPJf/45UKCALBs4\nUJr4DR0qA04B0lt4+3bpLVmnDnDihLTTjoiQMUxq1pSxvhs2lP3cuCFtubNlk9Yjn34qHdF695aJ\nj996S9Y1aiTzaBoD/P478NVXss9hw2SbB4WFAU2byjgpZ85IOaKaC0ZEyKw/J05IM8IKFRx3jpVH\n005MStnryhUZE/z1123tveNz86b0smzWLPYk6CtXyvPnnkv8tVOmyBdPzCnalEqABnellEqHUhvc\ntROTUkqlQxrclVIqHdLgrpRS6ZAGd6WUSoccEtyNMZ8aY6zGmEcdsT+llFL2sTu4G2OKA2gOmYnJ\nozhiElpHc8cyAe5ZLi1T8miZks9dy5Uajqi5jwXQzwH7cTp3/EO6Y5kA9yyXlil5tEzJ567lSg27\ngrsxph2ASySPOqg8SimlHCDJmZiMMesBFIq5CAABDAIwAJKSiblOKaWUi6W6h6oxpjqADQDuQYJ6\ncQD/AahP8kY822v3VKWUSgWXDj9gjDkP4DGSgQ7ZoVJKqVRzZDt3QtMySinlFpw2cJhSSinncXgP\nVWNMBmPMAWPM8njWNTHGBEWuP2CMGeTo4ydQpn+NMYeNMQeNMXsS2Ga8Mea0MeaQMaa2q8vkinNl\njMljjFlojPE1xvxjjHkinm2cep6SUy5nnytjTMXIv9uByN+3jDEfxbOd085Vcsrkov+pT4wxx4wx\nR4wxc4wxmePZxtmfvUTL5KLz1McYczTyJ87/UuQ2KTtPqZnhI7EfAJ8AmA1geTzrmsS3PK1/AJwD\nkC+R9a0ArIx8/ASAXW5QJqefKwC/AegW+TgjgNyuPk/JLJdL/q8ij50BwBUAJdzhXCVRJqeeJwBF\nI//PM0c+nw+gqyvPUzLL5OzzVA3AEQBZADwCYB2AsvaeJ4fW3CN7q7YG8EtimznymMlkkPhVSnsA\ns8P3Vl0AAAR7SURBVACA5G4AeYwxhRLZ3hllitrGKYwxuQE8TXIGAJCMIHn7gc2cfp6SWS7Adfd7\nmgE4S/LSA8td8T+VVJkA55+nRwDkMMZkBJAd8qUTkyvOU1JlApx7nqoA2E0ylKQFwFYAHR7YJsXn\nydFpmajeqokl8htGXlasNMZUdfDxE0IA640xe40x78WzvhiAmB+E/yKXubJMgHPPVRkAN40xMyIv\nRacZY7I9sI0rzlNyygW45v8KAF4BMC+e5a44V1ESKhPgxPNE8gqA0QAuQt5/EMkND2zm1POUzDIB\nzv1/OgbgaWNMPmNMdkgFucQD26T4PDksuBtj2gC4TvIQ5Fsvvm++/QBKkqwNYCKApY46fhIakXwM\nctJ6GWOectJxE5NUmZx9rjICeAzApMhy3QPwvzQ+ZnIkp1wu+b8yxmQC0A7AQmccLzmSKJNTz5Mx\nJi+kxlkKkg7JaYzpnJbHdFCZnHqeSJ4A8D2A9QBWATgIwGLvfh1Zc28EoJ0x5hyk1tDUGDMr5gYk\ng0nei3y8GkAm44SRJElejfztB2AJgPoPbPIfYn9TRnXIclmZXHCuLkOGktgX+XwRJKjG5PTzlJxy\nuer/CpIH3R/5N3yQK85VomVywXlqBuAcyYDIdMNiAE8+sI2zz1OSZXLF/xPJGSTrkvQGEATg1AOb\npPg8OSy4kxxAsiTJsgBeBbCJZNeY28TMERlj6kOaYgY4qgzxMcZkN8bkjHycA0ALyGVQTMsBdI3c\npgHkUu26K8vk7HMV+X4vGWMqRi56FsDxBzZz6nlKbrlc8X8V6TUknP5w+rlKqkwuOE8XATQwxmQ1\nxhjI3873gW2cfZ6SLJOL4lSByN8lAbwIYO4Dm6T4PCU5toy9jDHdAZDkNAAdjTE9AIQDuA/JDaa1\nQgCWGBn+ICOAOSTXxSwXyVXGmNbGmDMA7gLo5uoywTXn6iMAcyIv7c8B6Obi85SscsEF5yoyN9oM\nwPsxlrn0XCVVJjj5PJHcY4xZBEkzhAM4AGCaK89TcsoE13z2/oy8OggH0JPkbXvPk3ZiUkqpdEin\n2VNKqXRIg7tSSqVDGtyVUiod0uCulFLpkAZ3pZRKA8aY6caY68aYI8nYtqQxZoORwQQ3GWOK2nt8\nDe5KKZU2ZgB4LpnbjgLwG8laAIYB+M7eg2twV0qpNEByO4BYM9MZY8oaY1ZHjim1JUbnvKoANke+\nzgcyRIJdNLgrpZTzTAPwIcl6kEEWp0QuP4TIkSCNMR0gY97ks+dAad5DVSmlVPRQI08CWBg59AEA\nZIr83Q/ARGPMW5Ahf/+DnYOHaXBXSinnyAAgMHJ001giBxJ8CYj+EngpgXkLUnQwpZRSaSN6+HOS\ndwCcN8Z0jF5pTM3I3/lj1Ob7A/jV3gNrcFdKqTRgjJkL4G8AFY0xF40x3QB0AfBO5EQgxyBj7wOA\nN4CTxpgTAAoC+Mbu4+vAYUoplf5ozV0ppdIhDe5KKZUOaXBXSql0SIO7UkqlQxrclVIqHdLgrpRS\n6ZAGd6WUSoc0uCulVDr0fyJvnIB8TjB7AAAAAElFTkSuQmCC\n",
      "text/plain": [
       "<matplotlib.figure.Figure at 0xac25278>"
      ]
     },
     "metadata": {},
     "output_type": "display_data"
    }
   ],
   "source": [
    "awg.apply_waveform(WaveformType.dc,0,0,0,2)\n",
    "plt.plot(*get_vna_trace(pna_l, False))\n",
    "awg.apply_waveform(WaveformType.dc,0,0,1,2)\n",
    "plt.plot(*get_vna_trace(pna_l, False))\n",
    "awg.apply_waveform(WaveformType.dc,0,0,-1,2)\n",
    "plt.plot(*get_vna_trace(pna_l, False))"
   ]
  },
  {
   "cell_type": "markdown",
   "metadata": {
    "collapsed": true
   },
   "source": [
    "## Keysight EXA"
   ]
  },
  {
   "cell_type": "code",
   "execution_count": 393,
   "metadata": {
    "collapsed": true
   },
   "outputs": [],
   "source": [
    "reload(drivers.Agilent_EXA)\n",
    "from drivers.Agilent_EXA import *"
   ]
  },
  {
   "cell_type": "code",
   "execution_count": 394,
   "metadata": {
    "collapsed": true
   },
   "outputs": [],
   "source": [
    "exa = Agilent_EXA_N9010A(\"EXA\", \"EXA\")"
   ]
  },
  {
   "cell_type": "code",
   "execution_count": 30,
   "metadata": {
    "collapsed": false
   },
   "outputs": [
    {
     "data": {
      "text/plain": [
       "True"
      ]
     },
     "execution_count": 30,
     "metadata": {},
     "output_type": "execute_result"
    }
   ],
   "source": [
    "exa.set_bandwidth(10e3)"
   ]
  },
  {
   "cell_type": "code",
   "execution_count": 46,
   "metadata": {
    "collapsed": false
   },
   "outputs": [
    {
     "data": {
      "text/plain": [
       "True"
      ]
     },
     "execution_count": 46,
     "metadata": {},
     "output_type": "execute_result"
    }
   ],
   "source": [
    "exa.set_span(0)"
   ]
  },
  {
   "cell_type": "code",
   "execution_count": 50,
   "metadata": {
    "collapsed": true
   },
   "outputs": [],
   "source": [
    "exa.sweep_single()"
   ]
  },
  {
   "cell_type": "code",
   "execution_count": 108,
   "metadata": {
    "collapsed": false
   },
   "outputs": [
    {
     "data": {
      "text/plain": [
       "True"
      ]
     },
     "execution_count": 108,
     "metadata": {},
     "output_type": "execute_result"
    }
   ],
   "source": [
    "exa.set_averages(101)"
   ]
  },
  {
   "cell_type": "code",
   "execution_count": 374,
   "metadata": {
    "collapsed": false
   },
   "outputs": [
    {
     "data": {
      "text/plain": [
       "[<matplotlib.lines.Line2D at 0xb37f518>]"
      ]
     },
     "execution_count": 374,
     "metadata": {},
     "output_type": "execute_result"
    },
    {
     "data": {
      "image/png": "iVBORw0KGgoAAAANSUhEUgAAAYsAAAEACAYAAABCl1qQAAAABHNCSVQICAgIfAhkiAAAAAlwSFlz\nAAALEgAACxIB0t1+/AAAFvVJREFUeJzt3X+s3Xd93/HnKzFRg7N6DmAHFRNgrrtYjQmUUtQCOVQN\n8jpBLNSF4mr8aMSSbHgTQp3Txsq9sSw18UY2VYhIcxowHZRlHi3xEpyY4jNVtFRk/gGBJAPR2AQl\nLgEs8OgPIO/9cb5ODnf33O+9/p7je7GfD+nI3x+fz+f7+ejr+JXv93Pu/aSqkCRpLuctdgckSUuf\nYSFJamVYSJJaGRaSpFaGhSSplWEhSWrVKSySbE9yJMmhJPuSXNIcvzTJ95McbD4fHFF/ZZIHkjya\n5P4kK7r0R5I0GenycxZJLqqqk832FmB9Vd2Q5FJgb1VtaKl/G/CtqtqZZCuwsqpuPO0OSZImotOT\nxamgaCwHnh7azzyauBrY3WzvBjZ16Y8kaTI6z1kk2ZHkGLAZuHno1EuaV1AHkrx2RPVVVXUcoKqe\nBFZ17Y8kafxaX0Ml2Q+sHj4EFHBTVe0dKrcVuLCqppNcACyvqu8keSXwpwxeUZ2c0fa3q+riof1v\nVdXzOo9KkjRWneYsfqyhZA1wX1VdPsu5A8D7qurgjOMPA72qOt5Mjh+oqstGtO8vsZKk01BV85kW\nmFPXb0OtHdrdBDzcHH9+kvOa7ZcBa4GvzdLEPcA7m+13AJ+c63pVddZ+pqamFr0Pjs+xOb6z7zMu\nyzrWvzXJOgYT20eB65vjrwe2J/mH5tx1VXUCIMku4I4aPGXcBtyd5Leb+td07I8kaQI6hUVV/caI\n458APjHi3LuHtr8N/FqXPkiSJs+f4F4ier3eYndhos7m8Z3NYwPHp4GxTXBPWpL6SemrJC0VSajF\nnuCWJJ0bDAtJUivDQpLUyrCQJLUyLCRJrQwLSVIrw0KS1MqwkCS1MiwkSa0MC0lSK8NCktTKsJAk\ntTIsJEmtDAtJUquuy6puT3IkyaEk+5p1tElyaZLvJznYfD44ov5UkseHym3s0h9J0mR0Ws8iyUVV\ndbLZ3gKsr6obklwK7K2qDS31p4DvVdXt87iW61lI0gItifUsTgVFYzmD9bZPmW/nOg9CkjRZnecs\nkuxIcgzYDNw8dOolzaulA0leO0cT70lyOMmdSVZ07Y8kafxaX0Ml2Q+sHj4EFHBTVe0dKrcVuLCq\nppNcACyvqu8keSXwpwxeUZ2c0fYLgKeqqpLsAF5YVdeO6EdNTU09s9/r9Vw7V5Jm6Pf79Pv9Z/Zv\nueWWsbyGGtsa3EnWAPdV1eWznDsAvK+qDs5Rf855DucsJGnhlsScRZK1Q7ubgIeb489Pcl6z/TJg\nLfC1WepfMrT7FuChLv2RJE3Gso71b02yjsHE9lHg+ub464HtSf6hOXddVZ0ASLILuKN5ytiZ5Iqm\nzGPAdR37I0magLG9hpo0X0NJ0sItiddQkqRzg2EhSWplWEiSWhkWkqRWhoUkqZVhIUlqZVhIkloZ\nFpKkVoaFJKmVYSFJamVYSJJaGRaSpFaGhSSplWEhSWplWEiSWhkWkqRWXZdV3Z7kSJJDSfYNL5Oa\nZEOSv0jyUFPmglnqr0zyQJJHk9yfZEWX/kiSJqPTSnlJLqqqk832FmB9Vd2Q5HzgIPBbVfVQkpXA\niZlL3SW5DfhWVe1MshVYWVU3jriWK+VJ0gItiZXyTgVFYzmDtbQB3ggcqaqHmnLfGfEv/dXA7mZ7\nN7CpS38kSZOxrGsDSXYAbwdOAG9oDq9rzu0Dng/8t6r6D7NUX1VVxwGq6skkq7r2R5I0fq1hkWQ/\nsHr4EFDATVW1t6q2Adua10hbgOmm3V8BXgX8HfBnSR6sqgMtl5vzPdP09PQz271ej16v19Z9STqn\n9Pt9+v3+2NvtNGfxYw0la4B7q2pDkrcCG6vqXc25bcDfVtX7Z9R5GOhV1fFmcvxAVV02on3nLCRp\ngZbEnEWStUO7m4BHmu37gcuT/FSSZcCVwJdnaeIe4J3N9juAT3bpjyRpMrp+G2oPg/mJp4GjwPVV\n9URzbjPwe825+059yynJLuCOqjqY5GLgbmBNU/+aqjox4lo+WUjSAo3ryWJsr6EmzbCQpIVbEq+h\nJEnnBsNCktTKsJAktTIsJEmtDAtJUivDQpLUyrCQJLUyLCRJrQwLSVIrw0KS1MqwkCS1MiwkSa0M\nC0lSK8NCktTKsJAktTIsJEmtui6ruj3JkSSHkuxr1tE+dW5Dkr9I8lBT5oJZ6k8leTzJweazsUt/\nJEmT0XVZ1Yuq6mSzvQVYX1U3JDkfOAj8VlU9lGQlcGLmUndJpoDvVdXt87iWK+VJ0gKNa6W8ZV0q\nnwqKxnIG620DvBE4UlUPNeW+M0cznQchSZqsznMWSXYkOQZsBm5uDq9rzu1L8mCS35mjifckOZzk\nziQruvZHkjR+ra+hkuwHVg8fAgq4qar2DpXbClxYVdNJ3gf8a+BVwN8Bf9aUPzCj7RcAT1VVJdkB\nvLCqrh3Rj5qamnpmv9fr0ev15j1QSToX9Pt9+v3+M/u33HLLWF5DdZqz+LGGkjXAvVW1IclbgY1V\n9a7m3Dbgb6vq/XPUvxTYW1UbRpx3zkKSFmhccxZdvw21dmh3E/BIs30/cHmSn0qyDLgS+PIs9S8Z\n2n0L8FCX/kiSJqPTBDdwa5J1DCa2jwLXA1TViSS3Aw825+6rqk8BJNkF3FFVB4GdSa5oyjwGXNex\nP5KkCRjba6hJ8zWUJC3ckngNJUk6NxgWkqRWhoUkqZVhIUlqZVhIkloZFpKkVoaFJKmVYSFJamVY\nSJJaGRaSpFaGhSSplWEhSWplWEiSWhkWkqRWhoUkqVXXlfK2JzmS5FCSfadWvkuyuTl2sPnzR0n+\nv+VSk6xM8kCSR5Pcn2RFl/5Ikiaj0+JHSS6qqpPN9hZgfVXdMKPMzwN/UlU/O0v924BvVdXOJFuB\nlVV144hrufiRJC3Qklj86FRQNJYzWB51prcBHx/RxNXA7mZ7N4N1vCVJS0zXNbhJsgN4O3ACeMMs\nRd4KvHlE9VVVdRygqp5MsqprfyRJ49f6ZJFkf5IvDH2+2Pz5JoCq2lZVLwY+CmyZUffVwP+tqi/P\nsz++Z5KkJaj1yaKqrppnWx8D7gOmh479JvDHc9Q5nmR1VR1vJsf/Zq4LTE8/23Sv16PX682za5J0\nbuj3+/T7/bG323WCe21VfbXZ3gK8rqquafYDfB14bVU9NqL+bcC3q+o2J7glafzGNcHdNSz2AOsY\nTGwfBa6vqieac1cCv19Vvzyjzi7gjqo6mORi4G5gTVP/mqo6MeJahoUkLdCSCIszybCQpIVbEl+d\nlSSdGwwLSVIrw0KS1MqwkCS1MiwkSa0MC0lSK8NCktTKsJAktTIsJEmtDAtJUivDQpLUyrCQJLUy\nLCRJrQwLSVIrw0KS1MqwkCS16hQWSbYnOZLkUJJ9zTraJNncHDvY/PmjJBtmqT+V5PGm3MEkG7v0\nR5I0GV2XVb2oqk4221uA9VV1w4wyPw/8SVX97Cz1p4DvVdXt87iWK+VJ0gItiZXyTgVFYzmDtbhn\nehvw8Tma6TwISdJkdZ6zSLIjyTFgM3DzLEXeCvzxHE28J8nhJHcmWdG1P5Kk8Wt9DZVkP7B6+BBQ\nwE1VtXeo3FbgwqqaHjr2amBXVb18RNsvAJ6qqkqyA3hhVV07oqyvoSRpgcb1GmpZW4GqumqebX0M\nuA+YHjr2m8zxVFFV3xza3QXsHVUWYHr62aZ7vR69Xm+eXZOkc0O/36ff74+93a4T3Gur6qvN9hbg\ndVV1TbMf4OvAa6vqsRH1L6mqJ5vt9wK/WFWbR5T1yUKSFuiMPVm0uDXJOgYT20eB64fOvR44NjMo\nkuwC7qiqg8DOJFc09R8DruvYH0nSBHR6sjiTfLKQpIVbEl+dlSSdGwwLSVIrw0KS1MqwkCS1Miwk\nSa0MC0lSK8NCktTKsJAktTIsJEmtDAtJUivDQpLUyrCQJLUyLCRJrQwLSVIrw0KS1MqwkCS16hQW\nSbYnOZLkUJJ9SS5pji9L8uEkX0jypSQ3jqi/MskDSR5Ncn+SFV36I0majK5PFjur6uVV9QrgXmCq\nOf4vgAuqagPwKuC6JC+epf6NwKer6ueAzwC/27E/kqQJ6BQWVXVyaHc5g7W0AQpYnuR84LnA3wPf\nnaWJq4HdzfZuYFOX/kiSJmNZ1waS7ADeDpwA3tAc3sMgCJ4ALgTeW1UnZqm+qqqOA1TVk0lWde2P\nJGn8WsMiyX5g9fAhBk8ON1XV3qraBmxLshXYAkwDrwZ+CFwCPA/48ySfrqrHWi5Xc52cnp5+ZrvX\n69Hr9dq6L0nnlH6/T7/fH3u7qZrz3+f5N5SsAe6tqg1JPgD8ZVV9tDn3h8CnqmrPjDoPA72qOt5M\njh+oqstGtF/j6qsknSuSUFXp2k7Xb0OtHdrdBDzSbB8DfrUpsxx4zdC5YfcA72y23wF8skt/JEmT\n0enJIskeYB2Die2jwPVV9UQTEB8C1jdF76qq25s6u4A7qupgkouBu4E1Tf1rRsxt+GQhSadhXE8W\nY3sNNWmGhSQt3JJ4DSVJOjcYFpKkVoaFJKmVYSFJamVYSJJaGRaSpFaGhSSplWEhSWplWEiSWhkW\nkqRWhoUkqZVhIUlqZVhIkloZFpKkVoaFJKmVYSFJatV1WdXtSY4kOZRkX7OONkmWJflwki8k+VKS\nG0fUn0ryeJKDzWdjl/5Ikiaj67KqF1XVyWZ7C7C+qm5I8jbgTVW1OcmFwJeBK6vq2Iz6U8D3Ti25\n2nItV8qTpAVaEivlnQqKxnIGa3EDFLA8yfnAc4G/B747opnOg5AkTVbnOYskO5IcAzYDNzeH9wDf\nB54AHgP+Y1WdGNHEe5IcTnJnkhVd+yNJGr/W11BJ9gOrhw8xeHK4qar2DpXbClxYVdNJfhm4AXgH\n8Dzgz4GNVfXYjLZfADxVVZVkB/DCqrp2RD9qamrqmf1er0ev15vvOCXpnNDv9+n3+8/s33LLLWN5\nDdVpzuLHGkrWAPdW1YYkHwD+sqo+2pz7Q+BTVbVnjvqXAnurasOI885ZSNICLYk5iyRrh3Y3AY80\n28eAX23KLAdeM3RuuP4lQ7tvAR7q0h9J0mR0/TbUHmAdg4nto8D1VfVEExAfAtY3Re869Y2nJLuA\nO6rqYJKPAFc09R8Drquq4yOu5ZOFJC3QuJ4sxvYaatIMC0lauCXxGkqSdG4wLCRJrQwLSVIrw0KS\n1MqwkCS1MiwkSa0MC0lSK8NCktTKsJAktTIsJEmtDAtJUivDQpLUyrCQJLUyLCRJrQwLSVIrw0KS\n1KrrsqrbkxxJcijJvlPLpCZ5TpK7knyhOXfliPorkzyQ5NEk9ydZ0aU/kqTJ6PpksbOqXl5VrwDu\nBW5ujr8bqKraALwReP+I+jcCn66qnwM+A/xux/5IkiagU1hU1cmh3eXAqXVP1zP4x5+q+iZwIsmr\nZmniamB3s70b2NSlP5Kkyeg8Z5FkR5JjwGaefbI4Arw5yflJXgr8ArBmluqrquo4QFU9Cazq2h9J\n0vgtayuQZD+wevgQgyeIm6pqb1VtA7Yl2QpsAaaBu4DLgM8DR4HPAj+aR39qrpPT09PPbPd6PXq9\n3jyalKRzR7/fp9/vj73dVM357/P8G0rWAPdV1eWznPsscG1VPTLj+MNAr6qON5PjB6rqshHt17j6\nKknniiRUVbq20/XbUGuHdjcBDzfHL0zy3Gb7KuAHM4OicQ/wzmb7HcAnu/RHkjQZnZ4skuwB1gFP\nM3jddH1VPZHkUuB+Bq+evsHgqeLrTZ1dwB1VdTDJxcDdDOYzjgLXVNWJEdfyyUKSFmhcTxZjew01\naYaFJC3ckngNJUk6NxgWkqRWhoUkqZVhIUlqZVhIkloZFpKkVoaFJKmVYSFJamVYSJJaGRaSpFaG\nhSSplWEhSWplWEiSWhkWkqRWhoUkqVXXlfK2JzmS5FCSfc3SqCR5TpK7knyhOXfliPpTSR5PcrD5\nbOzSH0nSZHR9sthZVS+vqlcA9wI3N8ffDVRVbQDeCLx/jjZur6pXNp99HfvzE2sSC6wvJWfz+M7m\nsYHj00CnsKiqk0O7y4FTS9mtBz7TlPkmcCLJq0Y003kFp7PB2f4X9mwe39k8NnB8Gug8Z5FkR5Jj\nwGaefbI4Arw5yflJXgr8AoN1tmfzniSHk9yZZEXX/kiSxq81LJLsb+YeTn2+2Pz5JoCq2lZVLwY+\nCmxpqt0FfAP4PHA78FngR7M0/0HgZVV1BfBkU1aStMSkqtpLzaehZA1wX1VdPsu5zwLXVtUjc9S/\nFNjbzHPMdn48HZWkc0xVdX7dv6xL5SRrq+qrze4m4OHm+IUMguj7Sa4CfjBbUCS5pKqebHbfAjw0\n6lrjGKwk6fR0Cgvg1iTrgKeBo8D1zfFVwP1JfsTgddS/PFUhyS7gjqo6COxMckVT/zHguo79kSRN\nwNheQ0mSzl5L6ie4k6xM8kCSR5PcP+rbUUk2Jnkkyf9JsnXGuS1JHm4m4m89Mz1vN46xNeffl+Tp\nJBdPvtfz13V8SXY29+1wkv+R5KfPXO9Ha7sfTZk/SPKVpu9XLKTuYjvd8SV5UZLPJPlS89/avz2z\nPW/X5d41585rflj4njPT44Xp+HdzRZL/3vw396Ukv9R6wapaMh/gNuDfN9tbgVtnKXMe8FXgUuA5\nwGHgnzbnesADwLJm//mLPaZxja05/yJgH/DXwMWLPaYx37tfA85rtm8Ffn8JjGnO+9GU+WfAvc32\nLwGfm2/dxf50HN8lwBXN9kXAo0tpfF3GNnT+vcB/Be5Z7PGMe3zAh4F3NdvLgJ9uu+aSerIArgZ2\nN9u7GUyaz/Rq4CtVdbSqfgB8vKkHcAODf6R+CFBVT024vwvRdWwA/wn4nYn28vR1Gl9Vfbqqnm7K\nfY5BMC62tvtBs/8RgKr6K2BFktXzrLvYTnt8VfVkVR1ujp9k8OWWnzlzXW/V5d6R5EXArwN3nrku\nL8hpj695an9dVX2oOffDqvpu2wWXWlisqqrjADX4ltSqWcr8DPD1of3HefYv6Trg9Uk+l+TAHD81\nvhg6jS3Jm4GvV9UXJ93R09T13g37beBTY+/hws2nv6PKzHesi+l0xveNmWWSvAS4Avirsffw9HUd\n26n/MVuqk7pdxvdS4KkkH2pes/2X5husc+r6bagFS7IfWD18iMEN2TZL8YXeqGXAyqp6TZJfBO4G\nXnZaHT0NkxpbcyN/D7hqRttn1ITv3alr3MTgq9YfO536S8A59RXvJBcBe4B/Vz/+639+YiX558Dx\nqjqcpMfZd0+XAa8E/k1VPZjkPwM3AlNtlc6oqrpq1Lkkx5tH3OMZ/Abbv5ml2DeAFw/tv6g5BoN0\n/URznc83E8HPq6pvjan7c5rg2P4J8BLgSJI0x/93kldX1WztTMSE7x1J3sng0f9Xx9Pjzubs71CZ\nNbOUuWAedRdbl/GRZBmDoPijqvrkBPt5OrqM7TcY/LqiXwcuBP5Rko9U1dsn2N+F6nTvGLyleLDZ\n3sNgnnFuiz1RM2NC5jZga7M9apL0fJ6d2LmAwcTOZc2564Bbmu11wNHFHtO4xjaj3F8zeIJa9HGN\n8d5tBL4EPG+xx7KQ+8Eg3E5NIr6GZyeA53Uvf1LH1+x/hMFvjV70sYx7bENlrmRpTnB3vXf/C1jX\nbE8Bt7Vec7EHPWNwFwOfZvDNigeAf9wcfyHwP4fKbWzKfAW4cej4c4A/Ar4IPAhcudhjGtfYZrT1\nNZbet6G63ruvMPjBzoPN54OLPaZR/WXwPyX/aqjMB5r/cI8Ar1zIvVzsz2mM7xXNsV9h8PveDgOH\nmnu2cbHHM657N3R+SYbFGP5uvpzB7+47zOBtzIq26/lDeZKkVkvt21CSpCXIsJAktTIsJEmtDAtJ\nUivDQpLUyrCQJLUyLCRJrQwLSVKr/wenIrfgp1+uggAAAABJRU5ErkJggg==\n",
      "text/plain": [
       "<matplotlib.figure.Figure at 0xb42f550>"
      ]
     },
     "metadata": {},
     "output_type": "display_data"
    }
   ],
   "source": [
    "exa.prepare_for_stb()\n",
    "exa.sweep_single()\n",
    "exa.wait_for_stb()\n",
    "\n",
    "plt.plot(exa.get_tracedata())"
   ]
  },
  {
   "cell_type": "code",
   "execution_count": 448,
   "metadata": {
    "collapsed": true
   },
   "outputs": [],
   "source": [
    "exa.setup_list_sweep([4.9e9, 5e9, 5.1e9], [1e3]*3)"
   ]
  },
  {
   "cell_type": "code",
   "execution_count": 464,
   "metadata": {
    "collapsed": false
   },
   "outputs": [
    {
     "data": {
      "text/plain": [
       "True"
      ]
     },
     "execution_count": 464,
     "metadata": {},
     "output_type": "execute_result"
    }
   ],
   "source": [
    "exa.set_averages(1000)"
   ]
  },
  {
   "cell_type": "code",
   "execution_count": 465,
   "metadata": {
    "collapsed": false
   },
   "outputs": [
    {
     "data": {
      "text/plain": [
       "1"
      ]
     },
     "execution_count": 465,
     "metadata": {},
     "output_type": "execute_result"
    }
   ],
   "source": [
    "exa.get_averages()"
   ]
  },
  {
   "cell_type": "code",
   "execution_count": 462,
   "metadata": {
    "collapsed": false
   },
   "outputs": [
    {
     "data": {
      "text/plain": [
       "[-32.369773864746094, -37.80207061767578, -19.029415130615234]"
      ]
     },
     "execution_count": 462,
     "metadata": {},
     "output_type": "execute_result"
    }
   ],
   "source": [
    "exa.prepare_for_stb()\n",
    "exa.sweep_single()\n",
    "exa.wait_for_stb()\n",
    "exa.get_tracedata()"
   ]
  },
  {
   "cell_type": "code",
   "execution_count": 443,
   "metadata": {
    "collapsed": true
   },
   "outputs": [],
   "source": [
    "exa.setup_swept_sa()"
   ]
  },
  {
   "cell_type": "markdown",
   "metadata": {
    "collapsed": true
   },
   "source": [
    "##  Keysight AWG + Keysight EXA + Keysight MWSRC"
   ]
  },
  {
   "cell_type": "code",
   "execution_count": 5,
   "metadata": {
    "collapsed": true
   },
   "outputs": [],
   "source": [
    "# reload(drivers.Agilent_EXA)\n",
    "from drivers.Agilent_EXA import *\n",
    "# reload(drivers.KeysightAWG)\n",
    "from drivers.KeysightAWG import KeysightAWG, WaveformType\n",
    "# reload(drivers.E8257D)\n",
    "from drivers.E8257D import E8257D"
   ]
  },
  {
   "cell_type": "code",
   "execution_count": 7,
   "metadata": {
    "collapsed": true
   },
   "outputs": [],
   "source": [
    "exa = Agilent_EXA_N9010A(\"EXA\", \"EXA\")\n",
    "awg = KeysightAWG(\"AWG2\")\n",
    "# mwsrc = E8257D(\"MXG\")"
   ]
  },
  {
   "cell_type": "code",
   "execution_count": 280,
   "metadata": {
    "collapsed": false
   },
   "outputs": [
    {
     "data": {
      "text/plain": [
       "10.0"
      ]
     },
     "execution_count": 280,
     "metadata": {},
     "output_type": "execute_result"
    }
   ],
   "source": [
    "mwsrc.get_power()"
   ]
  },
  {
   "cell_type": "code",
   "execution_count": 387,
   "metadata": {
    "collapsed": false,
    "scrolled": true
   },
   "outputs": [
    {
     "data": {
      "text/plain": [
       "True"
      ]
     },
     "execution_count": 387,
     "metadata": {},
     "output_type": "execute_result"
    }
   ],
   "source": [
    "exa.set_nop(1001)\n",
    "exa.set_centerfreq(5e9)\n",
    "exa.set_span(10e6)\n",
    "exa.set_bandwidth(1e4)\n",
    "exa.set_averages(1)"
   ]
  },
  {
   "cell_type": "code",
   "execution_count": 202,
   "metadata": {
    "collapsed": false
   },
   "outputs": [
    {
     "data": {
      "text/plain": [
       "True"
      ]
     },
     "execution_count": 202,
     "metadata": {},
     "output_type": "execute_result"
    }
   ],
   "source": [
    "awg.set_2nd_width(10)"
   ]
  },
  {
   "cell_type": "code",
   "execution_count": 246,
   "metadata": {
    "collapsed": true
   },
   "outputs": [],
   "source": [
    "awg.apply_waveform(WaveformType.dc, 0, 1, 0, 1)\n",
    "awg.apply_waveform(WaveformType.dc, 0, 1, 0, 2)"
   ]
  },
  {
   "cell_type": "code",
   "execution_count": 295,
   "metadata": {
    "collapsed": false
   },
   "outputs": [
    {
     "data": {
      "text/plain": [
       "True"
      ]
     },
     "execution_count": 295,
     "metadata": {},
     "output_type": "execute_result"
    }
   ],
   "source": [
    "awg.set_outp2(0)"
   ]
  },
  {
   "cell_type": "code",
   "execution_count": 8,
   "metadata": {
    "collapsed": false
   },
   "outputs": [
    {
     "data": {
      "text/plain": [
       "'0\\n'"
      ]
     },
     "execution_count": 8,
     "metadata": {},
     "output_type": "execute_result"
    }
   ],
   "source": [
    "awg._visainstrument.query(\":DIG:TRAN:INT?\")"
   ]
  },
  {
   "cell_type": "code",
   "execution_count": 273,
   "metadata": {
    "collapsed": false
   },
   "outputs": [
    {
     "data": {
      "text/plain": [
       "'0.000000E+00\\n'"
      ]
     },
     "execution_count": 273,
     "metadata": {},
     "output_type": "execute_result"
    }
   ],
   "source": [
    "awg.prepare_waveform(WaveformType.sine, 100e6, 0.5, 0.0, 2)"
   ]
  },
  {
   "cell_type": "code",
   "execution_count": 284,
   "metadata": {
    "collapsed": false
   },
   "outputs": [
    {
     "data": {
      "image/png": "iVBORw0KGgoAAAANSUhEUgAAA34AAAFFCAYAAACzCz9TAAAABHNCSVQICAgIfAhkiAAAAAlwSFlz\nAAALEgAACxIB0t1+/AAAIABJREFUeJzsfXm8XUWV7tpJCCFhiNPztW0rD23bWRpB+zngee3Qtu3w\n2nl4+LC1B0Wc2sYWURwbFVGZRERkUAYBEVGeCEIOU4AgJEwhYQhhSMg8Jzd3OLveH+uuu7+9zqo9\nnCF3yPp+v/u755y9d9WqqlWr1lerqnYSQiCHw+FwOBwOh8PhcExdTBtvARwOh8PhcDgcDofD0V84\n8XM4HA6Hw+FwOByOKQ4nfg6Hw+FwOBwOh8MxxeHEz+FwOBwOh8PhcDimOJz4ORwOh8PhcDgcDscU\nhxM/h8PhcDgcDofD4Zji6CvxS5LkyCRJ7kuS5O4kSb49+tuzkyTZkSTJHaN/P+qnDA6Hw+FwOBwO\nh8Oxu2NGvxJOkqRBRG8jopeEEEaSJHkqXH4whHBQv/J2OBwOh8PhcDgcDkeGfkb8Pk5E3w4hjBAR\nhRDWwbWkj/k6HA6Hw+FwOBwOhwPQT+L3PCI6NEmSW5IkmZckycFwbf/RZZ7zkiR5TR9lcDgcDofD\n4XA4HI7dHl0t9UyS5Goiejr+RESBiI4ZTftJIYS/SZLkECK6iIgOIKIniOhZIYSNSZIcRESXJUny\nwhDCtm5kcTgcDofD4XA4HA6Hja6IXwjhjbFrSZL8GxFdOnrfbUmSpEmSPCWEsJ6IhkZ/vyNJkoeI\no4N3GGmEbuRzOBwOh8PhcDgcjsmOEELXW+X6drgLEV1GRH9LRNclSfI8ItojhLB+9JCXDSGENEmS\nA4jouUS0LJZICM79HOX46le/Sl/96lfHWwzHJIHri6MqXFccdeD64qgK1xVHHSRJb45H6SfxO4uI\nfpYkyd1ENEhEHx79/VAi+nqSJENElBLRv4YQNvVRDsdugOXLl4+3CI5JBNcXR1W4rjjqwPXFURWu\nK47xQN+IXwhhmIgOM36/lEaXgDocDofD4XA4HA6Ho//o6wvcHY5dhcMPP3y8RXBMIri+OKrCdcVR\nB64vjqpwXXGMB5KJvIcuSZIwkeVzOBwOh8PhcDgcjn4iSZKeHO7iET/HlECz2RxvERyTCK4vjqpw\nXXHUgeuLoypcVxzjASd+DofD4XA4HA6HwzHF4Us9HQ6Hw+FwOBwOh2OCwpd6OhwOh8PhcDgcDoej\nEpz4OaYEfK28ow5cXxxV4briqAPXF0dVuK44xgNO/BwOh8PhcDgcDodjisP3+DkcDofD4XA4HA7H\nBIXv8XM4HA6Hw+FwOBwORyU48XNMCfhaeUcduL44qsJ1xVEHri+OqnBdcYwHnPg5HA6Hw+FwOBwO\nxxSH7/FzOBwOh8PhcDgcjgkK3+PncDgcDofD4XA4HI5KcOLnmBLwtfKOOnB9cVSF64qjDlxfHFXh\nuuIYDzjxczgcDofDwOAg0dq14y2Fw+FwOBy9ge/xczgcDofDwBVXEJ1xBtFll423JA6Hw+HYneF7\n/BwOh8Ph6COGh4lGRsZbCofD4XA4egMnfo4pAV8r76gD1xdHFYRAtG5dc7zFcEwiuG1xVIXrimM8\n4MTP4XA4HA4Dacp/DofD4XBMBfgeP4fD4XA4DFxyCdFPf0p05ZXjLYnD4XA4dmf4Hj+Hw+FwOPqI\nNOXlng6Hw+FwTAX0jfglSXJhkiR3jP49nCTJHXDti0mSPJAkyX1JkrypXzI4dh/4WnlHHbi+OKog\nTYnWr2+OtxiOSQS3LY6qcF1xjAdm9CvhEML75XOSJN8jok2jn19ARO8lohcQ0TOJ6I9Jkvylr+l0\nOBwOx0RCCB7xczgcDsfUwS7Z45ckyaNE1AghLEuS5D+JKIQQvjN67fdE9NUQwq3Gc84HHQ6HwzEu\nOO88orPOIvrjH8dbEofD4XDszpg0e/ySJHktEa0KISwb/enPiegxuGXF6G8Oh8PhcEwYeMTP4XA4\nHFMJXRG/JEmuTpLkLvi7e/T/2+C2DxDRBd2J6XAUw9fKO+rA9cVRBWlKtGFDc7zFcEwiuG1xVIXr\nimM80NUevxDCG4uuJ0kynYjeSUQHwc8riOgv4PszR38zcfjhh9P+++9PRERz586lAw88kBqNBhFl\nnca/+3f/7t/9u3/v9ffFi7OI30SQx79P/O+CiSKPf5+43xctWjSh5PHvE+v7okWLaNOmTUREtHz5\ncuoV+rrHL0mSNxPRF0II/wt+eyERnUdEryRe4nk1EZmHu/geP4fD4XCMF846i+icc4iUT+9wOBwO\nxy5Fr/b49e1Uz1G8j9QyzxDC4iRJLiKixUQ0TESfcHbncDgcjomGEHi5p8PhcDgcUwHT+pl4COEj\nIYSfGL8fF0J4bgjhBSGEq/opg2P3QNOn5B014PriqII0Jdq4sTneYjgmEdy2OKrCdcUxHugr8XM4\nHA6HY7LCo30Oh8PhmErYJe/x6xS+x8/hcDgc44XTTyc691yim24ab0kcDofDsTtj0rzHz+FwOByO\nyYg09ff4ORwOh2PqwImfY0rA18o76sD1xVEFIRBt2tQcbzEckwhuWxxV4briGA848XM4HA6HwwDu\n8Vu1imjNmvGTxeFwOByObuF7/BwOh8PhMHDyyUS/+AXRrbcSfeUrRDNnEh1zzHhL5XA4HI7dDb7H\nz+FwOByOPgL3+I2MELVa4yuPw+FwOBzdwImfY0rA18o76sD1xVEFIRBt3twkIiaB/noHRxnctjiq\nwnXFMR5w4udwOBw1sGMH0QtfON5SOHYFMOLnxM/hcDgckx1O/BxTAo1GY7xFcEwidKMvg4NEjz/e\nO1kcExdpSrT33o2xz078HGXwschRFa4rjvGAEz+Hw+GoAScAuw9CyEf8/Kwxh8PhcExmOPFzTAn4\nWnlHHXSjL0gGHFMP27YRvfWt/DlNibZubY59dsLvKIOPRY6qcF1xjAec+DkcDkcNOAGY2ti6lWjB\nAv6sI37e7g6Hw+GYzHDi55gS8LXyjjroRl884je1oQ90mTOnMfbZiZ+jDD4WOarCdcUxHnDi53A4\nHDUQQncE4KqriNat6508jt4CiZ9H/BwOh8MxleDEzzEl4GvlHXXQjb50SwBOOCFbSuiYeNBkb9u2\n5thnj/Q6yuBjkaMqXFcc4wEnfg6Hw1ED3S719KWiExtI7D3i53A4HI6pBCd+jikBXyvvqINu9KVb\nAuCRo4kNvcdv9uzG2Gcnfo4y+FjkqArXFcd4wImfw+Fw1ADu/+oEk5FAPPHEeEuw6xCL8tVpt5Ur\niW66ieissyZfWzscneCuu8ZbAofDUQVO/BxTAr5W3lEH3e7xI+qO+E2miN+mTUQvf/l4S7HroA93\n2b69OfZ7VRJ37bVEp5xCdMQRRNu390fOXYmPfpRo0aLxlqI+Hn2UaHCw//kMDBBdcQV/3h3HosFB\nole8YrylmHzYHXXFMf5w4udwOBw1sLtF/IaGiHbuHG8pdh30Us9O9vhJ1HCq7Od8+GGitWvHW4r6\nOPJIomuu6X8+995LdMwx/c9noiJNiUZGxlsKh8NRBU78HFMCvlbeUQfd7vHD/508P5nIwGSTtwhJ\nQrRkiX3tkEOY3CBZC4For70aRFSvHuTeqVJ3dScrduwg+uUvy+877zyio4/uXK4yDA/vGkKCOrM7\njkXdvuJmd8XuqCuO8UffiF+SJBcmSXLH6N/DSZLcMfr7s5Mk2QHXftQvGRwOh6PX6DbiN9mcpKlC\nXgQPPWT/vmoVL8vU+/o6ifjJvZOtrWOoW4777yf65jfL71u/nmjDhs7lKkMv63/LFqKTTup/PpMJ\nixdnej5VotsOx1RH34hfCOH9IYSDQggHEdGviOhSuPygXAshfKJfMjh2H/haeUcddKMvSAQ6wWQj\nUpNN3jKEwEtX3/Oe/O9C1vQevx07mrnrVfOYSs5w3Yhf1XKPjPSXMPVSd5cvJzr9dPsaEr/daSz6\n4AeJ7rmn+33PEx3z5hHtsUfv092ddMUxcbCrlnq+l4gugO/JLsrX4XA4eopeHO4ymaIDU434pSlH\n9q6+uv13JGs/+AE7td1E/KZK3dUtB95/zTVEP/yhfV+r1d++0CvifeWVRLfdFk9rd434jYxwG3Y7\nGTbRceutvofRMXXQd+KXJMlriWhVCAEX2Ow/usxzXpIkr+m3DI6pD18rv2swNDQ1Bvdu9GV3i/hN\nlaiVAAkeQn6T69dcQ7R0KdGsWY2x57DN164lmj+/PI+p0F/qlgPr6qGHiO6+276v3xG/XunuFVcQ\n3XBDXFasn4k0Fl1wAdFvf9u/9PXkxlTQdQt1y1X1BNyJpCudYscOone9a7ylcNRBV8QvSZKrkyS5\nC/7uHv3/NrjtA5SP9q0komeNLgH9dyI6P0mSvbuRw+Fw7Bp85jNEl1wy3lKML3aniN8DD/D7uaYS\n8YsduqKjdCEwMcFln9hu111H9L3vlecxFequrs7q5bKxZ/sd8evVJEsI+chWv/LpNRYu5Kh1L3HV\nVUT33cefpU66PfBqoqNOuTZuJPrbv+2fLBMN27YR+YrVyYUZ3TwcQnhj0fUkSaYT0TuJ6CB4ZpiI\nNo5+viNJkoeI6HlEdIeVxuGHH077778/ERHNnTuXDjzwwLFZElkf7d/9u3y+4QaiAw9s0NveNrHk\nm+zfQyD65Ceb9OCDRAcfPP7ydPtdPnfy/NOext+vu65Jc+bUfz5NuT4nQn2MjBC94Q3x6+edR7Rx\n48SRtxffpf6Hh5vUbGbXBwebdMstRC9+MV9ft65J27cTTZtGRNSg1aubNGsWfyYiuvvuJq1Zk33H\n/NKUaM0a/h7CxCp/p/3/rruaNHdutft5OS3Xb5G+P/ggX++X/Bs29Kb+QyBaubJJ27YRWe0dAtG2\nbVxe+W0itN8jjxDNndvb9H/5ywa98pVEq1dzfUj7EnH53/zm8Stvv763Wln5yu5/8Yv5/irpL1q0\niD7zmc+Me/m6+f7853N/nyjyTKXvixYtok2bNhER0fLly6lnCCH07Y+I3kxE89RvTyWiaaOfDyCi\nx4hobuT54HBUwbx580IIIRx9dAhf+9r4ytIJTjsthOOPz77v2BHCkiXjJ4/GwEAI06eH8KEPhXDG\nGeMtTfcQfekEd93FcZyNG0O45ZYQ3vWu8mc2bQph82b+/NKXhnDuueXP/PSnIbRaHYtZCS9/eQjL\nl8evf/ObIbzjHSHstVdv8x0cDOGyy3qbZhUQhXDxxSGsXBnCnDn5a09+cgj33RfCbbeFMG1aCH/3\ndyE8/ekhPPWp80IIIbz97SG8//3Z/RdcwHVj4ZRTQvj7v+f8Vq7sT1l2JQ4+mOutKm68MYTnPpc/\nn3pqCIcdZt93zDEhfPCD3csXw+teF8Ivf9l9Oh//eAjvfW8Iz3mOff3660M44AD+XNW2/OhHISxY\n0L1sRfjsZ0P4xjd6m+b//b8h/PjH/PmAA0K4+eYQ1q1jXd+6tbd5TRR8+ctcvipYsyaEvfeudm83\n49BEwcqVIey333hLsXtglBN1zc2m9Y5Cmngf5Zd5EhEdSkR3jb7e4SIi+tcQwqY+y+GY4pBZkom6\n5KYM69bx0eaCefOIPve58ZNHQ5b0TJU9S6IvnQCXsG3cWH4c/dq1RCeeSHTyydlzVXT0U5+i0QhD\n/7BlSzyPP/2J2x2XO/YKy5YRff7zvU2zKmKvWYgt9dxzz0buuk7HgiwNlM+THUU6+5a3tO9pmihL\nPXu11FZ0oZd7/G64If5OyV6hH+Ohft2J/j4V0eky5zI0Gg265prO22jZMn4NTbe46y7e09wJpopP\nsDuhr8QvhPCREMJP1G+XhhBeHPhVDgeHEP5fP2Vw7F6YrEZIDxatVuY4TgSIgzaZ9qd1i8WL7d/1\nO97K6uOQQ4hWrOCDceS5KnVYtKeoCh56iI9bL0KRLO97H6fRD+I3nnvfYqdt6lM99R4/XVdFbZ+m\nWf/dsoVoYKD35diVKNKTzZv5L3Z/kSM8WV7nIO1ZRPTrlmNX2NKyPDZtIvrqV+ulqU/xxL480ceG\nRx4hemPhBiUbdV9lUuf+D3ygnLwNDRFddFH77yedxAf4dIt584h+/ev6z117LdHvfjc1Jrd2J/Q7\n4udw7BLI+uiJEvGrMwv3gx9kL44WdOIYr1zZvyOnJd3JSqw1RF9iGBggesUr7Gs6klFG0AcG+E87\nS2Xo1jFcu5YPZylCkZ5JtC9G/JpNHvg7wXjqERI7SyYkLCMjRDt3Nunoo/n0Ork2PFx+2Ifoxde/\nTvSzn3Uv9/r1RI8+2n06naBIF60+MJEifr1IXyK4Re0t+ZTZFuuZfqHM1jz+ONGFF9ZPU0f8sK2r\nYts2nhTpNdatIzr8cCYkm9Rask2biJ54ovj5wcH23+pMwtbRuWazWWk8WL6c6ItftOXq1cRGJ7o4\nfz7R9dd3r8d33snvyHz96+36d/QWTvx2I6DjMlUxEYjJ4CDR859f/f4f/pBJGxrwTgzxRz5CdOON\n9Z6pChn4pmLE74c/5BlPRKvFzr0FHQEqcwrKIkcxdDuoV+kLZQ59EfGbN4/JXycQZ+fss2n0gJRd\nh9hpmzqCi+3205+yQynX3vc+XqpXZannwAC/ML5bnH9+/BTRfqNIl6xrWL9y/TOfaa+vfhC/++7L\nTrLs5VLPIlmL8lm3jui00+xnxjviV0Q6duywo0xYD90s9fzxj4m++93q91fFunVEN91E9J3vFC9B\njuH1r29fgtuvpZ5E1ex8TL9ied11V/X8JZ1OdLFsQqQqFi/mpaa33tobW+kohhO/SYif/rR+xyYi\n+vCH2x3ciYBedHTc4zfexKTV4kGzKrTx/PKXiRYsqG9Mh4ay5YS9hjix/Z6h31XAfTgLF/KSRkSR\nI4fEoIq+CYGqsvRNP9dNXXdL/EQvY8Svm+i6yHbmmfEltXXx6KNExxxTfl+VpZ7yfWSEaObMBoXA\nEwFybetWXt5YJeLXq1n58Vz+3UnET5ODE0/kerjvPqLXvY6jPZ0s9bz//uL6vOiiLIrVqxUgZQ5u\n0R6/++/nCQ6Nsv49MtL9/q1Y+W++mf/HyvTYY0S33EL0zW8Wp9nNUs/Bwf6MV2iXY328CNu28Qoc\n/Vzd/Isg9d4YPQG3TKbYPbHfDzkkPnEZS7/V4knQOpDnuvUJUI8mwoqtqQ4nfpMQV11FdO+99Z/b\nvr0eIdkV2LmT6IADepfeRFjqWddhF+O5bRvR3/0dz1I+8kj9cvST9MpSz6lC/Ii4fr/2NbtMRXpU\nN+InBKJOxA/JJWL79vKlSphGtxE/TfwWLcoOZSlzcLZsIfr4x4vz7eVA/+ij1Q4oqLrUU4iW/D48\nnG+Xor6giV8v+sx42jasr2YzL4elB3r5Hx50c801vDxsv/345eJ16+atbyV6+OFiWXfsIDr22F0b\n8SvSBetaWf+8/npexdENYjrzpjfx5EVMhu9+l+i88+xnexXx65c+o0wxvfyHf8jeRRh7HlFnwqWK\n3T3ssGwSvop9iOmXrEz54x/zvw8N1W+LHTuIjjqq+jMiVy8mttDOThX/YiLDid8kRKcdbbw71bp1\n7YccDA/bpyIuW1YvEiD7KibCUs+6MsiSsm3bONInDmfdcvSzfSd6xK/V4mWuCxYQnXVW+f3NZpOG\nh/lgAyvqUObI4T1Vl3ric2X9V9K85BJ+Ubjg0kuJvvSl9vuvvrq9b/VqqSfamxUrsmV0ZY7bunVE\n/884umvzZtZ1kU/S+Oxnu4toVdX/c8/Nok/6eawzkWVwsDkW8UMHt+jQG51OL/pMr/veunX57489\nFo/AYN2+7W1MGvCaHpPwfiR+ur88+ih/r/OKquHh4mhGmvLy4R//eHwifnqPn9Xf+f2GdnvKPs6d\nO7P2WLiQo3SXXFJP7lgeokuxMkkdxwjrkiV8mquOrNXRz36NJUggLOKXprz/We//w+ct21AF557L\nUbMynduyhftQ1T1+eM/69UR33539vnQp0ZFH5uWvIzNRNsFX1/52EvE79FA7otrriUBHHE78JiE6\nHczGs1Pdey/Rf/5n+8AVk+nii6s58BoTIeJXd8mCGE8kfJ2Q+16Q3ptu4v8PPUT0rndlv/eb+D3x\nhE0SquKAA4h+/nPeS1N3HxQu4RMUtZ+O3FUhVzriJ58/+MH8UmdNPq67jl+rgLJaTu/RR7cv/5Z0\nfvKT+CEKRfJbSz317H7s2auu4hlt6/pxx7FMuv5+9KPuNvYXtdm2bRxBIeJouhVR146HJvh1iJ+O\n+PXCJnVr23SE4xWvyO+v/PjH41sBUCd1u4fAExJHHGHLKnUl92rncnCQ6EUvKpd/8WLOQ/IfGGDy\nYck6NNTbpWNlDm7ZBApe27GD6O//3n5m61aigw7iz6g3V1zBWzxiEfQiua3yS73EdLOovK0Wk481\na+oRv2uv5cNkMI9+jCVoV+67L39aJfbxIrsn5X/hC7PnqmDlSp5AKdM7rLMy+/Ctb/G4JjJceSXb\nUCyrnnSpI7PcK5OT111X/RCpTiJ+99zTvvIM22W8/bfdAU78JiHqOACnnpq9P2y8SNHwMA9m1h60\nmPGvK6vsqygjPyHE353UamV7H7oBLnGqej8Sv/GK+IVA9JrXcBrr12ez8Nu2Ea1ezZ97Rfw2b87P\nuN56q30AQlU88USmX1XqvdFojN23c6c9M1zk1BPlnaci4KAq3+Xz73+ff4/eP/4j0W23xYl2TC7r\nd+kLJ5/MEfSYbEUOq0X8rM8a117LDoR1fXCQ61xH/NKUIyESUayLorLcdhvvnSXKTuTU9+qlRvJ/\njz0aZsSv06WeSIQ6Ld+ll8aXqllYv5731SEGBvL2uCiShnmHwEs058/Prq1fn73S4cwz2TlFO4gR\nP132oaFq+7xXruQJRJFl+3a21z/5SX51CJL0Xo15VSJ+ck3v8dN6iXLh70NDTPxk8kPXeScTCLE+\ngbpupVk0Bkkb6qXQcs1K6+tf5wjsDTfk0xkeJvr+9+uVqQxYtltuyU82VyV+Ut/iK1SJhL373UyG\nq7y/U/JoNBql7Srvii2afLOIX5murFyZvcoD++Vpp1U/C6LMDsaeiY23/ZoMcOThxG8Sos5gtmYN\nL2uo+1wvIQbeMraxGZ5OZ37KyrhsGdHb357/TQ72WLKE6KMfrZ+nJQMRRzAWLKh2vxADJH4h8F4M\n/Y6sonS6aV901DCt887LnOZeEb9TT81vJO92pk8cEdzbcNNNxWRS7hsctPUS/1vXcGa5CCEUkyd8\nfssWbm/5DZ2Cxx+PH4YRI366La3nihwgOdXTur/IeSpyHMWpQidM0r7oouJ9eoOD8VdIlJVTruGS\npj/8gQnqCSe0O+P6JNuREbalBx+c9dUqET9dx5dcQvTpT8fLGAOW4Ve/YjJbFbodidrbr6gPYt4h\ncL0J8dOk+I47MoIm12NLPYnsiHtMBvwT+X//+/yedyR+vYogoM7Gruu6FMIRI34i54oV/PvppxN9\n4xt2pFjbkKoomygqI3cxIifPaeJh3b91K+8ZtAjKhg3ZATIPPMCvNuoWKJe1BLmMYFQtl8bChTwB\nUoX4FY0Bf/xjfvuLbgtto/Tz2NeK8MgjHEmWe+W5oSGejLz99uLnRRap46uvrrb/3Bo3sL494td/\nOPGbhKgz86cNTKedKk07P4ELHdBYh7eewd/vuYfoC1+I54F7/AYHedmfBcsBOuig7D16vSA1UsfX\nXRePLur79TJPaeO7787vp9FYs4YHG6Lq8r/kJbyU9pZb8r/HZhGHhrI1+fpkweuvt1/8qpdyLFqU\nj/ANDuajC93UPc7QIolbsoQjiRaazeZY+SziZ82avu1tHPnUA7A1G3zmmdk79PTAjWW1nCFMEx2z\nD32IIxwxR80ir2XktMzZx/5iRejKiE/M6USHBdMrm1i4++7scBmrLEXOnOQjET8idrbPPTeLUFnO\n3tBQc8xJ37yZnRupm6IIUGyp59atxX06Bk266+zHqTLpVqYnmLeeyEDyZl0vWuoZq8cdO/JLlLVD\nr4kgyiqR/27syubNRA8+mJfbkvPKK/k9ZJJPs9mkkRGi9743e9aq5zTlyanDDuPfBwbY4dZO/ZYt\nxfkXQZd/5062YVg3Os2PfKT4NS7SnrE+rIGTPJoAY3+//36eUOgWWDZdZ9IWRXYP/RX5XqWv4dgt\n34tkDIFo3rxmmyzf/W5+3NJtb5FGrV+x/EPg11Xgs/JZ+ujQEEdhDz64epmJiE45pdqKKUvnpHxO\n/HYNnPhNQtQhcLpzdzoI/vrXRJ/8ZGfPWjNVeK1oRlLw+OM8k1wlrxUr7JedEtmD59AQL0G55552\n+eocOiCwIgsW1q7lJVs4AOqlnmVtduKJRGecwZ+rtu/SpTxLrqORup1kFm9gwF5+RMRRBzx8RPDK\nV+b3c3z96/lIjm7fIqe9DOhg41LPsvrIHPv8fVdemdUpynjvvbzsRqdvtfFll2VRCE0SsOxWpGDZ\nsmwmFh2joSFuhxBYRoQ1YKL+FBG0IrLUamUEXTvS+tnBQV4+JHIL2f3Yx3g2HGXFJWIoXxnxKyOq\nZc4cUZ74aWdNz6bj87IUEicayurOKlPVfnrssUSXX26Xr25/KZoYwHtGRux9lpp0oj5L3WgnUhNB\nuWZF/OQ+xJln5l8noO2idvBRVivi9+EP1zvV+ne/y5bCFbX3r3/N40easr3E/YUij9X+acpEDG0r\n5iF95BWv4H7V6fJ/rNff/pboc5/L67Cu93PPZbmK9vhZ7SD5WTJYY5noibYnxx/fvvR3/nyiT30q\n+z4wwGNfrMzyp6OWqBOxuiyzczFIfcaI36JF2X5tXR8WOUWZNfHTslUlfq0Wr5jQdaCJX9VVRnUm\nuJYu5T5d5Ad246M6qsOJ3yREHeKHRqSb2RR5t82rXlXv/TCSL1F8Xw3+x9+rOkurVhHt2NEYu69s\nCZYlw4UX5velCF70ovLyPv44H1yDeRAVv6PqqKN4Vu3UUzPHyIr4lbUZRmSqGk3tmF1wQX55IQ4m\n//EfHGUR56TqnrNt2/JOljXoW7PgnQAHHozeFQ3uuMdPyJRgyZKMqODz2C4os5WHnjHWjnDMqUhT\nPp30zDNsj57uAAAgAElEQVT5+8gIR3SPOSbvGL7tbXkHXdfndddxxLFIRit/XQYhcCg3yo55XnVV\nNjkkz4XAR+/LISLveU/eqdQOSBXip9vkb/6mvCwoq0X8pIyPPJLth5R7pk9vjJEJ6dO6D1n5WcTv\npJPYia+i6489ll86pR3FuhE/y8Zqh/MPfyD6p3+yn9dOIn6XyZMPfShvy7SsSAIFqF8jI9kqicHB\ndh2Xvz/8gZe7xoifdbjL738fP+TIgujJ/PlxkqTlOuoooic/udFmg3QfJ8omVbBuNPFLUx53d+6s\nvtTz8cezg7J03kND+f2PVkRMdL1oGahF/rBsiNgkptYjyfsHP8i2pwhWr85Pwj7xRLY3cGQkTzCw\nznWdVSV+RTY6BqwX+Y64/HKi888n+pd/yfJ47WsbY3lq+XW6up7e//5svEtT7rf332+TSYGe4EJZ\npR/qfjcykveBQmifrJD7UO4TT8yT83vuyV7fYhG/IrkdvYUTv0mIOsRPG+VOO5UYittvLydCmzfn\nX1hb5NShcdX5WQbbwq238n46eS42QJ9+OhtefQ0Nq5ZjYCD/25Il7Q7XY4/l9x2hgxkbMJYtYwcQ\nDbCki4Ou/G3fnj+yWYB1WmeAQiP9/e/zQRF6YEHZZAZWt6F8l0gP5qEjJtZzset1oCN+MWKiIdf0\n4S4oOz6vdUQPnvLbNde0z/hrR/mOO+x9L+L8yrLqVosduUsuyadjObtYhnPPZZ3UjhkR61KVyQLJ\nr2ip5+AgL/Ehyh8OEotaX3kl548Rv26Jn+x1K5okQbnR2RbSJ2U8+2w+LESe0elaTvNRR7Uvg4/N\nhF9wAc9813EkrTLU7S9WO1s2dsuWbFn3hRcS/eY37c9bExmilxdfnC3jRj3RRBshOpOmvArhYx+z\ny4i6dOutvKzMcuJDsA93qTv+iS6+/vU8kVVGhDA/bZN1OSR9TfxwlQhO/qG+leGWW/KrQELIIjhI\nfCxSimNQr/b4WQRRp6PryhqjdRvLPb/7HdEnPpG/Jvejnt5yC49zZcRPt5mlsxakz1tjh3zfuJFX\ng1h6YpX1qKOyiTKtx5dfnm1RCYHLtnp1nHjib9aEG0b8hNitW8ene7/kJTzBTsQTIe95D0e5sbxa\nPwcH83ZR652WK+YLOnoPJ36TCAMDPFtUdQCwHLVOiR8aqrKOef/9PLP9j//Is/2SZxHxswy9dkpi\nBCcEorVrm2PXYvXz4IN8kIvlAOlBSH7XztFhh/GSDf28dt6J7KWerVZ2NLMMrHqmd2ioPeK3YUP7\nqzAWL7aJSBEkPayj2Awn3lsU8du2jQcGnU+ass6+4x2281M0y1kH+HL5qks95f1JRO17/HCgtxwV\nnT628Zo1PBOr9VUv9XzggWy/Xpry4P6zn2XOX4xASTpFpABlsxzPz342fvAEQvKIRfxCYGfgW9/K\np/XOd/IMvMiqdctyHNEBKSPrMSepqCyavGkigrPWSIr5/kxXNPEOgYmi3rOH7aNn64smhGJpyHfs\ns3UjfjFnKwS2adoOLVqUvS8sBD7p74tfzMqA+qwJsY7k6KgWApd6Wm1z6aX8HXVGT47perKWehZN\nDFjQOhrTTT2Bcdttmb5YRAZ1CccIbXdwckSuFfXV3/8+/+xxx7Fte/RRXqmDZcL8tI0jqh/xK3La\niyJ+Wh7ts+C9sfFj+/b8O0xjbfaLX3AkVOuFRsxmlUHbEpT3Rz/KoraY/7x5zbE8t2xh/wLzPv10\nJu1WxC9Ns4lO+W3Vqsw/ibUF1pEV8ZOoMBHR057GBHPp0myM37aN/w47jP07y85JmtYYH2vfGGF2\n9B5O/CYRWi0+YbHIwUG89KU8YxNzjDZvrn7IAHbYsrylEy9bxoQFnTr9bGym0HLwQuD9Cf/1Xxwt\nwXu1Q2QZD+2Aa3ktQ6Vls8hc7Dl0fk45hSM3DzzAs3giizWoC/HDAcxymF73Ol4Sg3Lecw9He2Kw\nSLg1eOMAjPt+LOM+NMQD78UXZ8u0JL3t2/kAGD3Q6jaK6fSXv1x+bH0s4lemq5K/RfwsR0ZPDliz\nlzioYxo64of6FgJHjb/5zexejPjh0jnUv/vvz5ZQhsBtIAfoYB5pyrO0v/oVX9uxI3OUimyJ6FxR\nxE/PcIfA7b1pU9wx1E4jHqJRN+JntcVXvpI/FU+XUzs8WEb8jPkgaZS0tBOn89NOlqRTtARcp1Hl\nRNVLLil//6HVF0TulSuJ3vrWdj3VOvz44zxxpssQQtbvsD7RJmOd6qWeGPHT7STO8A03cB+R60XE\nT+Sx9FU+y0magn//9/aorUX8rHbT96A+WGOmfJYJHosUaxuBY9eRR/KrEWT/IRG3jURKRZbvfpcj\nTLH+ft55vGS2iPhZ4ygSe63/Vv1IOtbYIels3pwn6+gzSN3o/oj1aBEMPQGBdVhm97QeVumvUkaL\n+B13HPczzF/7LRs2ZO8+xfLrg3ZQ33Q7XH4575HU+QtEtiuuyJ9pgH0odoif6BCWsyjip+sN61XL\npsdVR3/hxG8SYfr0fCcvw/r1TOysgY+Il/jJEskyoKEqyxsNL+ZZFPFLUzaMP/5xloZlRC6+mAkl\nbj4OgWju3MbYfbG9EDGnCx1qa4DWv2kCZslKlM/rpJN4oP72t/NGW55Fhx4jfjgQ6nyFIKCcCxfy\n0pcYkJTioIPG+KijeEkayhZb6omO/K9+lR0Bje0fc36wTDG9uvnm4pfJDg7m3zGIJK5owC7a46fl\nEqCjb5UByyEDuRx5ryOFOGBrB0pH/OReJIFE/KL6iy7K0jz/fH6RO5ZB0l6wIFuOHAI7hLH9FlgP\nmJ/lEGlHR/6GhuzoJOq6lPc3v+E9jFLeIidL64nW4RCYCGnH3pp4kP+a+OE1IqJp0xpjMmniF3Mi\n0YmPtX0ZtG6h7mH6Rx/d/p7GBx/kSOy3v82Of0xGdOLks9ZvlBt1FO9DoqCJn9X+CIz4Yf5or089\nNb90WZ8qqW0LRkK0jqxYQXTooXkZfvrT/Ps0idqJJZbpmmuyyUfd1w48sJGrN0s+ovaInybIVsQv\nBN7rduut+dd56HaTNtWRO2yLW27hJedWvxDZ0pR9BDk5WqcfAi8Jxqg/4p57snf3xcaONCX613/N\nonHSbuvXZ1Emi0TE/Aqsc6wXbENrIgTTvuqqzDcqspEIbQ/vvLN9Ik5PFr3qVY2xPLHsjz7K47ie\n+MOy634XQn65vSWz/HbxxbyXPE1Zj2RpL1Gc+Fk6jfqr7Zplq+Xv9tvbX8Ei6fzwhzyWOfoHJ36T\nCNOm2ZGpGLTh08/t3Fn9FQ3ovJcZQcuZJbKdOhyUlyxhwoFpWPnrqJvljFr1I4YyBKLDDye66652\n2dI0W76AhtbKC8tgOaN6UB8czPYMaucfBwx0mjX50/nGZjRjQKcDn8P0167lQRedPCvid8kl7FTK\nb5bTGNObNGXy8eIX80l4q1bFB6oifbvsMqLPfCa7VxNh69lzzuFIglyru9QT9UI75zi4XX89v5eL\nKB7xs+rIivhZA61MEEia1umrKCO2zcKF2STERRdl+/R03Zft8dNOpfyJDsv9CxZk78qzyoTllfRO\nOCEj9Vi/lhON9We1u7Z9OrKCJA1JN7YpUT4qgQ6XlR+miXIWEb+LL+aDol72sjy5w/rV9WBNmixb\nxkTptNO4b1n3WHUmsv3iFzYpQfuBthsdR7GzKJ+ub4Q894UvcMRC2zORDUm3Jpq6nmIRv2XLeNXF\n0BC/bkFeaWO1IfZ33YeWLcteGm/1Z6tPoHxSbl3Hup6sPiz1rdO07BJOsuj6b7XaTzSWa0gYf/az\nLCKP9SLttmIFR2OJ2KaMvlmJPvlJ1qNf/jIrr2VnxXbh2JimPLZI5N6qQxxn8ZpFll//eraNRX0W\n016yJDtF3NJZC1oXjz2W38mHaeC4jjKgrGnKE4ZnnhlvQyk/9gnpL7FTconaJ7xaLT4U5u67s/aM\nrR7QOo1pSJpFvhK2y4UX8kSxdQjRww9n+wkd/YETv0mE6dPzM21l0IOVHvzletELkwXaSFXJFwct\nIltuy5jEZEWHSxuU9eubY59jUQM0lA8/zMtgkfiJfB/+MDsEciplmvKSxYsuquZUWgOSOCu4jLNs\njx8adHQKrr+e6Igj2h0sSbMK8YuRNLmmZ/fRGZb7jjmGlxtaM+8otzXQtlpcpxs28AxfnffTIQYH\ns5l6cWRi+i744Q+JLrigOXatiPhpmbUjWTS46dlQfM6KpGF9FxE/nJnVjoPlcOprqG8hsBP70EPt\n9ST3xfb44eCv89Q6vHQp9yl8RjuoWMdE7DDqSFaM+Gldu+MOtmuXX84HP1x+uU38JO+ipZ4jI81c\nfrpOdf/HutFlwj579dXtdb5+PU+83HVXO6HRtlzXu87f+iPiPUBf+II9sSR5fOpTLIu2LVmdtJdJ\n1yHKijqknWixLY8/np8Awn4ihFzKoQ/o0ZMv1rLBEDiyd/bZfP/69fmIzIknMlEh4v3pf/pTex5o\nIy1b12oR/fKXzbFDce65p31SC+sQ7YDWGewjWP+WnY/1fb1kU9t53KspvxHlJ260fkv+eh8yEUe5\n5PRNeaG32DItM5ZDk2w9qaZtObarla6upxtv5IlufB3LsmX8u4YmcEceme0zLYK2h9hHkCRhGa+/\nvpkrj/yOem9F/LB90fZVjfhhmjLelEX8tO3R5UUZP/ABXpVltZk8v3x5diiP1v1pzkz6Cq/eSYS6\nSz1xsJC9dtqRffhh+/huKy3LGY7di44RkivLQcFntHHD+3Aw0AO9dkat+tGDp5ZN5Bse5qUG8t6g\nNOUZwP/6L7sMWlaL+IWQnZaFRluexXutw12w/teu5VlWTEPklO8f+1j+9NW77soThdhAInJr4od1\nqB0HHAT0zLJV1/o6DiRf/GL+HU5lup6m+WhklYifdghjM9FSNwMDvBxGO3+6XTBtHLx1Htqx0HVk\nOVXoyFjED9P8whfanytqm1gESu6LET89YYH6KkRA6zf2X+2gSXljNsD6zdLhNOWZ9vPPJ3rf+9j2\nbdhgO7iW84Kf8T/miU5lmZyasImz9uY3tztZ2gHSumXVjTXBgfWhbcnjj2erHXBJn54QwPwtfdZl\nihE/PXbo+sTnrBfBaydXPlsOp+QRO9VTZLPGm+XLsyXCQsD1EmAcL6zyjYxkx9YT8X6r3/ym3fZh\neXUdY5p63MP+laZ8sBA6//gsTmro8VHyx4ky+Y3IPlka75Fnpcz4HOY1PJzZZ5Tj5JOzk1Llmiaa\nmK+WActbFPFD3dbj2lVXcTRTQ3RfbPDPf56//sgj3MYaMVsiJ29iv9B2Q0/AaGIWI+96gkNH3gUX\nXMB7Or/2tUw2nUcnSz11eUXGefN4RY/VLkTlkegksWVw9AZO/CYRpDOURXUEYsDWrCE6+OC4860H\nYsGWLdlSNe0MF8EatIjipEn+a0NvzeKhA3L99dmz++7boC99iZ30IuKHZMuSTf7k5Cotmx6AUNbh\nYSYtsv9QlkjK8e0yCGoHRDtZRRG/b30r25SNjpHIKbpx5pl8euM55/C1I47gfSFoeNHo6rrAAQr1\nA9sQHQtJ0xocLOfYIiZpyjPyMguP6cSQpnniV2WPX5oS/fVfN0xnTD6jrp94Ir9EudXiiIC8mwhl\nl4gZDuq6bizHTJ7Rg37VpZ7aoWu1eO+R1h9NPnDQ18vGWq0sSoGk/5//mQlVrByYH+owOqqo6/hd\nH/CBdYmITbJoh1E7ktomFBG/9hnzRk4GbAtsO32PRUw0mSl6DttarmEb3n470T/8Q9wmWTYL5Q2B\nl9N+73t2mURu2SOIJEXrs0X80pRtjiyxI+LJtLPOysuKkxxapzEipPsB2iFdT9Z7/KxJCN1/8DtG\nQfT1mCPeavF7/OQ567UIaIN15F/rpUXgsV6+8hUe37Xs8mdF/OoQP0u/sX9JOSziJ30JCaJc+/73\neR+b1nVd3pgtx3a1iL+lzzgZpcdOBOqbxj338BJFeeWL9RzWxQ03cPRLl0nq9G/+ppFrFxzXpV+g\n3JKPHnOt57Bsxx/PS79lnEIbLO0kaXaz1BPbXvupqN8ot/WsR/z6ixnjLYCjHqZP507zyCPsgH76\n0/F7pXPu3MmD9+zZ7UZe/h58kOhZzyKaOZOvDQxwNPDcc/lkRT1IFgENUZGBxrTQmBC1O33o1LVa\nPDP7nvcQveUtRLNm8e9nnEH0ghfYxO/++/PGXg9oMsuEeViDvuVkiayHHkr0mtdky9NGRohuuonf\nXSYDjwy0Ymy1ESXKnOZp09pnB6+/nui//3fbAdIO7hNPZC/CRcdJZMPnbryRl1vivVWJ3/TpWZo4\nOGnHQQ/OeN2q302b2p8TjIwQzZiRkT2RZ3CQaI89MhmsZ3GAxTbUsslndGiXL+d+QcSEXl58/4Y3\n8EvTteNSRPxQv2KDN/ZRkcVyslAf5JpuK+1Q60FYcOONHN3Wbb9mTbsdiJF9cfbQ6ZoxI18mq69p\nkoRyoY5gW8m9cn+S5IktOoCYFpZBkxZM27JZqL+WnmkdwrT0KwustInyculrIXBUSg4mihFk+ZNJ\nQ22bN28m2nPP7LdWi/uzfH78cZ700I6y3sMXi/gdeSTR3ntn1/QraaSc+JzWL7knFvHTBFnkkTQs\n0qNtpS6f5CEOqL5f9yeURfetIuJnyYSf0Xbq6JV8XrYsH11BAlIWWYnt8RO7LvW9cycfFLfPPlna\nUsdii4nsiJ9F/CwbZEX80B/QdZim2Tsj8ZpFllFHcVzT/UbXvcYHPsD9Ya+9yp8bGeHJY5k4Qf3W\ndkNPyODkH9oy3YZWxE/a5YEHuL2e9rSsvFaa8nudiB8+i/qEemZFYvHeWJnEF3P0D86rJxmmTeOO\nvXQpLyE57DCiX/862ySLQOOKBlWAne8Tn8giaER8tPzpp9sd0zKIOl/LkS8ifmis8btAG3MZsNau\n5WVcGzc2xwyrFRF91av4vljEz5o5sxxzrAeULQQeGNesyY49xj19IeRfjIpyaqdDO8aYr54ZLdrj\nZ5ENvLZiBR9yEwIv/ZLT1zAPnF3UbSiDv0UgUG7dtlpHZEDAZ1auJHrlK9t1lojlfuUrs3Q6Wep5\n++1N0xlD2aRt0fnDAfLoo7nfCeHUUYYYuZJ20voVG/R15AoHaN0/9Sy8doCkTHrGHut4cDBfpwI9\ni4sD/9Kl2ZImqSdsX02udHtXIX5//ud8+l+aEn384zzr/r3vtdeh9Atdb5aDiw4yfs/rRJMQKDO2\nG0I7ObG6R5m+8hWerEGbtHw50ec/n92L6eiDHSwZ05TbBVcv4J9FwvHz1q38px05rQc6OoZ1r4mZ\nhrYnevKIKLOlkqa2O+JkozxW3aPzjfWmdUSXSTuqMTI1PEy0enUz17eKiB/WDdpa3S5IVKTt5dqh\nh/K7UmPyaLmx3qos9Wy1eNn0f/5nPn1ta+SztnPWHj/so5hGbMzQOi71MGsWnwRuTeJpO4NjLra3\nnLyMz2P5EFIea1zB/oT5Yz1i/iEQ3Xhjc+xZPdZrkhbrF3rsEOJ3/PF8WBQ+o0+LRvtXRvyw3rU/\nInKinmF7y7Jpfa/uf/KsR/z6C4/4TTJMn54fAG+4gaN0T3kKR78QSCjQCROg4zY0xIch/OEPnMf2\n7fxnGRtM42tf4yVgz3hGPl00RtYsKcqIz6Qpk84tW9pljTkrOFDgNYTMhFmziiIbpomGEPOMOVmS\nHxIxMcKSpkX80NBrJ9uK+KEc6PyJHJr4oRN9333sWEr6q1ZlL7S3BgVMB+XSjpoYab3fEP+0c2zV\np5Tx299mHdyxg2ju3Pb63raNZ7gXLGAdxVdNYJtqfdftpfULP1vET8qIg67U/8gIT5xoPbXIlW5v\nPejjrK3lvMhz1h4/zA/rVjuqqN/WjDkO0Fgv1mmNacrvQdtjj3wZ9tgjT8RkNQH2NS23dr5RrtWr\n+e8Zz+Do9OBgduof1qFE/ND2aXKL5E47ayiLBZTbmtTAdHWZtHOGz/3ud0TPf37+uYsu4ntxOaak\ng1FVrefY7046yT7t1bJr2ibhWKMdN01Csd7QwcW6KAKSMpFVEyhNTOTavHm8rPSyy+KkW9taXZ8W\n8cP6xLR0m6LN1+RK656+V4By45iN9Y+kQesdyo7ROKsOpAyxw12kv8r9ctCZ3INy63bRclSJ+GF+\nelzWcst3kfvhh4me8xyiQw7JbLBV9zj+o2/02tdy/5CopVyzdBaf09C2BMksEizLN1q9Oou0Sx5F\nET9tu9EfwCWi+AySSd0HsP8WQY/r2nbqMU7y/+hHeSy3iD6mK5894tdf9I1XJ0nysiRJbk6SZGGS\nJAuSJDkYrn0xSZIHkiS5L0mSN/VLhqkIWeqJHUsbYoFFFObP55egE+VnpFotjrIsX87vTNq6tb1j\nohEWXHEFLztFWIRMnlu+nOhLX8rLKP8lj5/9jGXRhh4HQHxPU6tFtPfejdxggjNN8+dnRhdP9dq2\nLTuG2nKAdEQG/3R50cFFw48zcnqju54h04OpJgRE7ZvurVlUdE7w2g03ZK/L0IOQjshIunIN22Hb\nNna0xHHQzhi2JdaNbk99r3yWwzhi9S2//cd/cNvq6JTl5OjnX/ayRiXil6Z54odRAHRGR0Z4/9vV\nV+f1UhMxSVPrFzoCSAywnfRz+nUOmJ+OBlnkw5INr2Odoty6foWEoM7qUwFjS/NE77G8aZq9fzRG\n3NFuYR1a9aRtApZL6kzrfr7sjbb8sS5C4Mmq005rlxHLhHUoeSxenB1drp1h1AMso3zGSSXLJsnv\n27a1v8Bb6yh+R5uA9gv1RDuVWmdQNqzTIshzMQfXihDJc5s3509hxjSRoEqa2rbg73KvFfGTa5aT\nK3Ltt18j6uCifFIvOl1sJ7QLeB+OYzpduS71ViRrUcRPTwJYaei2GB7mkz3f8Y5MR61XtVg2wZqU\nxTLJ5ze+kV/Foet0yRKeBMQJS8zT2uOnJwCwHSyd1X0UgRMpmD/6aZq8H3JIg4h4cuZHP8rXtyZp\nqMfadqP/Ydl1kc3aQqDH8SLo8UQTP63bIrOsItF1Y+lUq+URv36jnxG/7xLRsSGEq5Ik+XsiOp6I\n/leSJC8kovcS0QuI6JlE9MckSf4yBGuId2jIUs+YU4fQDnWaMqGSfV/agbKIABpqi/jFHHPp1Ois\ntFo8O7dkCROu73yn3bBbA42kiY4E7m3RRkieHRpignLhhXnDK3n85jd80pXIhvnrWXn9p8srsuiI\n39AQz16JUbaWesp37bDowZ8ofmjG8uXtjrmkee+9/H9w0J5x086ZJRvKddtt2Wsc9KB/2235F/Hq\ngVyXL9aG+Oz27Ty58OxnZ7qCDjsOkNIeqFMaVjvqz+hkyR5GrH+pF4z4SVuj3uO92I5Y3/PnZzqi\nnSqL+GF9b9rEB+JYbYh9UA+yMeJ33HHsQBcRP8smDA9ne4Kk7yHx1+RKOwB4bckSor/9W37u/PM5\ninPyye3th89hnVvENkb8LOcFCXkMqKch8ESFHOok8uC92mmTPH7wA444HHFEds3qd1huSUei7RZB\n1rZME2Tsd5aDL591REHrsyWvbpeYo2zVqV7qWYX4Sd9DvbTqHutD2wC0QXLv0FC2X9gifngv2nzs\nI1i/553Hr4nQ9+p9hER8KvPate1jIqY5Y0a+rHpSAOvJ6rNS3+hkY3/WuqDLJNBtISeiihyxiJ8e\nK/WYh/WKfoS8G2+fffJl13JK/WpyqYkfpi9ylxE/yePb3+Z9/a95TftzeizTNkPrjZRDZLOW+x9x\nRP40VN0/0W8ZGeGzG+QAKE38JE2snzKIfNrfkjSxvayxQt+LOoXXPOLXX/STV6dEtN/o57lENHpQ\nMr2diC4MIYyEEJYT0QNE9Io+yjGlMH16e2RFO4sPP8z7X3DQt4gLdlwkDdpIEbU7wwLLuY45/Ois\nL1iQf4/eLbdkUT6dN6Ypgy6+oDdNiTZvbuYc2jTlQwtOOaXdUcSohDWrZjmVug4R6HRas5iYnyZ+\naOy0w48DuXzWA/LICJO+N7zBdsSWLiV697uz/IuIn7XUE50vuSYy4GeRbdOm7MATbDOtJzhIW5/R\nObviCo7u6fqW8uuIn+WQIdKUaOHCZpsea9nkd73UE51R/FxEdrAusI6J+JS4K66I1ze2FerM0BBv\n4D/ppHadjUVfn3iifUYbB+iFC9l+WM6AdtZEHpEFCRbWhTxnET/5jNe2buUIVQgc/dcvl8e21/Vr\nXdMTGZJPLH/Mh9EkDe3g64kb/KztqCYwWAbtqOpyIynSNlBw8cXZScKSH+oz9kmrr6Od1SsWULZH\nHiH6n/+z3XnVdYh6UgScSMH6wGuo35ivfn8n1r014aJJAtp4OYwDJ8rQJmB/0teY+DTb2jdN+cCk\nBx/My63bRj6vWcN/aDtRlqKIn9h6qSeL/EpdyATqtdfyBJsmfto+63aRdPA5tN2awKxdy+/E03qJ\nNg51GuvcGnex7GnKh9HJeQd6jNURP+z3acovMX/729uv6Tyxry9alB3mpicErDEW6yYEoptvbo7V\nIZI4XW/Shvfcw34SjgFYZ3qbwPr1vCce/SZsM5QL+20Mlp3FNtT9DL/r/qx1CvXSI379RT8jfp8l\noj8kSXICESVE9KrR3/+ciG6G+1aM/uaoAIn4YafVpGHxYjau0tl1J58xg+gjH8kMvWWUkAgRtRth\ngTbIp53GTgcOZtoYWMTu+98n2nffvDzasOMAiA4JGiIt9733Er361Xlyg44NGiLZo2QNCvoPgWW0\nIkIyK4+znzIIycyWRfy0s4bpYx47d2YDgCZ+OPBr2WIkRTvKWi4kftaMqiYb2H7YnjHih/UucmPU\nDfVak2e5ju2mgXmhPFo2+ayXeuryEmWHu0jkznIesB1j9RYjfhahGRqK6zNGq2XP2+Ag7yF79avb\n21v3c7ymZbFsgugzOiRIBPBei/hZM9FY73LAieSr5RQ9xgkS7WRYxE/XuS5vDNpxwc/veld++Tvq\nmt9a27cAACAASURBVJ6Vb7V4v+oFF+Qdfyt/nQ62/aJFfP+rX837AlHHh4fjp3pqx1rP6GtnFPV3\ny5b8S5qt8cEan2IQx9QiGDrip0mDfo0Lpom2B20GllnSETJLZL/OQepe9GnnTpsU6r6txym8Jm2D\neiiThNOmtZMgbRMEWP6iPX6YjrT3l7/M49911+Vlw7YPgU/81e2pJ/9wjNcRv9tvJ7rjjkxG6eOa\npOkJitgEM35OU55QlqXTuo9aSz3RRu3cmRFhvKbzxH5Q1vba99J+EdoPbA8kaXqM0/YZ6wmJn9WG\nWi+0/1eGa67h1VpWmTSRs+pJ141Vj62WR/z6ja6IX5IkVxPR0/EnIgpE9CUiegMRfTqEcFmSJO8m\nop8R0Ru7yc/BDjAONrpDEeUHGOz4+Mxvf0t04IF8PxoTbRTR0cBOmqbZEkI0wHfcwYZBkzLJB0mD\nOKVE+fw0ecM80SiigzJ7diM3qKMDiGXXe0+0QbUcbLzXIhPoPGiHRJYLyUAn0Sm5TwY+NIIoj05f\nEz9rhhUdGWx7GdTKyouORZLEiZ+UCWVBR0u3vVU+HOh0GfA7DgTYHrgHSjueSAT+9CeOAN95J19/\n6UsbOf0aGGCn4RWvaHfyYhE/rDMhqHigie6XAwM8wYF1jJ/1zL7VTiib3keH9TEykjmN0obDw9mB\nTZr46QEYZdP1jpEVlGXWrHa9lDTQqbWchVhdCE44IS+Hrl/tVFvtpPVPnsPvuryMBmmg44TlIOJI\nzfr1+bywzrRsP/85Rw1e8IKs3bQsIg+mgzbwyit5+fWrX52PSkgflYkT7Uxb9af1SeTHMmrbIr9p\nuaU8VYmfpHvppTzOVSF+Mh6gDuu61/qtyyr3bt3KS+lmz26fvMB2kDSe/Wyil7wkn+fs2Y22SQd5\nZuPGbL+l6KW0N7bH8DCXf9asvD0RWXBcQ7kkHb3HL+Zgy29pmj/d0or4tVq8LPlpT2tvY7RZWvf0\nkkVZEo56KfnhmKv9DT3uov3GiJcer7RNQjtrTQ5pG6jz1BMHWO+WT2GRK8nr5S9vjH3H9KR/o2xy\nn/ZN9B+2Pfp00k9QNpSriPjJWCKrL2K2PBbx02MXlvcb38i2jsg1j/j1F10RvxBClMglSfLzEMKn\nR++7JEmSn45eWkFEfwG3PpOyZaBtOPzww2n//fcnIqK5c+fSgQceSI1Gg4iIms0mEdFu9Z1nbRqU\npry8kTfMMuk55ZQmvfjFRGnaGO1kTdqyhV8om6ZEAwNN2rCB6M/+jJ3eNWuao4MyP796dXM0YsED\n15o1zdETE/n5TZtYnjRt0L33Er3jHc1RQ5nJt2IF0ciIkLAmzZ9PNGcOX9+6tUlDQ0R77cXXFyxo\njjr0WX58JDxfX7WqSc0mlz9N+Xk2go3RaAeX56lPzcrLh0KIU8/yt1p8fd26Jg0MZPWzenVzdBDm\n/DZvbo4OWiyPlDeErP4kfynv7bfz9xCIduxo0rp1fNAMEdHQENf/7Nl8fevWLL+REaLt25ujBi77\nzmB5duzI6lvKs2VL1l5EzdH1/o1RYtccdQY5/40bm6PvOMzKj/W9fj3X9/TpnN6WLZxfq8XXd+7k\n70nSGJWrOTqQN0b1kOsb23fNGk4vTYnuvLM5up+U07///nx7yis4pL23bWuO6k1WHj5kqEEzZmT9\n4UlPyvSfByDOf9u2rL6IiJYta46e+tigM84gevTRJj3wQFaft9yS1fef/sTp8wb7rH5vuonLI+Xf\nupXlk/bdvj3Lf+3a5iix4vQ3bWqOHjHP15cubY7uT+H6E3mlviU9SV/0d489uLw7d3J/mz2br+/Y\n0Rzdk5LVBztSnN7AQHN0EM36Nw+22XWizJ40m9x+T396Vn7WO85v82bWP9Hv1auz8g0PZ/pExOWX\n9EVfN27Ml5cos1/yfevWrL9gf5D6IMr646pVzdF9dXz/ffex/s+Ykem3lE/0S9LD/rPXXln+0j9Z\nTjt/eT5Ns/K3WqxvzSa3n6Qn5ZX6lfaV66tXc38iYvnWrWN7RpTZH8l/5combdqUlXf79ibNnMn1\n0WoRPfxwkz75yUx/xV6OjGT2g089bIza7SZt3Eg0d26WXqvF40UIRBs2NEeXbTdGnVu+X/QL9Z0o\nay+xj1K/c+dm9R2rTynv1q3cHkcfTTRnDusb6jM7taxvYq+kfBs2cP2LPGKvcDxYvz7rT1u3Nune\ne7P7N2xojkYOM/2V9pXyExF95jMN2rCBy79mTdZ/5DrW9+bNbD/TlOvnO98h2rq1MXpfvr4eeSTr\nP8PD3L950jB7nijrv9r+pSmXP00bo/XUHB0XWZ5ms0kPPZTlJ/Un/SlNs/bgaGZmL1otoiee4OtD\nQ/n2FP3G8qcp27PNmzP9Hhjg+pfxemAgb682b87bj9tuy8qbpiwvDwH5+pP2abWatHJlfryS8V/K\nOzDA9iEE/r5mDT//+c+zveDTxNvthaTH+58bNDBA9IxnNOm5z83Sb7Wy8Zgos8/yfeNG1m+xF0uX\nZuVPU9Y/Jk/58R/txcaNRE95Sr7+Rb937Mj6u5R39epMn9euzdurzZubo+S7Mer3tJdXvjPx4/p6\nylMyebC8O3c2aenSrD9t2tSkBx8k+vjHuXw6/7VrOf958xq0cmXe30mSieFvj/f3RYsW0SY2+rR8\n+XLqFfq51HNFkiSvCyFclyTJ64n38hERXU5E5yVJ8gPiJZ7PJaIFsUTOPvvsaAZSQbvT9732yl7W\nOmdOg6ZP5xmSNWuIjj22QevX83v92BA3xl5unqZEM2c2aJ99slmtOXMaY9GoVotPI5sxI5sdku9E\nfI84nHJ9r70aY0vbRL6zz84OGkmSBt15J7/EnIhozz0btOee2SzRQQc1cksd99mnQTNnZst2nv70\nBjUavHRjYCDLXyJp06Y1aL/9+N5t25oUAj+/Y4fMNDVyM3n77JPJHwITCCnfyAjXh5Sn1SKaNasx\nVvZWix0GXIKyYgUT4NWr+fusWQ2aPRtnUhtjG/DTlJ+XazzT28gdHjBzZtbemH82Y521N6fTGDvl\ntdViA45RrtmzG/SUp2TtMWtWY2yGtdViB37r1iyKKPnLbJ18z2YC+XsWBcjkIeIBde7c7MXrL3xh\ng5773Ex/tm5t0G9/S9RoZPqHM6xSXinf9Oms7yMjHEmT/iDL2mbPbtCcOVn/EHml/M96VmPsZeut\nFtHTntagFSt4Vn/Roib97/+d1be0f6PBL5mW+n3e83hPhZQfoxdp2sjNTM6e3aAnPSnTr1mzGmOv\nmiDKCJPIs8ceWf1On87lnTWLRp17zk+WaaZpRtCzKGOD9t6bRiczOH+cQZf+IvUrDr3MdmcOFP/W\naLC+ZHlk8hJx/UheROwArBidshsa4v6Es+3TpjXGyjoykvW/bAY7f52I7YPMFIv8GfLledKTsshK\nmhI973mNsWgC5if6KvoleUp+mcyN3JJimUBgB6iRqw+UV74/+9msPxKRwfI9+ijRt77F7bttW/b8\nfvtx/yRieyovyCbKy0vE+hsC7+kU+zZ7Nh8sI/Vxzjm831fss5Rfyrd6NdtTeX7vvbPZ91mzGrnI\n2d57Z+0t9kf628gIjw8bNmSnaWJ7S34zZ2IkIF8e/X327MbY/ro0Jdp338bY6zryBC5fPtGffffl\n+s9OV83soci/775c/9I//+qvsvLOmcPtIe9SHBnJxgfU1/nzORL33/5bY6wu8Prmzc1R3WX9kDLt\nuSfbh3XrOE1xkMXePfOZ+fFoZKSRi/jNmJEv75Of3MithAiBy79wYV7/pD81Gg269lp+FQoRy8PP\nycqGfP8VAiXyPfnJ/D1bVmuXX75Pm9YYnZjg9KZNY/0RfUuSRm6p5957N8ZWxIRAdOCBnJ6Mt7Nn\nc/m0fNk93H48OZHJI+0r9hbtsxwQs2ED69OcORytb7Wy+s7A5eFJCKJNmzJ7idcloiv+ibxCac6c\nRm4/+l/+ZWNsckmP9zIBret3zhyMzuXrZ889G7lo78yZPB7LCdn77dfIrbBC/wb1BcsrmDGD9XHf\nfWl00pev77FHVv5p0xqjRJi/77UX6/NllxH9j//B9mn16iz//fZrjEUSh4by/se0aRPD3x7v7/q3\nc845h3qBfhK/fyaik5IkmU5EO4noX4iIQgiLkyS5iIgWE9EwEX3CT/SsDlyyg3+4lEkMq7UsAa/J\nniSibFmAOE5i7EMg+rd/y5wLnTcSP7kmskgeuLxALy9Dw49LREROIqJPfYqJraQpjhV+R0KFSw70\nEjOdh16ygPVZtJwiTYn+z/8h+vCHs/zE6OJ+GlySg8sSpb6l/FgG/V3KSZSRNL0ECsuESz2xvQcH\ns3epab3A8mL68h0/x/b4SZms5TqtFi8BXrs2W9YhcllLZHSZJJ3165kYye9lSz3TlOjNbyZ6+tPz\nbY91KvWB7SZpffazlAMu/5Ln8BrKgHWD5dJ5oO6hvmJbWDpr7fHDtp8xI5+Olg37Is8IZ3VnLfuR\n53AyKNb2kqekpZfm6c+4502WY8eAdSHpSFuj/Fg+tI8oGz6Dv5cB+4p8R13X9bBhQ3ZgTeY4ZZNY\nIkurlV/+rsu9YwcfdPTa1+YP+EC7hzZY7I7YmbPOInrqU/P9DtOP9UNcsiWyoc5adSKfq9ap5Ddt\nWiabtnMx/UIbgbqDtlnkR724886MKOgxQI8PgpGR9qPp9RiodR/bBW2WYMYMblPdn6R+tb3ANAU4\n5mEeqOPaJsv9OBZjObF+5X7Ze4j3aZtojXl6zLHGf6tffuhD7f0Uy4tlsZZ6ynNyTU5eRrmHh2ls\n0lvrns4TZcV20f1H7rHGVeyr8h2XbqNdwHoR+XW/FT1B24ljR9lSzzKI3ynjJNpr7Xdi+SV/6xrq\nAY6daAMd/UHfiF8IYT4RHRy5dhwRHdevvKcyMGKDf3pzu0WEkMyJURYnTgYa2aOEhu3ee7M8JX1J\nQxM/JAOWQy+GAw2GyIlGQpxRIt7rIO/nketiJOU3mc3Tz0ramAemg4YYy4WDAt6PAxe2AxI/jBqg\nc4YvBJb08xGGfD3iwKyJnzauaFjREdNl0kTTGui0bJazJeWyTmaLET+R541vpLHIGMqC+ceI3/HH\nc/REfrNk007OH/5A9P735x2Yl7ykkdMRvQ9K0tq5M0+g9HuvioifRQC0IyT/xdmNET+5D50AqX+r\nnoaHs6PosY4xTXR6tm4letGL+CXImhBo+WXyAO/Teonl0/nhfTjxgPdyBKJdBv0M9lH803oZI35a\nZtsJarT9ogkB9jvLadTOMLYpvlwd+6hF/LDP4svVLScP6ykfSWp3/vEalk3vJbMcTj1ZELNjZUD9\nsiYndH1ocoX9XiD9SaLomkzeey+/PgSvoUMeK5M1xgpmzmyYkw66H2isWpXvT1hGTTA0IRccdxzR\nQw+1T4gh8UWdld9CaHe2dfnQ7sTIFX63iJ/YJcv/0HlImqtWZS83R1jEz5qY03ZA0rL0yyL9CCTv\n6BPosQw/I0nCvnXqqUSLFzdy16QttNyojxbxs8YOy9+xZInpIwJtkqxC0eW1+g7qgtY9rSeoozHb\n7+gN+hnxc/QB0iF0Z4qdhoZGGQ2bOA7ixOFx7PKcnpWRdKRz61lg/ZxF/IhobHngxo3tDp82FFaa\nMhuGs/z6tCpNKjEdkdky0ii3pImRFcvZ0cQPB9BYxM8ifnow1c6xyILX9IEqSHp1ffL+J/uaDGZY\nT5YDqstiHe6C9W3NPg4Pc/QDl7nGBmFdJpn512RR15+OAOnDCvCa5In9B/UCCZSercfv2Act+TT5\n0HqpSRCmg/WC5dTED3+POWfY16S8g4M0ur+23Omx6knshy6v5BeL+KE8+FmIsAXLOcM2tZw6yznV\nZcDfy6CJkLazWk9Ehy3ZcHmbJmmCd787m/BAW6MnbtDJk7qwHGyUXzutWCaczMByY5l7HfGziL0V\nJdPEzxqPiIiuvppfFyTXsO4tYlJGZrGvyncsY5ENtnRDMG1ae3ljxE872YJrrmnvh9LGZ5yRnciI\nZbPSwbylDEUEQZdfymyNeXJNkw/8jjLhKglE1YgfXtMkCesbI34xgo4R+zLiJ2XCtsS+tXhxli6S\nH8uW4326LdD2WauKLJ8GZYnZWV1uKdO0aXl/C20Jyo4TBtrf0v0CVyW0Wh7x6zec+E0yWEs9ccCU\nazGHRIyAdDbtuGnnDKNFOPBgxO/aa/lUuiOPbL9XGzs0kGefnR17XmRM8RouWUA5eON7I0fEBLFl\nCRbxsyJ+X/hCO2HQUTV0snTED68JJH2MJmmnSmR74AGivfbK2kkPZpo04ICJsumlnnpQ0M43EjMN\nfTopftbOOKYp9ct7NPNlxcFEO4Bat60BEOV8z3s4WofkHZ+9884mHXBAI9ceacq6jMu49CCk6wLz\nxz6oyVXRszKLWiXip4mhdqS0XmI6mkBqWSxChUCH85Zb8vcVLfWUtkX90vWil3pK1McCyinpnH46\n2yCr/2qyI2nEZGlHk6yon05n1SqOZlv1h31Nvst/JCzadgqWLKHRg1LykU3dZkh8sV9aS7wljyKb\naDnS+NkiSb0iflq/rPsxX5FDO7Lbt+cnTPUEE9qhWDtpYqPtHuoWH7rTyOVRhfjhfmmL+FkTRbqs\nmB/WU5oSnX8+Rz4t/bIifprYFrWjtkkxgoLXUAaR2xo78DU5V1/dLh/mr/UVo5NSp9YqF4xE6mu6\nTrANrf6kyY1l9zIZmySHneCSb12feBYCllfux8kgfE5PBgnq9EvMTxM/naaO+KHu676nCSvup/WI\nX3/hxG+SoW7EzyJhYihwNlccs9iMjCZ+8pck/N4+2YRvOePa8MlSBXn3Gd6HZcLBV88sCXHA+zEP\nazmeHry1IdbGW57bvDlfFzff3F5PaHh1hMiaUdVLW7R8OGCdcw4fL4736QET5Ufih3Lr48nxmiYY\n6JBaA4S1/0APdJr4oe5hPVkDZBnxk7T0bKjg4YdlQ3peXiTC2nFotXjyYq+9bOfIAuq6tcdPD+AI\nrDdxbLDO5B7ce6hl0hMi2lnDdHQf0eWwCBVC6jtNOQIl792Usus8dbQ3lj86sHIv9iGEEGRtk264\nIdv7ac3mS/+0yhSbPKgCLNPGjfyC7j32sImf5Ccy6fx0mbRzp6P7RO0RCnTyLGfYsqUx59sifhah\n0JE2bWdxcmvmzPySd4TkZ5F3ywnHvmb9x/uwnbSdw+0T2A8wX20r8OXuVSZZkExYZSHKL+ErivgV\nEb9Y38bxyWqnIr2XNMvuwfzQodf36XFBnsG20YRNDkn7wAeytGJLPbWcui1jfQTrSfsxmBYSv+Fh\nfoXV+96XryssQ2ypp64XTewFODlhPY/jmX4O9US3d0wPLWjiZ+mQJpjah4xdkzpCcusRv/7Cid8k\ng96HJJ2nCvGTQbxKxE93Wrz30ktp7DRN2ehr5U3UPuiGkL3XSe91QTKmnVjLIUKDJid8aedTyo3P\noVzW4G3lh0Tkttto9Bj5/MCuZ9pFRmuAjs2YIWKOsjUw4GCK5UCji86KJn7ayZK20vUmsGYnLTJt\nLfUUfZUTEXVb6HtFzn/6J8qdkorp6/rTDqMMLJLWi17UaJscQH2uSvx0ZFm3WRGpwPJixE8j9hzK\nrQmbjkLEnF+8HnMgBPI7OjSYn9X3MD+te1b5pC7S1J71xVN3tc4gadC2xYpoSJnKHeCG9WPufiwj\nOkYCIRhWxE9gkXe8JjYa9URP3FjEV9uyGPHTDj46rVb9aCc+dg9+LyN+WKaqxE8QI37Yxqjbsmzc\n2v+o20CXSR/ugtenTWu0jWvynFWn2XPZvXqPHzrukoYup+RntZk1WaLLFIuyaFJmQdteydNa8ox2\nW09UaXJGlI/GWWWW5+Vey7bJNUnb6iPallrltZ5btSo72dYak9BfQV3gCG9j7LtFEAWaaFnEz5oE\n0GQW66tsbENgeWPbU4jaI37az7B8mlYrvw3FiV//4cRvkiG21FMTP+xUuiOKoSiL+GEeeO3qq4n+\n4i8y50wPJmi0tLETA6SdQU2uRM4bbsjui812odEUQ4eIDd6W04Nl0E6lyKSdSjS81oyjFfHTsklZ\nEDHHwiJ+2M5Sfh3x07PU0h6xmckqxA/l1M6antmNkRTdFloXRJZf/YroLW/J6zM6K3pgw03oGCHG\nPiBAR0rrc6ztrDrREyBaJgSWV56xiJ81oKPc2K8sZ1+eKSJ+sbbR+WqnWLdhkYMec+It4hUjwWJv\ntHOm9csifuiwCDTxqwtNqLRO4n14EJZVF0WOuZ58Q8cZbWqViB/qtOWMFemJnkywdDY24UAUj+Ri\neS3nuw7xK4qCaeJnjV3WJJrux2jnrb6GtlPbtSLih3JadSK/6UgsyhbrX0LEYvpV5GyXEQVdP7F2\ns+SzrmF55SyCor6Kdj5mL7VtwfysiJ+Vl+gPRvwwUqufiRE6GZ8wXev0cw1tS+VZ/C+wyCym04nd\nk8k1zANh2RMcc7XfJPfpiQ1f6tlfePVOMljH/4tx0U42Ud5giwGwIn56j47lSOAMnBhJ6cza4RVY\nciKx0o4bGoHly4kOPTQztLEBi41mc6y8GrHomialMSdWExFrvxIupbEckhh50GXRz0n+RUZbO+TY\nTtjmaFzRAdSEDR26mNzaucPPsT2VOLBajhPWd8yhx7qQQ3csObR+YUQ7TYnuvruZK4MmDVoXqkAf\nSV1EcPC77qNl0OW08izSGcv50g6C1Y/Qsbacz5hTp52VWD1gGWLED5cDFdkr7XCjLuq8Y05Whmb0\niqXDlr7o5aaaABJlzmjsGtodbAtsM00EJe9YXWD5tfxFOiCfLdtWZKuK9Bsdc22TLMTspfW7LiNR\nfAyyyqTtnZ40xes7dzZNB1fnp4HED/PS+aMt1LD0D/uFPoBK5xNDWT/RZCBG/KyInCWDjvjpMS72\nbGz81bJaxE8vm4+VUxM/vZJGyxVb6sm+XLPtvljbYhpWn9J566Xh2i8rt3sMeRcvUbv+6jzvuIPo\nc5/L34t2whpXdd2VTUI4uodH/CYZ9H4E+Vx0qqc28LHolHYi0djGnAeZ7Yo5vHgNB3O9LHJkhMuG\nxg9nTWMOCcoZg2WU5TmUOzZAj4zY0VGsCyTTltNgObFE8aWKeA2dB5Qdy4d5YDk0gdN1hwZZDyAx\n51vDctwlL3RUcRAoOgFTD5aaoMYcLl0nGPHDZYBpyvvB7r+/vQ4xT/m9U+JXRHD073rzflXgDCz2\ne+0kxZx9gbYXRU6/1RaSRswZxbIVOWaii7FJB3zHnW4nHSVGPUwSexZZz4TXha7TkZH8njaB7qP4\nu5bFqidtg7EttBOry1+0JFf3V+2caei+bpWpiPjpNK39QkXEJpYPEctx2202EY05nLH9j0VRTK3P\n1iSL9VnSj0X8ispo2TmrfWJ90Jrs1WNBkbNt2bMYispYRHz1RAcSP/EZYjKgrut+btkba3IEJ2di\nMope4p471BfL5qO+oK7rdyHqMS9WTnnXMsoUK6fUm7ZzVce1WbP4jIFXvzqeB+Kxx7IX2KON1sTP\n8udidePoPZz4TTLg4S5oKPBIcD14Ww6gdjKI2jsjztTESCEuvRK5YsRPnsHZMnQ69GlR6OTFIn5Z\n+o1onVnETzuOlrOviYgeiPDeoohfJwRKyx8jV3Id0y+aKdXPWTOcck8ncuPAfvLJRH/2Z3mZLd2z\n9BCX7hYRvxhxlsEDdU1+T1OihQsbNH9+Pk9LnioOqADr2SIURQ5PzHEog454arJgXSsifjgxo1GF\n+Fnya90rIsTY1rE9fpgXpol2SBOfadPspZ7VHNpG9Iqu0xhpjpFZi/hZfVVH/CRfKzom6WgbhZ+t\nSQBtXzslfkWTVK0W0eteR3Tjjfx55kw+fRfT1k5iDJYT+s53Eu2zT/vvum4EFgnWkyZWmfC/npgL\noZGre8yriPhYEx0W8Ys5+piHhjU+6XYpIn51JkhifaDKNSs/mVCz2kUgaQ4NtS8nLhqP0Ubo8cmC\n6JLUldhfXIkVy1uXj0/abYx9x/ti5RQ7omWy8iaKj/HV7B6XSxPUIoyMtB/8hn6ktluYJuqlR/z6\nC+fVkwy4xw+jY9LZfvtbft9TbKBDkiLfBTFyp508nBkVOWLRBMuxQKc+5rhh57dmqQVFg4GgyuEu\nRY4xGjOUB+tM6tQaNKoOmEXGPkamsXw6Hd2GIi+mY82uo7PRTcRv48bsEBz5HQ2+1icrDSQiFvHT\njjPWCaYry0JjeaI+F9V11bqwHJxYOnhvmS5rWH1IUIf4aWJgQdLD6IEm3kV1VYf4Fe3xQzl1/7X2\nn0i7F5HSTqH7Wqz+0AHTvwusVRBWPvgdnTqtBxbxs+ysRWTwu1Ve+VxGDvX3kRGiY4/lSAJR3km3\nyGwRLOKHk0Z4H9ab7vexca2oDPibpXeW7DH5YuWRZ/C/zlejjFjqtsdrZRG/qhNgRWWsWv477yRa\nuJA/I/ErsqFE1ZZ64m+a+OktEdZzWIbh4fxKj7LoN36O7U8vsqGWHSsjfpZfUmSrUQ/0hFmRfsl1\nTfxieyYtOye/e8Svv/DqnWRA4ocDkBii00/Pv25A7sXP1iBCZA+CsT0z2lGODazY4bVR1ARKPyf3\na6fdNmBNo7aytGPPYZpWtEC+42CFe8twVksvtdT5lyFGsvSMsjaiOn2rvfUMp6RjLW3B9uqG+FlL\nH1EWfQ3LE4v46UNYypYUoSx4/4YNTZNwYF/C/KsCB+Ei59GSteieGHQUyGpH+RwbaPG3IocA+7jl\nmFd11IucI7lWRvw0SbIcU4vYa1Qjfs3oFU2Yi4ifVSZN7srk1HpiTbhpUozPYWRDP6fLVEbqYmSg\njNhjFMEifjH90rCictZzRcRP9x9cLlxUBvzfboOaUZmLylTU96sSv7L+ax0QVJZ3WboaVexy7Jrg\nkkuILrqIP4vtLprkLSJ+ltx6PESfBq9b+Wjih3v8YnLpz2navsevSF68FiN+Vt3ghFOVvkuU73Nq\n4wAAIABJREFUnbZN1B7xK9qjKfnJ6jP5jnLosuB//N0jfv2FE79JBv2yWfmMsyy6c2qDEzMy2pHS\nTpV2cqzDXSzns8jQFxE/yW9goF02vK9qxK+I+BEVE2IcyIoifvpZ63tdaDmt7wiL+FmzgkioYoNj\nFeIXazckyKgnWharPDoqbE0y6LwRkqZ2eK2N9gIkl/hbJ8TP0sl+ED+UT/eFmM5YeVTZX2JF/BBl\nshc5U9a9RYe7yHMx+yG/Ieq0SV2ILEXEr4xQWPot0LbFIoJF5F3b7k6JX9EElFUm/Yw4vDKOzZjR\nvr+1yCaV5RMjfrHJEWvywGqnIuJVdWKv7N6i8lpL+WMTOEU2MXYaaJmzXZf4VRnzi2CNAUVjvZ7g\n02lpWBE/a3++4JvfzM4zwDLoiJ9VDp2noNOIX8yuxeyOFcUsykOi8SKjXupZJp914nfs7ANJU6fh\nEb/+wqt3ksGK+GEURQxYrJMXkQaL3Mln65rki9eKIn4amkDF9isNDBRvSuffG3YmlM9DP1dUT/h8\nlaWeMae/W+fSIsXWbL5AOymxmVJNqDSqEj8rP6L20870bDoafkxDEyEtZ5UojfQDdAjkNyKivfZq\nVHIciyYuLGjHHFHkkHVK/Ky8BTEnPeYgyP8y4mcRZEyjLmKOWQjtDkCM+FntVIX4VYv4NYjI3iOo\nZZFDs6x80E5bMootrRLx086e1We0fHKfJn4xklhG6mKOeJkOozM5fXr7/qiqEb+qxE9PjiCsyU6r\nnYrqol3ORlTmojIV6WLViF8Z8Yv17zLiV5Wwyb0xyD7DMiDxk+9FeiV5Wss0q/QnvZ1E493vzg5V\nQV+lLOIXm4gjEnvSKL0PYclYRPxw/K9K/HjvIcMifkXtq30l7CMxv8jqrx7x6y+c+E0y4OEuVoeX\njomdqWiW1npWftez6WgsY864djqKZm6Lojc4gA8MFEetyhwNy6nW+2L0dU2squ7x0+lY3+tCO1i6\n3spmp2PED50cS8aqxE+nKbBeb2DVk25Di3ih7lWpT9FRfZBQUTqiq90s9azqNOvfi56rm7f1HdvY\nGritCR8NTfw06uqKTlenZTkA+N2ySUXpdiuzdVonyoKz2xaqLPWM2bNYxM/qQ2VkTtvrOsSvioNa\nRqaThP9mzSJ605vaiV83e/zKIn5aNk38xEbp+yw96aSvFpWpKL2qxK9oPCxKv4z4VRlnBWXtVoVA\n6jG3jHAUkZoiPa5K/KZN4/qRyRmMRlpRxipy9TriZ+loLOJXhBkzMltXl/i1WtUjfrHxqNXyiF+/\n4dU7yYARP4F2mouWepYRP8sB1DOFOGssM//okFQlZmWzk/KcnPom0MteuC6adkIUj6ZYJFU/I/fF\nNu/vCuJnEb2qTkIs0iByFQ0KnRC/WNRF2tMi8DrvIsetKhHD/Ijy0T4ioq1bm2Y71YlYWyibfbVQ\nFC2ugzKiU+Qw1on4WY5xN4gRsqI9fkT1J4A6l7lJRMXEz3LIrPwt4iGoEvHTbahttHwu6lPYL4r0\ntEyHOyEYRJkzOXcu0dlntzt5VoSiCqzJPElPE2aBHtdwQrMMcfma0Wd6QfyK2q5sTK2SfuzZqu1R\nFtGrQvzStB7xi/k71ndJH5/Tk9saQvwEuMKq6lJPm/g1266VRX6tCY8YUJ+rtt/06dneW324S5md\nswi7/I/JbaXnEb/+wl/nMMlQhfhpQ1REGvCzPkAFN0BbBFFm5MW4/PVftw/iRQa7bJCqMkDUGZCs\nAaGKwbXkqEP8qpSjCBZZr7osSEhfUcQvhm4jfkT5vWMih7VMrSgNTbSrQL/PaWgov2ndmuG2HL6q\neohp4P+66DRqViSL/l5E/Ip0Ap3nXhI/q8yie0URP90nyhzObuu2W+JX9XCX2CSM5CP34ndN/Iqi\nnyMjxe+NjNkxnU6nOiDET/pnjPjVTT82yYV93bItWKexSUILnUzoTVTi12q1vwZBX+92HBNUJdV6\nqWfV9x9WIX6WHhTt8dPET2CdGB7LR+epCVWnKKrPVotlrxPxmz6do/EDA+0RvzJZ9SQ5jvFVI35E\nHvHrN7x6JxlwqacAP+tj7PV1i0QI0DjoKAtCR/wkv0WL2ve3lC31LHIy60R2ivZVYH762SpLl+oS\nv5iB6xTaGawT2SiavS8bgHtB/KSerNMaywgGfq8b8dOROx0F32OPhjkDabVdnfYrqu9djdg+pSLi\nVyXiF4sg9xKiJzqfIuLXPzSIqHyPX5V+WRSVLXLo9TVr8qQo4mdN3On8NcpsRqd1Ls6ktGXs/Yqd\nEr+6ET9rrKw66WijEX2mKN2qk3ll/bhT4terpZ69gBU56nSioepzsYNviPJ7URFlEwXav0Jweo1a\nMlrodcRvxgyiBQuY/FnEryw/hORZdNqqR/x2PTziN8kgg2TM6bFmrvS9+n4EdkbrFQDyXa7LQCsz\nX5r4FQ0YRTN4dYhfp0bTcvyr3EdkE7+Y49btgKlnW3tF/MrQC+JX9L3o9RX6GdTLqrOBMRIq1ywH\ncSoRP42igRb1OdYPiohJryGrCXReMeLXq2hEEXCfj0bZUjSi8v5UNCGin6sb8UOgzawij37W+lwH\nUo+xiF+ZXDHEHFyMQlg2v0pEyMKujPhVPdWzqO0nE/HTEb5u+ndV/wAj4RqxiB8+a6GozmK2rC7K\niNjMme2vbCrC9OlEz31ue2S+CmLjvbXqqGg88Yhff+HVO8lQttQz5tDiZ7w/Fp1CQ2850DiT1Cnx\nKxsE60X8muU3G89WQZWIXz+jINoZr0P86sxga/Qy4hf7XhVViImGvg8diR07mpWcwLoOT7dLPfuJ\nIlKKpLAs4tfvaJ/kYdWhPmhA0F+ntDmWd5FDUqVfFtVdke4U2Wn5XxTx08/2InrSaZ0L6Ssifp0g\nFvHD+ogtebfSKkO8/M3oM71Y6lmEKhM3sWtlOrMrJlcwP5S3G5tTZ5yvu9SzLI9yMt+sJlwBytpV\n7E7VehAfsxPiVzTeF6120PCIX3/hEb9JhipLPYver1XFKZD/MdKg9/hhnhbxqxrZQVQ1VN3sN6pq\nCKtG/PpJ/OrMtFvOWSd11A/i16mziPXd6aCgZ5CtvQvW4FTH4cEZzomGIuJXZQ/lriSzVd/jZ33u\nF8QJ6sTJIyo/FKdoBjwW8ROULfXU9/aivvq1x68beWKTGkV122ld7MqIX9W6rjK2x671YiK2VxiP\nFRNFddyPiF+vylhly0adpZ6a+BUtcdcoGu/rbIHxiF9/4cRvkqHqUk+E7nxlToHcp3/T9wnxw3dX\nWcSvLK9Or0v6nEej/Gbj2U5h7Ynql7Nf5+WrRPFJgU7yrVsmyyFF9IL49WJQSJJG5WVfnRC/iYgq\nelpErHdf4tcgovLZ7zI9KYv4VT1UxfquI35F6Cbip9PpBP0kfmXRUut6p5GsePkb0Wf6TfyKUEUv\nivLf1RG/8UBRxK9IT2P9upz4NSpKFkeZbojdqapDvYz4FfW9qstgHb2H8+pJBiviV0b80CiVRdKq\nzoiK81BlqWcMZad01VvqWR+9JH79jPgR5WUty6cXy7EkH8nrOc8heupT66fRq6WeVZYi1k1P0sH3\niHX7vq6JuMRT0O/+1EvESBI6BGWTU70CEpR+Er+ipZ5lET/Mv6z9ujkoA9EN8ZN3+cn3XqBoiWNR\n3Y7H+FE3vfEmflWu9xK7kmRWwfTpnZGRKv29W1SN+FWFnF6sl2RXQR0dLouwOvoHr95JhrI9ftZS\nT41eLD/QSwg7ifiVoWrEj2Vo1k6/G9nwGGchDP10+jslH93IhI7qT35CdMgh9dMYzz1+RRgaao7V\nqRxj3smsbTf37mpUka1XxLpbVIn4Iforc5OIuid+VW1EnT1+Vv5Vl8h3i04nuvq1x6+Kbdk1xK/Z\n4/R2DfErq7+pvtSzCGVLPTtBp36LRpWJ4Dp9FSN+eAhTFVRZyi7wiN/4oW/EL0mSlyVJcnOSJAuT\nJFmQJMnBo78/O0mSHUmS3DH696N+yTAV0clST41eDDAySOCLTIl6S/yqGKtuli11M5hqIrIrI35l\n6FXED4Ez9HUQe6VAXfSa+GFka+bM8nurYiJH/KrINtGJX6yP9bPetSMUQ50l2HXvqzNbvquIX6fo\n11LPqhOFVX6rgl73kzpOcyfolvjtSp2ZCDYI0T/i13/U9U26WepZBI/4TRz0s3q/S0THhhD+moiO\nJaLj4dqDIYSDRv8+0UcZphzKDnep4hj3aqkcQghfnc7dC2SzWY3+ZqSAg2TsnWO9xHhE/BC9GgB6\nQfx6czAF7/E79FCiE04ou5f/F73AWzDRHBZE3Wj+eCIWHRsPwrLHHg0i6s1Szyqw6r/KUs+i5zu5\np1/QDmWdwyOKUOUF373Un7i9b3SU3nhH/CYSJpqsvSRAgl7t8StDHd3Bw1w6OdylCHXa1CN+/UU/\niV9KRPuNfp5LRCvgmjdrhyhb6tnprGdd6DRig26/Dfh4nZ6o63miEr9e1X+vZjy73eNX9JLdTjBn\nDtFf/VW1e2VJqAYSwonmsCAmcjRSI7Y8aTzKoB2hGHrV9p0u9awjx1SM+E0m/bYw3hE/QZUJrn5j\notnRyR7xq4oZM7L273fErwge8esv+lm9nyWi7yVJ8ihx9O+LcG3/0WWe85IkeU0fZZhykA6BnVnv\n8StDL4yqduCr5NtfNP8/e28edldR5I/Xue+W7U1espFAAllYwiJkgbAY5MgS9h2URRBBEBF1QGFE\nQRQXQHT0wS/gqIwi8htHHUBGR0d8xqMI6jgCoiDIRBBcUATCEkJCkv790W/l1Pncqj597vIu4dbz\n3Ofec08v1dXdVfXp6tNnSGvTIpsxCrbR1bORAPw2pYgfj5cqzzBYW0IlIByJr3EYjWQtpAyHc79h\nQ0ZEjZ/s1wqqsmV6NAC/dhzuMnIoq5Q6pv1DCfzKtr4PBY004Nfo4S4hatUzfq2knp6h2+oZok7E\nr73U1NpOkiR3ENHm8i8ickT0ASI6gIje7Zy7LUmS44noX4joQCL6CxFt5Zx7NkmSxUR0W5IkOzrn\nXmyGl1cLacBBOgVDFfHDevDZvlcbxTp9vb1Eq1e3r3yi9m31bIUybnbsWUe2N0pV2hWK+PFrTTrU\nGkLgV6u1ru+5rCrp+Xu4QEqrn/EbzrHarsNdRiv19BCtWRNO04pxH1uGpeeGkkbaqZ7t2+o5smik\nAL9Xu05oNzUF/JxzB1r3kiS5yTn37sF030yS5IbB32uJaO3g73uSJFlBRNsR0T1aOaeffjrNmTOH\niIgGBgZo4cKFlKYpERFlWUZE9Kq6fvJJonxfeDb4nV/7yWXfJyJyLnw/5torrfzaK+rGy2v+Oh3W\n+r0jVZ7eK7T28rNhQ37t+6X58ms1oqefbp6/VvCzfn3xuqurOB5rtRRWU7XyUiLK6OmnffqY+p3T\n73d3p9TXR/Tyy421p3Ndf+1fO5Nfjx1LtGpVNrizoPHyx48nWr48pVtvjc/f15fSCy8QrV7dfP2N\nXqN+CY1vnB8joT/lda3m9cmqVRllWfz821Sve3vTQeBnpy/XZ+XXlv7S+Gmk/FZet6K9rbyu1fxJ\n0K0sf906vib1/nBcO+ftKRHRmjUZrVqVX7euveXpk4RGhL893Nf33XcfrVy5koiIHnvsMWoZOefa\n8iGiB4ho38Hf+xPRLwZ/TyWi2uDveUT0BBENGGW4DhXpHe+QR4kM36era/h5GI2fadOcq9XaW0d/\nf/67p6c1Zf7P/zh33HHDLz8i58aODV/39cWXddRRzv3sZ3Fp58zR/58+3blJk4ZfLpvaR86TKVP8\ntxzbjXzmznXu0Uer5dl8c/+9887576H+JEnxurd3+Pun0c/jjzu3667OLVnibdr22w8/T8P5mTy5\n/j/sX+z/dn622CJ8X9r+oeTL+owb1/461q93bubM1pY5En2oLbZw7ogj/LycM8fP0Zdeak3ZVXyR\ne+8dNhd7RNMgJqJmP7XWQcg6OouIPpUkyb1E9FEiOnvw/9cR0f1JktxDRF8norc551a2kY9Nilp1\nwlKzNPK2KWTDzUAU9faWP0PRbB+PpNc5tINwywjKM+5wgoyIqj3jF9rq2dcXV0Ysdba6eBeAacwY\n/93slreq76Ui8ivVXV3Du9VTyoJoJOrfeOo841ckTa+gPsH+byeV2SfJ70g4COaJJ9pfR/sOd8la\nW2iT1NMzMg53GSm+xqZKbZu2zrm7iWg35f9biOiWdtW7qdOmZyRfXdTb65Xryy/babq7m3PsRvLr\nHFpBKJt3vpPoJz8hyjKi/fYjevRR/4mhKoA2dLhLqxdkYp772dRJOrtjx/rv4QB+SeL7YyTNgZF4\ngmXss5OdZ/yKZAG/F14Yel6Iyp/xk2Cvu7v8YDd+BrpdB8C1etENqV3jdCjBfCxNnkw0MOB/d57x\n23SpI95RRiMl4jfyKB1uBqIoJuLX7CpqO5zCdqx4NkoI/Pbbj2j2bP/7ppu88SqnlIiqGbYQ8Kty\nEl7MHG4HmBzN1MqIX9VxPH58St3dwwP8LCd8JDqNsYeCoEPZDpky2GiWGjvoJK2UWtMd/N9wHLRS\nxT7F2Cpe7GwXtXtOcvntsX9pOwptmA49lOiGG/zvVgO/KjprpPgamyp1gN8oo44zOLqpry9sWJOk\n+RXMdgG/kbIKhwZEgtKqEZ1WvM6h6lbPGGdJbrkZjdRqR284t3p2dfn2MGgcSmd8JJywGEux4xUd\nynbYNPk+smZoKOSv6ZWurta1oSpVifjF9N1QAL922qb2Ar+4uttJ3Dfd3cXXVrQa+FWhkeJrbKrU\nEe8oo86EsCgbbgaiqKcnbARPOIHowx9uro6hiPh1dY2cRQhpnOId+6xi+mK/ybZPnEg0aVJcGZg3\nVFcH+Hl67WuJdtjB/x7KiB+PizVrMlq8mOgzn/H/dYBfkVhOVSJ+ct5VtWmYXqu3TM/GUmNlZE3X\n0dVF9JWvEI0f30j9eRmNUKsjfu3WZe1+/ry9wC8L3h2K+S+Bn5xbPEeH4/n+TsSvvdSBEaOMRoqz\n3aHGqGyr56RJRFtv3VwdQxHx6+sbOU4prlJWMRqxK5rTphHNmlWsk+ljHyN661vj64x1lsrkO1Ty\nb8Rpa6Wjd9FFRIsW+d9DGfGThxyMGUO0bFl7gF9ovI4Gfc9yqrrVs5HDXTj6qtWP/7ViDLYTsHDZ\nVsTvpJOaW+htdJyOtq2ejUTxq5B8r91QUyNyq8qnBfyG8zncToCjvdQR7yij0eAIDA+lw81AHWlG\n8cQTiRYssPO0YnWtHc//IKBqtzGvQo1F/NKN6WPkfeGFRKefnl/LeTh2bLWtnq2K+LVC/jGyqur8\ntirawlSr5Tw0O7arLAxwnf39aQGktBoMbLONzlOt5sfdSHCCQm3me7G2qZnDXTRAp4217u7mx2CS\nNGpv06hUXHaaFheV5L1mbEFM+zXZx271jJVxK22Fxu/o3uqZmncaHcN8EFUsMdAfScCvE/FrL40A\nk9KhKjQSnIAOxRE6KF1dRO96V34QiUbtXr1slBAgxRxSM1SE0YMq8otNj+mkQ1irVXMQWwH8urpa\nI/8YENMI8GslOKoq3xA1GvGTDlCrFzx+9jMfUUaq1Yje9772n1oYQyH5Vz34ppHDXWRUIgb4NQs2\neCt7O3Uxt+O44/wBVVg/UfsjfvxcF9MFFxAdcIDd3/Pne361vFaeVi4E7bYb0eWXF/8b3Vs97T5u\nVG5V8/HzyzjeOxG/TZc64h1l1In4WZQNNwN1hMo3xpiPpNMzJY3krZ4Y8YuTX7YxfYyRwdX/dgO/\niROJJkyw77ciosHltCKNpHZG/JqlKsCvViM6+WSi1auzwsJCq8e9NeeH81AJpLJFiCogqZFn/Fjm\n2qKCxtvnPke0eHEcP1Z9jQO/LCqVtrDANFQRP5TnnnsSTZ9u9/d22+Xb2hGEW3qtlRG/8ePrQXK7\nF0vbC34yU9bNAL8q+pIjhChHqZeG2u8cCTpvU6YO8Btl9GpcCRmtSgCVb8wpdiM14qdt9dwUIn6x\n8uZytW1tZXXi+I0xytddR3T00fb9VoGrGF6qGv1WR/wa33Knl1XlcJebb85/c/6ytsXwKsuwxs9I\nesF5WcSvKvDDaEKZzCTwi3nGb489mtNPzQG/OJLAD8dkK0B/jH647LLiM+XcF9YYl/oyFvi1ciFI\nPs+t8SSpVX3XChAeIkvWZYt7Fj9VXwXU21s/J4k6Eb9NmTriHWW0KUT8qjqFcVudUvPOcEWmGon4\nNbNtpR3Pa8mypYO2qTzjV2WrpzxYokrET9vyW0YTJoTl26qIX1WQEkObSsSP5+HEiWmliB8DjlA9\nMcBvJEX8GtnqaeWRpwUSxfVvzFZPWX+zC2j9/USnndZoGWlUKrmIZMmu2a2eZWPnzDPzV6VwfaH+\nkP2MWz2tPBdeqEdfY+a0BogRnGjpiOrHXzO2z6qjWTrttJROOEG/V2ZjQ5HCKm0dicBvJOi8TZk6\nwG+U0aYA/KquxDYbWRougGI5/CHD2ozD0o5te0zsqHEbyrZ6DuWrCNCJrGI0YoE294sG/MoiUjFb\n05BCUQAuY6QCv913J7r22sb40ajqVtoQVVlY0d4NWQX4hXiWZZQBv5Gw+t1IxM/K00zETwN+2qmi\nVSP/SH19RNdfr5fRqtNCpT3AMdmqrZ5lvGLdrMtCwI/TY/lWhPSYY4imTq3/P/Z0Y0lYRygq3oje\n1aidwG/+fKIpU/R7ZQto1r2yfsc+462eOGeaeeVKszQSdN6mTB3xjjIaLRMixGdVh1WL+NUrtszM\nP1xbErGdUonGrKhWpZCy5+0fjTrQuBLc6GpkO0g6I+16j18zET+8F9MHmhMlZTqUWz2r9uWYMX6r\nXatoOCJ+cky9+GL+jN/y5eHDmYj0MYKEEb/R/IzfxIlEp5wSHq+S0MkMAQ2m0DN+PFcQ+DUjt5DD\nyxESO19WWr4EsKjzpZ5uNuJXpmu057qqRPw0ECHL5v8bBdDa4xIIVPn/sryN6JCyqFez/thjj2Vm\nGQMD/mNRo88G4us4LODXifhtujRKYESHmNoV8Wu1ox5SPFWBWBzwa119FuFxxzHpJcVG/BpVemUR\nhmaeWcGIX9kzfkMN/KSBqtLG2PTsIPEzJuiclTn5sk8bjfgNF/CrqnOajbZo5Q11xE/OFekcf/KT\nRDNnhuUWE/FrZKvncDlDuKUPacwYPToWivhViaJKYKhFupOEaO+9i3ai2a2eIYd34kSiHXfU88XO\nSQma8Lk1Ke+q7ySVfDQS8eO5FmOfyoCf3IKLcuztjT/dWJJ28qT8xrShsmJI2nytL1rxyhCrj6+9\nlsxtoMybRlUift3dcVs9h3qn2WgJcIxW6oh3lFG7JkSrt0OWOUahFUVJ229PdPDB9enq+U3N+lrV\ntqp759G5Y+UZ+/B8DOH2vxAvzQA/NlAjaauntlWq6jN+VSN+LEPp5MQAv5hDELA+jALIMvr7vQPa\nLLUi4ocgtNUHFA1HxE8645MmpXXO8VACPxlhGQ4qixxZUZeyqBHn22cfonnzivexnNBWz1qN6M47\niwtRzUb8QpGkiROJfvpTPZ/nLTXLk+msiB9uA40lLZJTpms04Fcl4ocnHSMPmIcp1pbGRvy0vm5F\nxE8u8LUD+M2bl5rjNOQnEYWBX6zuaVfErxFZa/3aofZQB/iNMmrXystQAr9QtALzLVlC9Ja3VCu/\nmbQhagb4oTG32h9yWMpOtCuL+FWNWCJfMuo3EiJ+2opy1YhpLBCQUT5cFS+LcOEW21jgh1EAKdN9\n9yX62tfKyymjVgA/jMK0I+I3FMBPylsCP207XKgPWwX80Kkdrue7y/Se5RyWHe7C6S+9tBhB03Rc\naKunVn87I36Wjg4t6GkHjUj90YqIXyPAD+XEeo7lHTpcBfsCdRQfLoP9zWnbGfHTdEYjOqTdEb+Q\nrizTo40846eBc7kbKAT8Yg7yKeMtRKgTO9Q+6oh3lNFo2epZtiJugQbtuTitzfXlZ2Z9rZJZI+/H\nkb9jtjaFHBbt3W7aCqtGAwNEZ53VHPCTBrzZZ/xa0SfyWSq5Qh/Xxmxj+hjnisttNOLXCPBDR4ll\nmiT+d3+/nTeGyp6tklvRQoQOnyXTZsbe3nv7UxabpdDCgIzIyzY8/3zWcuCHEdKQvOQ3pitzsFox\nz8qcdCs6Fgv8MK8GkjDiV+b8N7v4UAb8tP/z+ZTV3dNASKsjfnIssMwa2eopxzf2hRyr8+cXI7W4\n1VP2EwIxCUpj54nkT/LD/0vSnmdvdqun1hfNAr9HH81MfdQM8IsFhbFbPbH/tC3Xkhrxk2SeTsSv\nvdQBfqOM2rESggq7FdSqiJ+l/GJfIH7KKa0xAMxblbxoBJt9xu/UU4muuqqeJ+03Um8v0ac+1ZqI\nX61GtGyZP73RMtpD4ZBaEb8qbWxkqyd/GtnqGbMKz2VaET92Riy+Y42utm1OEgNq5CXkmDPv6MhW\n4QspSfzJd69/fWP5sSxLbtwu3BaNc7IsAsnALwZUy4gIEkYaNOAXE41tlsq2nFkRN22cW/M09Ays\ntBcaoNEiMmULOmXzvtURPw34SeCD8ysUZbIIgVWjWz3xmUpMz7ydfTbR6acX+cbFTus5aLm9sMp2\nRpSVJSetLxqx+2V90YrzA8qAn3U/tNXTujd+PNG4ccW0Mad6apHCMh8vlqwD0zrUPuqId5RRKyN+\nPLladVCEpLLDXZoFfjfe6LeB5pSqsrnxxvpVrEZlWFVOoa2e0vGTFHLoe3qKSlurw6KQIxNDbIDY\nGJxwAtEhh9iyHAqHVAKvkHOsU7oxfYxM5OEuGPGznFwmufpc5kQzhSJ+3d1hx7Uq8AtFwDACoJUf\nC/zK5o7VnkacYItiI37SwRwYSOscotBWqiqnepYBDPzGdO2eZ9yeqhE/LeIi02jRBU4fs9VTA36W\n06pRmeMqHV5JWrSSKXeOU/WeVX+rIn5aRKas/7VFjVrNHsOoa5Hv2IgftzE0l7BNWp2DvTXBAAAg\nAElEQVSh50tDj0XEkuyLKls9Y3XVNtvYz/hpulfSuHF6m0Lz9YYbiA44IL/m+d1IxK9Kv4WItwRb\nC0Edaj11gN8oo0ZC/xZJh2ykRPxit3ruvLPugCKhQilTWCGqutWTDRvnk46ltaIacli0yEurgZ9V\nhjQMMvpltWOogV9ZxM8yJFUiftttR/SFL9QDv6GK+ElnrGyBIIZ4TIZAjAS88n8spxURP0suQwH8\nJHiXTqmWJxSlmDTJf4haB/ysRY0996zf+m3V0yjx2A21RWuDpWettkhApY0vCRKwbM35L1sAKrMD\nFqAIRWEkYJJpiew2abyWgQ2LtK2eMRE/dLgnTswPjgoBL8yrRfws4IARP6udZc/4yX6S5Wt6rVHg\np+kflq+la2MXl0N6vAz47bMP0Ve/Wv9/yE+ZNq0Ypezuzrd6as8yy/7D8dXKiB/OgUYXqDsURx3x\njjJCxSepUeCnrY41SyFl3tdnb5GIjfjV/5+pDooG/BqN+FUBjdKR6e72z0JcemnOewj4xYIU5CfG\nOQuNn1AZrJgx8tUI8CsDSrGkRfw0IKcb6Gxj+hjnioHBvvs2Bvz4vtyiXCYj2S5pzBH4lUWBQvrC\nisxwOZrzIfng69AzazJdiEKLDlxuFbL0gVaOTMu/ud7nnsvM6BTS295G9JGP+N+hucYyC7VNjmmu\nV5b3ve/V7wBAalavx0SONJBk6VkLNEi9oukSqUtjIn4hh1q2yyJrbmE0GMv0fGVwHW4TjpNGI36t\nesZv2TKib3xD51vqV9S1c+cWd+FI4ImRPQn8QotP2kKwtdVTiyhKsvotRBi1lHyxfLWoZax9W7Gi\n+IwfjuvQIlN3N9H06fV1hvod5Tdhgn9WXC7qYv38u50RP20hqEPtow7wG2W0/fb+oAONGgV+48f7\nTysopHz43rvf7Q8a0Sg24qc5cNoKJ27DqxrxQ2UfmxedlXHj8sMppBJFYxSKQGGbZVtCBoLzxqSz\n7knQx30iQQPKNQSwY+VYNp6tiJ82LmRaSWUOokwnf1cBftKxOeUUoosv9r/LgB9GoaQTKessA90h\nYIcgB/PFAD8E1tgXlvNbBli18mJI1icdN1mGVneViF9obI8Z43+HtjvyPLQAhvxPfqOuKJNJKyJ+\nZZEjrQ04/xHgaNEFHu9yLMmtpvzbesZPA5KhdpXNPyyT+bF0BgKYsh0R0tluRcQP9W9MxE8b20mS\nvxOxbKun/L3nnkQf/GB9G/k+6hDOH+oLbEMzEb9Qv1lUFvFDWxBTpiTNpiO/sSCO6wwdnofz4h//\nkej97yfabLNqwK/MhjcS8cO6O9Q+6oh3lNHSpR44adQo8DvjjHyVulmS0QzLIZ09m2jGjPx/dBgk\nWcq6/v+0ztmoshJtkVx5rQIapYPAe9gl71JO6CCV7fmXbUEn1yLLACOFjAzzNmWKd265LHbY0PGw\njM+WW9qLFzG8MGHEz1r5x8MhvHxTIorfGqo5/rL+6dPxmdNiO1jmU6YQbb21/60BA4zuaMBPbsGU\ncmCKdUIkMLIcoiQh+vCHiRYtqi+Pv487jui9783v41izIpzairzGS1XghzIr0wmcR+aT83CzzdK6\nMYXgV96T8tGiOVWBH/OhOb1lDlIrgJ8VPZF8yG++j4645B/72drqKccol7nllkRHHJGnsYBfaLw0\nAma5HZaOzsd6uvHaGicI/CwbFepfee/gg71dlWVYbcT+siJoGt8IBnBRgq8lMOL7VsQPdZskLkfW\nr/HLet5aiOQ0mjwkn0ixwA9tXayPsd12qQremN+QvdZAY1cX0dVXEx16qJ4H5TdunB83994bBn6h\nRQ3km3mJpfHj/fjtRPyGjjrAbxRS2OjEkZy4Y8a05mXQRGHgJ42ZVDBaNIFJRj20lUlJscCvStRO\nAqsqET8ZEcOoQwj4NRrxawXwC239Y3knCdFDD/nxIp0gbEdPjw38Zs8m+vznbR65rVWAH64+MzEA\nxcMhZD3o5Gl9gP0n50+tRrTFFkQ33VTPI6eTaaVTZTnUUq7cDoz4cTllET9LjtKptrau1WpEBx1U\nfJYMoxgzZuTvYUNnULYxBEjZAdQc9irATwIqbbFGc3a5Leg0apENWQe2QbaZ72EfS3A7GiJ+MuLG\ndWKbtDZo7Q4BP26b5lCyg33VVX5b2rRpRP/0T/X1x+6cIGo+4mfZYBxDWsRPbhFE3YXlhPpXlnnF\nFUQzZ+bX73qXd/61NiKoxH6Q3xp4knNIAldcjEIAy2WxXtPmqKa75LPNoYgfbocPgVZZvjUWcP5q\nfgTzUwb8QuANy0V+Q4ux6A/UakRz59o7uLA+XFRCPWcBd5QZ2v4qvmhfH9Ftt+mAvkPtobaJN0mS\nXZIkuTtJkl8lSfKtJEkmiHsXJ0nySJIkv02SZHm7eNhUSZsUuDJWRuiMtmqiSQVurQKh8kalIUny\nhg5c0ShmdSucrQJ+7MzFAD90zqVDy4QrweF2Fe9ZK8NVVrDLgIB2Xxp4BFyag82AK6YdTBxhkryE\nyIr4oawx4ufLzQpt4HvathNOJ8vEiB/Wi2mlIyfrK5sj2go2AgaUE26VCwF96bxovFsyld8oQ+TN\ncupwwacVET+50BICfppDj7qL06xcmdU5xyHgx2mxD7lsOY9CbcN7Glgq09tVFqtCdgUdakvPyvmL\nwC8EpiWI0LZ61mpE73ynvlChAWTJl0Zl9jI0Tqzy8zGU1elSK4rJ48PS62XgVfIr+dljD6JddyWa\nM8fOpy2CYLtxfONCmfbhOqyIX0+P3/mw5Zb1YB/rk7pb0w+yLxAkIjDR9Bz3hTYWZD+hnHhhs1Yj\nuvba/EAnmVeSpYP/7/+yjeVqW5gbAX58T2uTJT/tHva1tnihta8M+Fmy0QBph9pD7cTVXySii5xz\nuxLRrUR0ERFRkiQ7EtEbiGgHIjqEiK5Lkk43VyFNWsuWEW21VXwZO+5IdO65eXmtAn484WfN8opd\nUijiZwFGdH7l/5oSlwZQM15VgB+DKeYhBlyjc77lln71zXIctfZafaEpeg0YaCRlYqXj9lrAD50L\nNqZodIm8YdecDq0dsj1SLlWf8bOAvjREWsRPGl6WAfKHjqYEflYUSbYJI3nYXiZMxx90IkMGHg1y\nGdC3xpyUA4475BXBDv8v64/hU9NFIflqPMvDAnAcxUb8ZD/huJc6qWrET4JKdNSQpMOJY1zjSyM5\nbsrSas5pX5/fESKd7lDEj/9PU68DZNkImjSn873v9c8bIf841jDqhHzIb6utIX1plYHjG+/hTg5N\nn7EOkmBJ9s38+f7Uam4fkozSyP/Qcd5hB6Kvf70+PzraIRCNMkI9y8CNxyICP1mXnF9z5hD94Af5\nPAgBP7SVFlDFtLgQqckaFzYkhYCfBLZveUsY6IVsrpzDyLOcb0haWzA6qdWp6TIsU15bfgP2meSx\n7JVFms5k3jS+OtR6aqd4t3XO/WTw9w+I6LjB30cS0decc+ucc48R0SNEtLSNfGxypBmDz3zGG4xY\nmjLFP9tHFAYbVUhO+PPOI3r724v3Y4GfBfBQmRblkKoOG6dlQqAVIhk9wIifBUrQOX/oIQ/8UKlZ\nwE8az9Bqq6yDjV5sxE8DNrK9FvDTDINclZT1z55N9N//bfMSqp8oLlIhV3c1B5AoBPzSQhv4XkzE\nD4GfZrhk/VKmsmxtLGI6KV85ZtDhQbkg+NCoDPhZTg+CHhyzkrfQar4GiDTgF5IvkgQY2riMieSg\ngzl5clrX/1abYoCfdOhCIEXyOm0a0YEH1jv3ZXo75FQjafdvvZVop51yXjFCg3zy2Lz5ZqKBgWLZ\n2F5sS5IQXXJJcaeA1MEyn7zGPrX6WFLZQlkM8LMjfmndvJe/JfD78IfzUxWZ0jQ/AMrSk1ym5BfH\nqJVf6hhsI+aTugbrQR0lx6PUpZwWF1a4HpQT8hqK+FnAD8cozjv5v7XIGAP8rMgs2iBc5GLafvtc\nt1i+D/YXl4EgDudJyI4zWX2L11WAX1nELwb4dUJB7aV2Ar8HkiQ5cvD3G4ho1uDvLYnoCZHuT4P/\ndSiSrFVAVD6aYWLSFHizJJ+l0px76RBZitHa7oD8ayAInXZ0QDldGaBAvqQDy4Yw5ExjGzWFig6B\nFl3QgJ8W8UNgoBEqcI1/XF3H/FrEj/8PAXatLO2etgBgtUkaa+l4ENXziIAdnVbNWakS8Qs57yxP\nK+JngSEpb3Rq0MDj4UEI/FCGuMIcWgiwnB7kVTovMg9G8nDOyjItEFoV+Ml5ofW3VhaOPSmTqhE/\ndHaxzdKhC40d2e6BAf/yZXSOQnobx34I+Fl6cbvtiqCN53oo4qcBrzLgh3JjQucb57omw5jxUraw\n1AjwO+QQ/5F8a1sPJfC74IL6+acBMUlaf2oRVCt/lYifBvJlPgR/UpdaQET73wJ+uE0fdTMCSOvZ\neakTqgI/DdxpwBbzMmkglEnqFu25SCk3bQFJ8wc4rza+q0b8cBzwtXzXI87t447zO9AsfWMBv7Jx\n36HWUVPiTZLkjiRJ7hefXw9+H0FEZxDRO5Ik+QURjSeita1guEM28LOcEybLUMSsHJdRrVYP/DQg\nigaC+bIOhbGcLFR6SZJtdIC1iJ90PsuAHzqA0tGX2z81GeDqpCYLmQ6BQSjih+VIoFsG/BAEa0o5\ntNUTt/JIfrT6Q8APxyoTOt+hKGZ3dx4ZkCCJr2WZ8qCZnM9sIy8StLQj4rfFFkS7756nlfWhg4JG\nX5OvHFsS6HA+ea31tXRAtVV0yYvWNiknHBeaUycdA7nIIXmTYKsZ4IcAEselFQ2SMnvve/02OU7z\n7LNZXf9bYIrHBteP8pW8xT7jJ/Mj8AvJBBdPyoCf1EGSB9btEyboizyansVy5AIAp7XagsAPIyvo\nkFqAL2TTNGffAk44P6369t7bv1RbvlMW9RlR8XCXUN2ybElaxA/HgrXAIfNraVB2qD9kv/FvSw9g\nv0m9g/K1xigCP7S9GPHjtMuXEx1zTLHNmu2LAX5lOlDKS9anLfDx/GF65JFsY7qJE330l+9LHYKy\nkQsx+J9WDxPq+ioRP7lY8rGPEZ15Zn5PyvXww4kWLixfHJf1IC+diF97qcQFDpNz7sCSJAcRESVJ\nsi0RHTb435+ISBw8TLMG/1Pp9NNPpzlz5hAR0cDAAC1cuJDSNCUioizLiIhedddJ4q/ZeSVKqVYj\nevLJ/Lq7m8i5/FpLf/fd/rpWSwcnn52+7NorzozWrPHXSUL0u98V07/yir/u6irW19WVl/fCC0Td\n3fn1H//o+SMi2rChyP+zzxavV6/OaN26PL1zGWWZL98r4owOP5zokUdS+vWv7fZ0daW0bh3RunUZ\nbdjgy+vq8i9yXrMmLw/zT5yY0Y47Ev3oR17+Tz/t608SLw/uv66udCP4kOWtW5fRY4/l/Yv99+ij\n2WC9/vrll/39JPHyf+45vT0snyzL6KWXvHy7u4nWrMnzO+frX7OmKH++T0T0+OMZrV6dl/+HP2R0\nxhlEV17p+ef+5fruvFPnxxpvGzZ4eRP58tauZaNY355TTyXabruM/vM/fXlJ4vNnWd7/RBmtX0/U\n2+vbR5TRK68Ux9sTT+Tp163LBo1dOshHXp/sPx4PzzyTXxMR/fzn9e1dt45ozpyULr+c6POfz2jF\nilyea9f6+11dnr8NGzy/LL9HHsnHc3d33r8svyzz8urpycePN/j5+Nywob4/u7pSeuUVolWrMnr6\nabs/Xn7Zy4vbL/P39Pjx4529PP/69bk81q/3/Hd3+/urVuX5eX5x/3Z1+fK4PZJfLu/BB3P+urp8\n+Sjv9etz/fLKK/XjeeXKXL6yvd3dXn8QEZ1ySko/+QnRSy/x/KW6/uf5u25dsf4VK3J5PP+8l1+S\n+OsNGzIaM4bos59N6frrfXtZvpr88/rz8Sfr+/GPM1q1qlg/ymPVqvr+19J3d+f6lfuHKKMf/9i3\nZ/x4ohtuyOikk4r6i+VB5A/BYX1JRPS3v+Xl12q+v5n/Wo3oL3/x7UtT37516/L2Mn+vvJKPnyzL\n6C9/IZo7Nx+PzuX1vfBCkZ8//jHc3hdfLN5PEn/d3Z3Le+VK39716/39tWvr7VF3t59PDz6Y0VNP\n0aAM8/HM41Wm7+4meuqpYvtR32aZt4fIP/fnunU5/0lStP9SP2j6l/lHed9zD9HixTk/q1cXx8+f\n/5znv/fejMaNy/XvihUZ3X23r6+nx48H9gdqNT+emX/mj/tXzie2R0R+vixalNIjj/j2Sn+AyPcH\nly/lvWRJLp8kyfWn9A+4vp6eovxZXuvXe/lPnOivpX1lfSH1tczvQZi/L9vnQVJe/x//eB/NnOmv\nr7gio+uvz+//7GcZPfxwMb0s//HHM7r33pzf3t6MTjkl50fTj7/4RbG/f/1rouXL8/Y98ADR0Uf7\n66eeKuqnF1/M9XVvrz+YhuUr/SHLnmj+Hqcnyv0ROX6Jht/fHs7r++67j1Z6o0WPPfYYtYqaAn4h\nSpJkmnPuqSRJakR0CRF9bvDW7UR0c5Iknya/xXMbIvofq5wvf/nLZh0soFfb9Xe+s/GfjfeShGjW\nrPzar8CkgxPXU29vOqgoffp99kk3/vYTtVgfXrMB1O739BD196c0cSINOtNECxYU848ZkxZWvHmC\n56tjKU2fTvSnP+Xlz5mTrxyNHZsOOm4+/dSpefl9fSlNnkz0/PM0CE68wk1T/45Cv+qW0ic/SfSm\nNxX5TxIaNDTpRtkREU2Y4Pl7+WW/grX55ik99ZRcWSu2b/r0lO64I498zpzp6+f2cv+tWMGrXl5e\n3rnw1/Pn5ytgvb0pvfxyXv78+SktXJhfT5qU0tix+Wrq5psX+enuZgcur3/SJKJVq/L6uL3r1vn2\njhnjZSjlw/zMnZsWjok+4ICUDjiA6BOf8AcyjB2b0p//nNe3335FfmR5RUDnaexYb/BfeMHzNHFi\nSs89R0IGefqZM4mOOSalCy/M5dvT4+Wdv1YhpXHjfF9w/06aRPTii3lZc+bkq4v9/exA1Ncn+4/H\n7BZbFOWz99717ZXPd3Z1pbT99nn6/n7vcKxalY+nceOInnnG51mwIKW+PqK1a319m2+ebhx7SeL5\n4edquT957PH44oM5ZHv4esqUlLbYguj3v9fH88BAOiirYn/xave4cX4+yvnM45HIz8lx4/wzrv/6\nr0RXXOH586DP51+1igbBoR/Pzz4rV52L8t1555y/7m6i9evr5T12bL5KP3as7++1a/P7kyfXt4dl\nMm5cuvFekvj5kKb+eWjZ/3femct73DiiZ5/Ny+etkbWaf//fqlVeH3F9kyYRHXss0T//s2+vnJ8o\n/4kTff2sn9M03fhibSJ/XXwNTzF/X19KU6YQPfdcfr16Nc+FYvrubn+f5x4DtNe/nuiOOzwPRx+d\nQhQxlxeR18ePP57PH3ZoufwxY3J9liREs2f79nH7x4zx15/4RM7fhAl5f6ZpSt/4RnG88ftEifx4\nzWVJtPXWqdDt9e2dPLkor+5ur39kfVOn+utXXvEO6oQJefk9PengQpK/v/PO6cZ36XV3+/Ekdxrw\nfOH5OW1asf043tM0LTwnKecfkR+ff/97nl/af+Y/b3sO0Li/ent9/VddlZe/dPC0BR6vAwNEf/tb\nfn+rrfL8u+3mxx/ro+22Swcjnp7HpUtT+od/yPnZbLN0UG45f2PGFMfT+PF+vDLgOPtsL9+vf51o\n/PiU5s6V0SA/37n8gw9O6U1v8rsrkoRojz18fV1dRLvtRnTOOSmddVZRv/P40uzRuHEpTZtGG30o\n5p/LnDIlpeKuj7w+vyMkHQR+efuKW4xTOvDAdKO93X//lG65JdfPy5Z5+Xzta7586Q90dxPNm5fS\n4sU5v5Mnp/TZz+b8jB+f0jPPyBaltOeeRI8+ml/L97NOnpzSrrvm1zNmeH+My5syxeufNWv89U47\n5faoq8vz5+eJ//T1pYMLJVRYgEB7xOOd9S9Rbt8K3L8Kr/G/G2+8kVpBtfIkDdNJSZI8TEQPEtGf\nnHNfJiJyzj1IRF8f/P8/iehc56R66lAZWduCaqI3cQtZkoS3bNQCI0FuV7Gop8efAIfbFDQe5ZYE\n3BKz2WbFU91w+4jGP98rgsr6bSDW9hdrK5zcWvLd73oHUNtuovF0yCF+O4TGK/NYq9Vv95OGGbdd\nYjmLFhFdemnePuwfzMvfWK5sL8oQ82rtThKiI4/M382nlYFj0doWKbdahrZ6ynHBcpHX2Ca5zUjb\nppYk8Ye7sGGX25hkWdgmeV/2IcpbboeTW6fkOMEtVfIe84ZbPXFcyK1iWl/JdJJ3OS6lnHCO4ta/\nWs2DHW4jbu8s40WTr2wTboFCmeLYk2XK8ngBSn44D86Hsq2enB+3r2qywbZpvGp8I19I3E84Nqy0\nmp6XY5Cv99qLNjqYkiduk6Zn5XZfTott0drY3e0PtZEAQsqjbKunJR9NX3JbcQsftwltl+QB60O9\ng/KVfY9ttn4zNbrV03oGHm2TLE+2QcpItleOd9n+MWOIjj8+T4t2lf9H2ZRt69Xkw/qbgTfyMm0a\n0RFH5PUxYT9Jwn6S/PDcwnYwn5ae0/QR6hmt/ei/SZmjLFDekiT/XCfe0665j7Tn6pk39P20ccpl\nIU/Ii6YPO9Q6CpiN5sg5d41zbnvn3ALn3Pvh3hXOuW2cczs4577fLh42VbIUtZy0aNg0hWPlRcLT\nEyVJ5Vp2uIt0Ijgf88n5Lr+c6G1vK5av7XFHntevzzYqaXQg0GBrTp92jaCMlakF/CRP/f1E226r\n8yplgOWhsg21ub+f6LDDcmcF2yFPx0OHE42IbG/IuIYWHWQ52P+46GA5NJyXf1uOquaAYBu5zDFj\naGOkJJdTVmgb54k93GXs2PyYe2tBQcpC8innjHRmtLHA7URQLNNIBwTHLI4hTsOymDPHLx5ovGPb\n5LyQcsI2yfGC7bF4u/xyooMP1nWR5hhYwE+2n+uzgD62FdvL9T7zTFbX/5pO4nvorGF/8XfoGSFs\nt+UchfQ2OmtlwE9rk3Ts+XrsWCrsPJD3NGCk3Qs5mXKsdXX5Z2T33LOYTupITd9zOdbCETvukuQ8\nRNshHVysRzrR/r+sbh7KfsCDT1BWIQcYZSP/13S2/C0XN+T/obpRf+BYlvMfwZYFRFBHIEDm+hCo\n4uKB5FfTi9YYkdfcL9YzfpIfnM/WqaWcB/0IbB+RfxwGF3g04Cflx+WgncL5ps11OY45ncxjXX/y\nk37Bh8uUQJ/bjnxrC0naddk47FDrKWA2OjRSSXOA5Gol/48OESpwbWVUM5SW0pL3yiJ+CPr4Hh4o\ngoodnUpUPExsyDUnicsPOX1am7QVv9DhLtaqNSroGTP8OxelwsR+ZL6s1UFZBzr/RF5Jf+ELetoQ\n8JOGTXOoLAcV+wnzWmNPkgR+mtOOdUqDjEBQjqcDDiD6f/8v500DAixDDVzJdvDv444j+tSndKde\nEo472XZsLzo2cs5suy1t3CaKdeIpnngCqGV499jDf04/vZ53dsiQF8m3tpCjAT1r0UGO75139pF+\nbYxp89bSSVKGLBurv1EmKHtNP8p2cH2SpGMp5xG2gdOFxg462JjOWoiRbRoYyHdQSPChpQ0tsKFc\nLD2kzX0uE++ho6ct3CCAOOAADwLlHEIZlukrLldzQLlurU3YZwiMtDnCY0HWh3YFZWX95nKlvmaS\nC0SYj2XFLxzX+tSqGxcLNL8hZNdlPukroHxjgJ+2oIi8aAs3yLPsQ1wckST1M5cp9XUZ8OPrSZPy\nF7yHbLrWh7JdqOdQFtjnmu2UY1zKj8gv6PDWWZmWiGjpUr9lP8SbbL+UB/Kh6Uztu0Pto46IRyEh\n4CEqKiOicuCHilEqV0no5ISAXyjiJ50hqXiZLwswagpVUxCbbZZufFG65mShMZeEbdKAEP+P0QRJ\nmoOntemgg4iuvNIDwL6+eudBOjXWaqusg5W8TNvT449il3n5W3OWOQ86OTKv5WiiMyhlrTmTlsFi\nvqQB1BYiuE7pVGO/y3kwblwuC/n8G8oFX+eA80Xy29fnHeprrvGRP0yjyQIBqhbxw3HKnxNPJDrn\nnKLjJvmWY3bhQp9eylQSX590ko+yybqYNCBUq/ktUygndHhxrKGjjP0tZYN9KftIA37owJctHsgx\noulHzVmcOjU1V9NRl9RqPhJ/yy3F9mIbNJ1kOUTaYhb+r1FXF9G8eUR33VWUDRICE9knKAsN+FlO\ntabLtDZxXgQDnE+mO+IIf3qmbCPmQ340stprlSF1AgIBzM+HXcg2S9lrp3rG/GZek8S/X1EDZHjS\nsPzd30/0wx/m/GgAHX/j/NF0maYHNGArdZQlQ/mbF5I1fanxg2NI08GLF3u9LeuzgJ+mjxH4SRsp\nbZ2U25VX+sU1WSbTDjukdTyjTyc/TBrws3SUJO4ntO1ERDffTBuf0ZT1a2XKfkefQupeonrZhvQc\ntqND7aGA2ejQSCXNAeIJiK9FkIbXWrlDx02SzBdyIjniFwP8pEJhPqVCsUCT5owyfeIT/tAWzUlC\nY64ZU/kbjYJUzFOm5M8racCPv2MctN//3q+wofOiOcZaOWiQJkwg+vSndR7QwdQcZ3Sa0QG02oF9\nqrUH+xeNmOSF65bRGqwXDT2CIXQcuQ24Eo1gMTbix9fnnKOPK83JkcaS70lgoDnH6GBhGXIxgq/n\nzyc67TR/ffzxfrxK0mSK41mCcMnL44/njpLmlGhgRrvGVWI5LpAXbb5rjiJfy8iABfw0R0prL/+W\naaXjpC2UJYlf3JEONjrZ0onEMrV2a046ygSJy8f5raWTfaEBP3ROLd1iAS9t0Q5lGpq/GmkyLJMp\n04wZfgspt1/ypI1h6eAin9IGyzGMc5tt45gxRJMne32NMrSADRPfP/poXX5aJEeO46VLdQCr1Rea\nP5ZO0vSAlBXeq9X84wrnn5/f43Q33ugXsVA21qKDZQ/kvL7tNm/DLZAmy0T7LzzlOroAACAASURB\nVMcX96c1ZtGPwPpkXShTC/ihL2YtwHBeDcyibZd9NGmSbeewjbK/NV2ONkESLnrgOOwAv/aToVI7\nNJIJV1H5PznZEVChg4SGFiepVJpWFFGm7+6mjScMYvlcDvMnFSaXiQ8NM8lrdM5kuhUrMurrKxoG\ny8nSjKn8jaBI5pswgej66+udU6wP26ApM25L2So5U8jhYpB07rl6WgTB6JBxe6Wzojk6WjukAeBy\n0HGS9WE5aBSlAyb7Auu0eMN5II0kPuOHcomN+GlywPHO35qzxLwh0O7vJ/q3f8vLC324jN7eeqDJ\n9xcvpsJJbZI3zclj0hZZkoQ2nqIowRXyg/MOZaw5C3IM4dzSHFTLyZIOGY4hWZZ0fqz28u+nn87q\n+l/WLwllis4/l3PBBURpavMj24sOLd7T6uY2yXwW8NMcVVke1q8BYU6HC2zYTzE6UjrYmA7lg2XK\nQ7w0mTKdcgrRZZcV5STHjDaGNV0tdWkul6xQDo7DL36R6Ior8sOwpAwR+KGeQTnJdOiYYxk41rR5\nheMcbRD236xZfhs99pW08VKOeK9W8wB8yZK8/VzfLrvY9knjx/JpUF9zP/K39q5A/i0XCnFcxj7j\nJ3lBeT70UFboH2l3pExRX0o9irJAeUvicawtECBpc5TlhPoax57kG/lAPSRliO3oUHuoI+JRSNLB\nRiWBCgwdbiY0IFIxcX7+RuMtSaZbtsw7NAgEOG+SEP3kJ361E5UZriRJPq1VY83waU6SBBRcpiQ0\nbAiWLWOigRH+1njTSDoWaLw0oxtyuKw+lW3mtBrwe93riLbZpuioWqAU22Ct9qIjhcCE/+NvdJYk\nn1inHBuyfmlskJf58/3Hkgs/B4NOI8pS608NzGL9so8QaPPvI47Iy5PjmqPqsq3f/a5/XtQC1lqf\nacAPxzPOGVkO88L/4ZiVdeP84fvoVMoxNGZMvn1W8mktFuBKuJRrWcRC6wtsrzaXpOMUWiCQ7ZXy\n3GcfH3Wy9InFC8pCk4lWhiYLmQ71PNZpyU3y9I//SLT//kUeLd2t6TJNZ1hzjdNpbZT1h/JKnWT1\nkzZmLZlKfrENMt28eV7PyMO3tPkj/2fChRSUX2irJ85LbQxp49xy0rmco44q6gLmU5a1007++Uyi\nImCy5iHWxbKxbCCWI/WStlCB/YTgkn8vX0700Y8W5VarEZ11VvEl5dJeoG6TctFAD8pCjifWhVym\nnKM4D7EftbmOts2aH5IfeW2NddTl0tZpwE/KBuUUAqMdag0Fur1DI5WkIsQImzw5TBopjNZZq2O4\nkq05VZI4XU8P0eab+6O30cHldLVa/qwVKgxtdUwqaOYNDTvTokXpxjrRoLES1Awd8yYVM7ad6zvx\nRKKTTy6WKUlzlLRrzCOVeAj4oQGRcliwgGjHHW2HH50Vady4He9/v48OoWNuOWuSL+wnbIMEYtgO\nzTn81Kf8gR8agNLqlDKW80Dy39VFdOaZ/oPvIOM8EybQxnfvWcAPnTPJk0yDfCPPsr38G/tMfiZN\nIrrnnmIZO+5YL1906rDP0KHi31rETxtPSWJv9dSAnnbN8kXgniT+PXl8LLvkU8oGFwukjpo/nza+\n723aNNr4LipZBvI9frx/FlRr77RpqQroZDusSItMJ3WQ5EGTvzXvNN2Gi3VSRij72IhfqH7ULfx7\n9929vFHvyjpC+knT15bO4TJkmTyHy/QVAghcgJFy22svb7OYX9S72hjmF5TLuS3HaEh3yPK1tFg/\nyk+rQ1s0wP6V5cjfaINQl2H9mg0g8q8eOvvs+ns4DxFIy29NR1rzGUGfBopkf8s5IOfBpEketGK+\nk0/275LF+SXHiebToB+2445poQ3S7tRqfmvu179e3xca8NN0j/a/nJfW3EK+ZfvlPdleDfihXmPe\nsR2StxBPHWoNdUQ8CklbPcJJxgpUc/A5veYcsmLT8qFi5PtE9Q864wQOObXS6KIDgE4lGnopE035\nc7oQgNHAnmw7p12wgGiHHfIyYiN+IWWGTqRsv2Z0pSxke448sv55Mwv4IZi3FDYCP2s1ThoAlhvW\nh0BIG8MSaC9fThtf7sv5EASjMxVyOLF9shxZ3uzZRD/7WXEOyHTYDygHJtleHM9STuiAlI3pWbN0\ng285BJjWkgOOZ63vZZ/KfrQcPukM4bV0uCSftZpfQNLGrvxPAvuurvrrJUt8vkMPJfrc5/L8sr/l\n2PjoR4unm8o2oZPb358/D4PjG2Uq2xUCfrjQEJI9flvATwMpGvCTji/nk7xiH2pOPxPKTZvb2HYr\nnzZOJWl6PWarZwj4IUA///z8uTitPjmGcb7KNvAY1fiRMkTgh23HuY3y0xx6ax5q8wrLRBuEukzm\nk/+dcoq3SVobcRzIvtfmEubT5IP1y2scrxL41mr+sKDzz6/XwUuXFhegEDAjSJW6Tc41qXdwDqJO\nkmOWeZ86tX7+oh3l/FIuuIgvy5Rj1qKQjZB6X9OBUvao99CnxD4L8dSh1pChUjs0koknRl9f/n4y\nnoS41ZMn2HbbFZ/1QWdCKl6cmKjcMDJApAO/kLOsGUg0yGjkcCValv+rX2UFR1RzVNHpY0Knh3+H\nXt2ARkLyozk1ljKTBgP51oyu5YyhTLBONPpae9FxQeffcsJwpQ7BjmawOB/yYjluOO5qNe+A3323\nLgOtvqJzkG38j785WjBxYv0YwbGr9af8D4GuJSc55rXFERwTshyZznKOMK3Gh5SZBkr5vhxbckus\nVj/zZV1j3+Oih+bcafOXy4txJLQ5w+X09/uFBg0w//3vWaFf3vxmoquv9ltsNWdNyhT71+o3dKo0\n5xhloMlCkgbCQ8fWo07Q5r3UUyhTjdeYMmW5UhY4tpA0OWnzTWsvLlbELsCg/cHFp1qNaMOGrK4N\nCHy1tqD85P9MaMeQRw344XzHuRYCD4cdlm89l+VqOkn+t/vu+SIp5g3pxDLgh+MN5zOOU6lDZR45\nL+VOJVn/xz7mnzOU+STvhx9O9PGP5/XjXEd/CNtHVP6Mn5Qd2kpsl5ae5SbbYOkrJJx7bCPlPeYB\n/UT5wUVbbIfsM8vf6lBrqSPiUUg82S+5hOgtb8n/kxMTI37LlxO98515Gaj4UbmiM44GjEmLyMjV\nUybNQUBjqjlqzBe/QwYNvZQJKhxZjnUCFyom2b7LL/dy0xSRptAs0BXrvKCR0oCfZjzR4GFaKSsE\n9rhqiU4OKmYN8IT6DQ0WGn0tKq31k7ZSSpRvw0HHUdvqybxojsO4cfkJqyhTmY7IG/x58+rloAG/\nEBDRHE7NmdMMMF4j8LHGosyvlYGRUq2cWs0/33L99brjZslbgks5xjitHLNaH8nxheNX8m05g8gL\nAk+sPzSX+vqIVqzQnR7Jt3TQrP6V8pdy05xslI+UodQVLBvsCyviF+p7zVbIMYxttngLAT95LedC\nSHeinHjea/VLwgVGCSi4bq1N6Jii/sL5KutB3aa1xZKnxrvMI3m0nvHTxoJWDv7ec8/89RnWYoS8\nlrJH4nvadlw5nqQ8ZVnYb/IejhXLF8C02rizQBH2/4QJRHPn5mnlXJ8zR7dNIZuO4B3lK+ev5mPJ\n33K84QImj1vMgxSyMyg/DejKuqoAvxBPHWoNGWqoQyOZeGJMneqjE0T5REPgpzkyeI3OkeaMays7\nMl3MVk9UIqwArFVx+fu3v/Ur8ui8MS1enBaUjUzX20sbT/zkfOiQaMBv4cL8pdJI6Cjzf/wdC/zQ\nYGh9IdNKA6L1Xwh8Sr5l/2K/JYk/cY6fYbAcYCZ0mkNOhhZ55TYuWeIj08gr59OAn2wfOoDYvqLj\nkBby3HuvP+ZbGyNSfkRE73tfcQuQlkbK13KapYONcuLyNOdXm1sIrLU+s5wkvofjYvvt/ao355Fl\n9vV5p1DyKGUsZaiNBQ14Id8oVw344fy1I7z1cwadFQv4TZ+ems6IVg7eYx4Q+OGYlWVYoFv71uYy\nt1e2B+eQTIcylHnli521/rbArHQwQwsJVr5azT/ru9de9TxzOjxJWjs4BAmj4rK93E/WPMS+Rv3p\neUoLff/GN/ptg9tvb9sBObaxbklyjsh7IdCA9lADsFp9qNctmyOvMQ8S62ZLF2lzSesnySPWj+Ui\nP7L9OAethWXtPt6TZe6/P9EHPlAvK7TpO+2UFtog57PWh7HAb999/Ttm5ZiQcrHALbYJxwYuEku/\nUPP/uL+lXkI7Y+nrDrWPOiIehaQ5dfzbOtVTAwKaEsd8GJVA5aOBQKkUmNBBkJOcy1+4MD+1kPMw\nX1tuqTuSUiZooLmcq67y7zNDp09rr+YMaqvGaPSxXyyQrZUjlbhMG1od1BxsLDcG+FnO71FHFUG5\nVqYsW96TypzLQIMl2871v+tdRPvtpzvDZcAPnWNcmZS/NUdm2jTbEdfq0wjHO7YXnRFt0UNzhjVn\nB/tWB7f140mTA/+H42LsWKJjjqkvB8tH/YHzDGWqOdHoMJYBP23+avrB6m8pc9kOCzBbzojm9OA9\n6ZRrzjKnxeivVj/KAvtezhFtAQa3emp9gSDtjDPyVx+gjrJAksUbp5040W+vtfLxOFq8OAedSLUa\n0XHH0cZTF9n+WXOYCedIGfBDBxf1Lo4hbguXc911/vnrk06yx5GlY1HvhAAb8y7LQ76kXDR7pY1P\nzR5rYMoChZKkXGR7ZV9gG9DmafzgXJfXmj3WgB+PUQ14YT4kKVNNl0n9gnYFdY4sB8sPAT/J15gx\nRNtuWz8HkAernyQ/Mq9cWJDy04Aft2HChOI7K1HX4HyKsbUdao4C3d6hkUqawi4DfqiMpZJGxYsT\nU0YREOyxgbYmPpO2kimVRq3mn9eSkTktj2X47rsvK9Qr2zttmt8qigqG69DaK2WqKUdOp4ERTWGW\nOY5SUcr2Y3tDRk+WqRk7KUMNUKEhTBIf9XvPe+rrl6SNIXQytBW+kOPEea2IH8pTy6eVl19nagQG\nedEcKYs04Kc5ObKfcVFFGzf/9m/1r6DQ5gWRf7HzDjvoThg6bVhG/o7DMNi0ZVps79ixxZMysb1W\ntFnKCvkm8s8cHX54Xh+CZ03eWKamszRnjYjoqacy0xnB+WvpOHZ4NWedf8tyrHmP37LvNd2NcwIj\nfrIvMDrHefv6vP6UvEg9hHpG8shl7rab3/7GZV54Yf7Sbk6LvJbNuSTx4HHLLYv5NNlIQuAngS7P\nA61NONZrNaLXvpbooouKbVi3ztuiHXf0z44xldkByZvMI9Pg4gXyqOkrlIsFYCUfkl/NHsu5hG3D\neSAJ+xbr6OvLX3OBegvHJc5nHHt9fX5nhgZSNeCHtkoDfrERP02XSZ3P937726yuDRq4RH2lgUPL\nNmu7TrTIMNLAgD/ECsvi37Jd0m+SMqjViE47jejKK/NyyoBfjK3tUHPUEfEoJA348SSznvHTVpD4\nf80ISkfKeiGyBE3SyKJC1VZyZBrNyeTyQ4YPlZ50vkIOidbeqsBPc6Q0B1O7xnKk06HxpkWv0AHQ\nnADNgUDjpgEvKd+xY3MHzZIF5tOep7SAUGjBQI4pKQeuE3mwAIZVPhpxdCqQtzLCsrgONLo9PURf\n+Uq9s4DAgNu0ZIntZKGczjnHr/RqOsIC+JwO+0mbX9pveS1l+P3vexCKMuU+wLGH5aLsmZ899vDb\nTLk+7GucF6E5EwP8JA9ICPxQZnJuxwA/zfnDdFIWUk64GIWLLNOm+YMskH9tjlor7yinsigml/nh\nD+cnrWI6WS7/jgV+KE9ss6YD0UHX5qGmTzXANHVq/n461OE770x03nm6bJC0+cNlMkmAivdCDr0F\n9HDsST6w3cibJlvLHmE7TzwxB8RoOy691J8IKtvAZZ16qn/XrOQH65Q8jxtH9MADuj22gJ8c+40A\nP1k/ygrHmswr0/X2+oOjtPLRjpbpKMvGxti1D37Q2xPZfjzcRZan+X9J4tsjo/bSlmt6LgRGO9Qa\ninBnOjTSSFOwqPjLgB+CFPktoyXSscKVHXnv4ov9vnLJl3Q4NeAnAaOmCDXnAIED05IlaaFeC2hy\n2zXwKq81BS4JnSUpU03WIUOIjqM0bJpzzPcsOWE5sn7ku8z51oCI1gbJwwUX5MZbM1jotCLw1ByS\nmK2ekm8Gn0cd5R0wlDVRGoz4Id8xxkimYV6PP95HBaScksTLRzpg0nGQ/GjjRnO6rO1RCMq4vgUL\n6l+Sjos62phCvrDv5fycMqU+nwRCIdAfAn6yTKlbpD6SbZftLxt7qBeJiGbMSKPmr6avQoBCczql\n/tLmIX7LMYv6Ys89i2P/2GOJPvnJev6xL+Q4QUI5lS2wWcDaKpd/49zUSJN3aKsnOs3yY22zlfWg\nrbLG7JgxaR1vGr/YfubRcuaxX3B+anpA41PjO5RPzm0L3Fn9jlSrefAmx6Xs+y22yKNM2M7ly/P3\nAGvgVdN5yBtfT51K9JGP6PbG6ifsf+ueJm/m4Q1v8Ls3WD6veU1aZ597e4l+/3u9/NBWT22+cN+G\nFrhiSY4v6WOgLq3V8hPncQxp/pbkxZJvh1pLHRGPQtIcIHQeta2emkHB1Sh0RuV2TgR+fK9W8w/g\nT57s/0elpDkSkl9thVWWI/9HRSHvWQYa2y8Nk7Y9KgSqZHnW9kNN1iGDP3u2f+cRAi/mBSOQzHeZ\nodPkeNxx/rkZ7F/LgMYCEZl2zpz8pdkS3Gt8h7aaSkOj8SkJ+5fH7Bln5M4Cb2XUHBmt7VL2McZI\nlsXtPewwote8Jr8vy3nrW320IDQPLKBtAVYNIGjA6+c/9yvisgwrMovloOOAhl2b57J+5v81r/Fj\nUZaP8tfaxGVxfQiecSxr89K6p80pqx/4HgIJeY/lzQdxlY031OPIC+o+WQePIZbbaafl0Shsn+SR\n65M60AJeONfLIn6ouyw5avO+bM5p+klu07TGE8u5p4coTYsy1OpGBxfHiKxv5kyib31Lb2vIDljz\nR5vn1nyQ+rLMbmrXmE8ugiJvIdsQauett+bbhmVarVxrzGuysOY550N59PQQvf3t9XMrFO1OEh8x\nl6+30PjRdBnzd9FFvgxsr6avse4y4Gf5KdbiaqifNOrvrz9MUOorydsuuxDddlv9HIkBfpaO6FDr\nqEK3d2ikUMgB6+oi+va3/WqLZqSwDOkQoPPEhnvs2PzwC5zg2grN/vvnLziW6TRDgc4a35O8yf9R\n2TPde29GCxcSXXutrkBQwVur5OiAW8oRHWUpU5R1mcMzdSrRFVfUGwFU2qhANaPH9SPw498nn+xX\nXLfbLu/f0MopytACImh4LTmFtnqiwZSODDq1yAfmkyv/THfc4VeUfd6sLs0xx/gXflu8lZE1huV/\n8nqffYjmzvX/7babn2OWM2W1lcg/13fsscX6tLEYiuRgP02Z4p/xkHWGnCy+LtsiKncTHH64374l\ny8Sxr+ksrK8M+EmQgmXIuWWN/b/9LTMdJAQN2N/Mzy9+4ceeNR5Y/szvwEDRyUJnX5OTpi+wH7Ad\nUs9bi1/YXku3oNwkoLDq1/Jpfa+RpvesiB+OC27zHXfUy9ACfsiXpq+ShGjVqsyUdaj9yCfnYUI7\nqvFovc4B88UAv9tvJ5o1q6g/+PfnPlfcNoxz12rnQQfp+gH9EcmLpks18GrZ7JAdk2l32MHPudDY\nHxjwp2Ui4RjCOqw6H3igOFYs2eHc1oCfZZu1iF/ZfNTo6KP9QUWSTy5L81NmzNDbbm1HRx3cofZR\nR8SjkLTVITmRDz20fsKj8kOF2d2dv7oAt3r29xM98khuLOWk1ZTkzTf7U5ykw2VFAjQjbylBzWBJ\n6u31x2ajw4dlSUOHW2IR+KGTLcuzth9qCtlSZprSl4bWivhJOZx5ZvGZAM05k/UzQJbGxBpTMcBP\nc4Bk++RKqLbVE9tnOW4h4IfOsQb8Fiwo8odO6x57EC1apPMWY4xkWRqf2jjg9t50Uz0wCI09+f+u\nu3rgKOvTnA6UP/Iu5fuRj+TvCOX7GvDCPtPmMhp9dD5k+ThHNcdG8iIjwZqDK+vXnF/Uj6Gxr5HU\nSdhf2AatTDnW5c6KAw7wY0JLh7LAaJW1bQ/lK8vW9LrlSMpyQpFhLlfLh4S8xWz11GyatR1R9vWH\nPpTvAuB03Idz5/qdK1hukvits/KVLzi+ZJ4jjsj1jSwnZAeYT2vcafZP60fMx2PEmltWvoULbTty\n7LHhfo913tHmoZ2WsrHsCuYL2X7kddKkfIEly7wPFFocs9ol7Sj3BfYN6h7Ji9anWDcuuls+nZZP\nW4Cx6rKoVssfD5B8Yx2anyfH0KxZxWe0Qzq/Q+2hyOnZoZFEmiOhKVBLEckyOE9fn99XLo2ENDTy\nG7ffyaiXxqcV8cOyZT7LkULgwLT77mkhnVafpnhxdbtqxE8DfppCtpSZ5myi3HBfPd/j3+95T/H0\nLTQmoRVMbD8a3pABxf+1fpH9qzkuaDBkHdtu67eMEHkZyFMnkQ/LidbI15EGHVHJL7bJIpkmZAS1\nejh/zLjRyrGcJJz/ZRE/zQGUabB+nKfWXOa0GB2TfONciIn4yfGLY5mfM5E8ow7AVWqtL2bOTM1x\ngvpS6+8Yh1TODZy/2tzCdmgOmDaWcHxYjlujET8cz7ERP+ybmK2emjxx0U4u8PH/J5xQv82Z2/tf\n/+VPCcVxlyREX/ta/bs+ccwSEaVpSueeS7TNNvX8hsYRUTjiZ41hzs/tx3wW8NPkZOkG5i2sU/3v\n5cuL8g1RCPhougzrs+yW1n/a9Ve+4ncoyXuW3g0BJZyH2vzV+Ntll1T147S60fdCPi2dbT3jFxqP\nFiGfzLsF/FCeXV1E8+blUVMcw5be6VBrqSPiUUiakuAJJicfrq6j4uR8/D+/8kA6IJohxe13IWNO\nVB7x054T0RwFdEg0p1BLJ+Uj28Ft0JyeMkWMClXyEHLwtHKwL6Sh1YAR3ws5EeichdpgRThDBhPr\nQyPMJEH/hRcWX9ehOapSdoccQvSOd/jfuMiAfMh8y5YRvf71YfmgE6WlsYyZRdhu/E8DmpaDb6Un\n8i+C3mILvW4NIMj5FIrkWNEiLkcDXlKWr3mN322wZEmxXE47Zoz/oNOA5WjX2Cb+LXXL2WfnuxaI\nfMRMHqyD0TdrJRz5Djl8IeB3/vk+cmfpEqwj9KwgzhkNJGlOHpYh9Yf8X87T0DjRHDnLyZb2KEaO\nso2xz/ihPENbPa25zH1o9RPyhr9x7llUZgeYT8uZ1xbp0KG3or3YPgR+oZ0NZXZE1k9E9I1vFA+O\nCtHFF3u9oelAtCfYJzifQ3rUutZsdWjRI9T+RiJ+UjdrvGL53E+9vfq2eiufZmND9i9EctzzJzbi\nh9faInsjPHWoGkW4Mx0aaaQpCc1xkQ4BAoqQkcOtU7I+OcHLgJ80GGjQZszwhw90d/utNVrEChUt\nrgjJ8n75y6yQTlPo6CxJ3uTKMNahtQ8dZf5PyxNyeDQDIfsJlXaMEUbgF7O9z3J4LUdVawMabP7N\nfX/FFeGFBBynnIbbUPaMH/+3777+UJWQzImyoJFBQ1vmhCJPSUJ0ySW2AynrCclb4++KK3JAg3Xj\n3EBHpGwRIEa+lvN7//0+msLbZbEN//RP/pRTyRPqMg3QYBtRl/H4uvJKv7DA6aZPr180wTagA4Zy\nIyL661+z4FxDh49pjz3y51ywTCL/7DQfcy51bchR1RxeBGyhiB/qD/50d3tn8uqrizYAKWRL5H2u\nP2b3BN7jfDFACuueOtUfsMLlcJlli0aWDtTahPNV3iMiyrKstI1Ill6XeT7ykXz7JeexIn44fjQ7\nrpVj9TlRua1vxGE/6qjioUc4DmT9ll3BfNq4KNPD8l5ZtFsjOYZwjuC1/P3rXxftUMjGyrl99dV+\nO7E2LjEfLgbhpyrJvCyTiRP9I0F8nwn1utRVfI3jshGeOlSNusuTdGikkeac4EROEg+oNt+c6MEH\ni8oQJxsqya4uovXrdYOI2w2mTvWrdiE+tWdGJkzw73b67W996J9f2irbojnC+AwH84ptQMcBZYNA\nzwKzIUVsPUNZZnhQRpbzK4EfOpYhx0grp8yYaEYz5IBqbQgZaG28aY6q5nRxG0JbEbV8ISdTqwvb\nJMd6jFODc/EjHwnzyHkshyXkoFh1o7MkndOQQ605CFg+9hv+b/HFZQ0MFI/41uZIyAlAJydJvO5Y\ntYrob38rlqO1T3N2N2zI72tzEeu2ytXahOXg/TTNo6OyHOfKdRfqZE4TesZPliNBZm9vHqF5z3uI\nfvSjcMRPtkkD55JX3Jofmm9STrERP5TTNtsQ/fM/F2WDfMYAP0vvaWPEKhepTCcR+YglRklrNT9O\nDz6YaMUKGySx3JAXHPuWXbfagE571bbFkGYDNV0mebL6DHnRxknZfLZ0ZKj/5NkI2pgJ6U9L72B7\nmbcttyzKxGqTZmMlP430mWwfy+SNb/TPmn/1q7recc5fS71D5J+D5Vd7cBtjbG2HmqMmpmqHhoss\nI4TO9zbb+GcWNCBgKUlpdNlwyzpmzMgfjO/q8k7De96j8ymdDGtC77BDcZWe69Ecc1T2sv1Ll6Z1\n6SzjjQ6QdHh7enybNKOIbUMnywJMMSBE/pb9JPtCpo2J+KGTp6XjOrQxZTnnVhsQfPA968AFaczk\nPRyPRPURvxAwCfHKaXt60igHILQSrpVLVO40Yz3aeC5rg8av/MYxxWWFxkJsxA/HSIhHbQyh8yHL\nl9ch4Mf5r7suP9AJeUP+Nb0n68W+4LRbbpkGxxJGz7D9of6V7yyTh7uEdJcGYGX/amMWdYIcC9/8\npnfatHtaey1bwnktXsv0oKy/ka2eeL3DDkS7757zqQEIWV8McODtyjIdApQ0TVV+t96a6ItftNtC\n5O/zwRdcprUwxn0vedQOtbLsplaOpd+JwjYnpEtjSJuXWL+mGy1fCOeP1Z8aH9Y4DQElOWc0X8zS\nmbvumtbNb423d73LvybJ2gURss2ajUX9W4X6++sfI+rqKj5PLfkL+TiHq9tJUQAAIABJREFUH+63\n6EveYm1ehxqntok4SZJdkiS5O0mSXyVJ8q0kSSYM/r91kiQvJUlyz+DnunbxsKmSBjCk4ZfXMp0G\nGjQliY6EVFiLFuXGq8w4y/qqrOSgcyj/j1mplC8PlXllm62tnuec459FK3Mk2VnArWJYF5cRAhhY\nF8oNlTXfCzmjVn9bbdCMUsgB1dpgGehQ+WURP9mGKhG/CRP8VjuNJL8hBwB5K6My460ZNc1BkOXF\nzhmpE/AbDbTFW9kzflYflukAzRGwnCHLOdXapPFjOQ4TJ/oFHU0ukp8YRxLbhw4f3i8bF5zOesZP\n010IrjiNNUewXKmTt9pKB5OhMWzpFpSbtVCntV+2qdGtnrL8ffcletvbiu3ldFi3paOwnnPP9fZB\n8oxzzqKurvy9ilpbiHwEhF/JwGVadlyz9729/hlnLNtaLODrVj7j1whJe6/ZfeQtZFfK7G+ZPS5b\n9AjlQ33L+aR8WP6cD/tYq/vcc70Os57rs+brddf59wRrET9LV5bRww8Xn9VGnaDpLhxDsr2yLZ2I\n39BQA90eTV8kooucc7sS0a1EdJG493/OucWDn3PbyMMmSRrACDlDGqCwQIrmSFh1lE1SdDJilQw6\nY/J/jE6xQvvf/802pvvOd/z2AcspkAYTgd9mm/mI5n/+py4fWZ50stCwhhwSbKuW76qriqAMDURI\n9hrw09JKcKOBj1iDieNLthVBP6bTnj9A2TGfsREpIn9QEfchUq1G5FwW7Bc5/rFNIQoZL82o77Zb\nfsIZtmHbbYmOPDKuXjSk6CxKOWptOfZYf2hMIxG/Mh2gOdGaM6Q5tejAyfo1fqwx+tBDfkxYgAl1\nmyznqaeyjavZWvtCEb8Y3ricadPyl0pb885y4rkeC+Bo+gN1ucwX4/yiPtZ4RZAaar+U01ZbEV1w\ngZ5W1qU5mZgG24c8YHvl6cHYpnHj/KKSrA/nnvWMX1lbQrxJPjT7x7Lo6fFbdbFsbcEUx5RWP98n\nKl9sbARESJo3r36cyvpDIOGII/Jniy0bIvOGbGdo7IfsRVnET5P3/fdndTYxxFvViN+RR9o2ttE+\nmzKlvl1oEyR/Wvs0XwHl1qH2UTuf8dvWOfeTwd8/IKL/IqIPDl4HXIUOlZHmmFvKRv6W9yxnRCpU\nzWAgoAhNUk7Himf9+rj2WYoJDTQ6VUybbx52nqTBxGf8OB1Hi9AJkLzgcfFav+A9JLl1SOa76CKi\nN7+53phImZaBybJ+YnnKsvr784e0tXZY5Vh9wXVw32M6rl/WZwGF0FbPKgZDkycS81Yl4if5sOSE\n//f1Fd/BJ+/HOL+SX+tb8mSNm3e/m+hf/iUcFeEye3vzZ3LLnAdrDGkOAOolBNA4vzRdd8IJpIK0\ngYH6+vj69tv9HLTKfOtb7UiN5FPrX9TDIcdx7Fiiyy7zL8e25h3KBR1Oa3EE+ZN5iIje8AZ/iq5W\nB7ZX9sM++/hnFbX2YjmhsSLvHX64lwVv07RIc/C57bJcIl2HYz5Oe8YZRGvX6rxpPOOca4RCcrF2\nRCBg22Ybu8/KIn4hPSdlaLUxpEtj6f/+Ly8LbYA8A0Cm4XQnnlh/T/KP1yG9b7Ul1EY5hlC3ob5C\neeO9srGg6cQYW4b1Ndtn223nF6g//vF6ncRk+YzanMF52KH2UTuB3wNJkhzpnLudiN5ARLPEvTlJ\nktxDRM8R0aUCIHYogjSAkSQ+pL/ttv76kEOKDwDLyVYW8ZOKIQS0qm71jHXMUTnJ/7WVSyKiPfZI\n68rAdmn5MOKHSidNiy/7leUdfDDRjjsS7bSTHTXTeJF02WX51h7LkZFKWjpuIUWPaS3HpbvbAz1e\nLU3TfKsQGkjLYOL4knX19/stKs89l99DA4irkZrRlsCF/9faHENJQtTXlwb7hWXf7ogf1tmo0dOc\nG/6Wn9C4QUcSy+f/LruseBpliGetP+V4kWMB9dn48UWHDwGEppcYRGsky7/qKqJbbiH68Y/9PMb7\nsswjjkiDZeLiDN7HNpbxFtIfCG6kjpg5k2j1aqI1a/J7Mh3qBKkXJk/2HywzxGeSeODH8tPaK20E\nnoJslfu61+lpQnmI/LNxW29dn4bbK68xjWyvPGGaqBwIoBObSiQcSVYdZXNE3pP9gGVrdhP1cEgX\n8ncoTascduzXri6i3/ymvj5Ll2nzJ8aOyXJDQL8sH/YTgiwpx0WLUnruuTgAx/ZP0/Nl/afVf845\nfkGsUerr84s0c+f63SJ8gItmvzXfU+uXKn5ihxqnpoBfkiR3ENHm8i8ickT0ASI6g4g+myTJpUR0\nOxHxGtpfiGgr59yzSZIsJqLbkiTZ0Tn3YjO8vJrIUvzLl/sPkT8mWaaXk8wCc3wd2uoplUfZJJUG\nv8pKjgZ0ZJ2y/bFb/1DxWRE/bE9vr3+oGmnOHKJZs3xUBsvX+LbaztE1LR/2hdWHSNjfoaPZu7s9\nMPv+9/O8DEQ1GVrloHPK9O1v+2P8efeTBsAlmJs/v7h6292dv5ut7Ej2WIMhgWTIEQ+NC4tC4KqM\nxzJgGCJsCzprfL/MQQg948flT50az/N22+UgUfJz7bU+QoGr/FLXTJpE9N//XaxL1qk5UiGSbXjt\na4m+972izObOJTr99Pq0ZWWWbfWMdepkHg0sy3vsZMn6v/ENoksvJfrrX+vLRP5w5R15Dp3+GmoP\n3pfl7L+/XySz2l917GOeN79ZT0Pk+diwwdZfMfpU+x/b2yhZ80jaKg1QxOgn1EnadcwOklAfNaO7\nYsriBW2ZJiYqrZUX4jWkI2MAo5QT+k2az4VyjeEN28b1l9kyTPvRj+rpqxLP6XXr8vKZ0M6ecYZ/\nxy7zFQKJHWofNQX8nHMHliQ5iIgoSZJtieiwwTxraRAEOufuSZJkBRFtR0T3aAWcfvrpNGfQ8x4Y\nGKCFCxdSmqZElO+lf7VdT5vmr++/P6NVq4iSJJw+SVJKEqL/+R9/3dXlr7Mso1deKeZfudKXnyRE\na9dmNDCQR9Oefz4bdNRSqtWIXnghoz/+0V9r9d93X15fVxfRypUZZVl5+5jfVasyevBBomOP9fef\nfDKjtWuJajV//cc/ZoNbCFP6xS+yjUe6p6nn78UX8/rkdZKkgwYzoxdeIOrvT2n8eH99//1EBx5Y\n3h/XX++v77zT19/VRfTMM778Wi2XL5G/rtXK+3fNmoweeIDo+OPz9q5bl5f34IPZ4PHzvr5HHtHl\nyfK76y5/PXt2SrNn19f3yisZPf000bbb6vw8+2w2qJj99YMPZvT3v+fXsr5ajejHP86v5X3Z/r//\nPb+/Zo0fb1Om+Os778wGT4kt5l+xIh3cfpUNbostyjdN/fXzz8eNr222SWndOj93Hnqovj08Xp59\n1qfR6rPKd87u71WrMrrnHqLddtPzP/FENui0h/nXrr2xzNvP1/feS7T//v56zZps0LDq5T38cEbP\nP2/Ld/XqevmuWpXPR42/sWOJzj47v77/fp/+wAP99eOP5/X95jd5/bVavb645x5fPo/vDRvy+Rwz\nv1auzOjJJ3P5/uEPfv7z9X33ZbR4cc7P3/+ebVywSNNULf+ZZ4gGBnz9a9d6ee+1V35/9WqiCy/0\n108+mdHLL+f14Xh74om8PZb+eO45ou7ulNat89d//au/5vR/+EOuL+66K6P+/rz/7r8/GxwXvrx1\n6/JryU+t5vWL1t8vvpj3t3MZ/eY3RIcemt9/6KH8/oIFGU2YQPTtb/vrn/3Mlz9nTn37k8TPt5j5\ny9erV/v6jz7aTv+Xv/j2dXURvfRSNgiY69vb3W3rD+wPvv/CC94e8nz65S95PNnjxbqu1bw8sf6/\n/CWX509/mvcvkX/21G9JDeunCy5I6a67iB54ILdPO+3k+5+v2R5q7Z861fP33HMZPfxwvfyY/1//\n2s/32P6zrmPsZa3m+/PZZ+v5wfxoj63+zLKMnnqq6B/J+08+mdsfjZ+nnspozZq8/LvvLvKzdm29\nvP/93++j5cv/oTB/Lf386KN+/n3hC/l9tse1mudP6z/s31h9WfWa7X9XV35/9epc/kReH82b5+8T\nFf2dlSu9/EL25NV2fd9999HKlSuJiOixxx6jlpFzri0fIpo2+F0johuJ6PTB66lEVBv8PY+IniCi\nAaMM16F6euAB54ic+/73nfvmN53r6gqnnzTJuZtvdm7FCp9v9mznLr7Y39tyS+d+/OM87cEHO3f4\n4c7ttZdPd999+b00de7aa/3vvj7nli937oIL7HrvvNPXt8cezh1/vC87hn7wA+cGBpzbZRfnvvWt\n/P+zznLu/e937rLL/PX73ufczJm+jhtv/GGhjLe8xbnFi4tlLl3qf199teedyLkDD3TuppucW7XK\nuSTx6arQSy/5cqZNc+6ww/x/22/v3Je/nKc591znLr+8vKytt3bu3/89v37rW507/XTnFi1ybuJE\n52691bk//cnXd/jhzn3hC3o5kyc7d/LJzq1c6dPedJOebvPNnfvRj3yZGh10UN4m55y7/37nPvvZ\n+nT77OPH4vr1vj4s7xOfcO7QQ/3vE05w7kMf8r+32sqXf8opPt+aNTofnO/zn3fu+ed92v/v/yve\n/4//cO61r7XzS3rmGee23faHbskS5776VT3N617n3NFH+28i5/7wh7iyx4xxbvp0517/+vp7//AP\nzv35z3beD3zAuVNPjasH6be/da63N79mOd19t3MPPeTc1KnObbONc0uWOHfIIXoZP/yhc+98p8/3\n8MPFe+9+t3M77FCf58QTnfv97+P5/MUvinrgd7/z9b30ku/DZcv8/4cd5tz++9fnJXLuhhuce/BB\nr9ecc+5LX3Ju333L695vP68XmD74Qef23FNPe/XVzh13nP/9wx/+0CzziCM8r7vt5sfzz39u13/2\n2X6sa/Te9zp3/vn+9+zZzn384/m9E07I8+2/v3Pz5jk3a5a/PvNMP7dmzvTXl13m21Sr+fnPtNNO\nzt1xh3OvvOJlOG+eczNm5OVIOukk3y6tv3fbLZ+/fX3Ofe97xfs33eT1FdOjj3rdVUZf+Uq8fWBa\nsMC5228Pp3n0Ud/ehQu9PenpqU9z8MHOHXOMrT++8AXntt22/v+lS5275hr/u1Zz7p57/O/QeLHo\nttt03s45J7dxf/6zH7M8L046ybn58/29DRvC5Z93Xi7fAw7I+XbOz+1ly3x/avSb3zjX3e11oaUv\nL77Yp2sF/cd/5HPbopkzndt999yuSJo927lf/Sq/XrrUuSuvzK9POcW5o47Sy33Tm5x785ud+9zn\n6u+dc45z73mPnu/CC/1cnD/fuS9+0bm//tW5p5/2ffPoo96v4Ll23XV+PhI59+lP/9Ddfns+fz/6\nUc+DRldd5dw73lH8789/9uVMn+79I43e8hY/b9k+3HKLn9+tpg0b6u349ts7l2XePyBy7q678ns9\nPUV/56CDvI+5006t521ToUFM1DQ+q7UOQtbRSUmSPExEDxLRn5xzXx78/3VEdP/gM35fJ6K3OedW\ntpGPTY4wZF8WGsctIlrYX6a1ti7JtGXbxjg9Uf0rA2Lax3Vh/dOmEX3oQ/k1399zz1QtI8Q7Uc7X\nuHGNbVfR5IgyxWuLUN5J4k8nveyy+v4YO1Y/xILzybZYbUoSoi228J9QOUyveQ3ReefZ6awtT3iP\n73P79torzKfMJ/sQ78duEdlsM6Lf/S6N2h5T5QXuMp+W/tOf9s9hWYT9X4W0bTP8LedTaMt1mhJd\nfnnOC5av5fvXfyWaOzeezyVLiL71rXo+UZdp9eG9UFqNtC1gof5nGfAKrJUu9IyfpFD/4nxF/cH3\nzjqLaOHCoty0rfua7pb/SR2v8Rk6EEqby9p97dqiRnVvjO0jyrdta+mTxL9G4eSTq9UjeZZpQuPF\nIktO0lZpej328KnQfCmz5XLsWGk+/nF7G29VitGDZWMUdSFeW/Kq1fzjHfwaEEmhMXrxxX5u1mpE\nZ55JNH16Ud6W/7FkSVpnH0O8aXo5Jp8c+5Mne/5aTZr919qO9/C6URvYoXhq2+EuzrlriOga5f9b\niOiWdtX7aiDNqStLj8APHQWmWi38ImE0OiGDE2N0NZJOVJkCr/KMH+fde2+f77vf9cdA77KLnieW\nV6JymcYoM6z/mGP8AT277FLfH5/4hA0iNMfY4r2s/2Lk0dvrnwsMgTI5bqSc9t3XP/tz3nnhusqA\nX6N9V2YsW/mMX0zeRvJpeXEs8nfZAkwr5WuV39ur14f9azk5qBsanV9lDmBMe1FXlck2VJ9MZzmq\nb3wj0Z132sBP8qO1FUGbxm9oDIcARBnvIaqycFMlD9/v7vbPIGnpazWvS881Xixl2Vgcr83MD6uO\nnp769/pZcyZEOF9wbJQ94xezsNEqipEl2oNQfmsuWHXHLM4gbbaZf15f08EoO7SB2nVs/TifrXxS\nR+y7r/+0g445Rvd9LOCH8uqc6jk01MHWo5CqKn5MVxbx2313/+CvBrxkvthTPeWLiWPbh44K820B\nP35+UeMVr/faywM+In8gwM4763liSDOmVQxNiOdDDslBKRqPyZPLI36WEy/TNeqoSvqXf/GHZTCf\nmnHSHCR0PkO8aMYT71dxSrIsC+aZNKn4CoDYcREDAMryNkLaXOX/5fwvezG2Jd9WAT8kjU95raXl\n+zHOEuav4gDyPX72wkoXOtxFUtlCgwUisH2YFg/q0HSzdMD4FTWhQ4hiTjbU5I5trALKq479mDzS\nBsVGiLT7FsDQxmtovFSt45JLiE47rVifnDOxjrIGGGXdZRG/KiCzWYrt1yoRv9h5HztHNdp8c6KD\nDirWw98y79SpPi0R0b33ZnU20apjwYLcH8A6Yk5rHoq+u+WWetlbwE/zkzqneg4NtfN1Dh1qE6GD\nUDah0akqi0719/sVIVSg6KT39RVXI7V6ub5GTvXE+t/73vzluZwuNuK3YAHRqacW72O+RgybprCx\n7lY4P5rRD5UTA/zkKZmhcspo9ux6PiXhuJFjL4ZPIm8op0610zYCTEJ5br2V6EtfInr88eqLFiMh\n4qfpiBjDGpJvOwxyaCxYwA/TVplfsfMyti+SxG+b6ukh+tvfymUbcq7lSZ1lDhI6/whA7r7bb1/X\nyrj/fn9yrtX+kKOIOqhsHsbq1EZ1b1ke6RivX28DuFA51n3U+c3MD6uOadPq36sq50wV4GctqpSV\nw3mbWZiqQjH1xI5Rovq+CfV32b0QX1OmEF1zTTG95Ievjz3Wv6z+v/5L71Or/sMO03niOkK6bLgA\nFba9rF+GanHh1U4d4DcKCZVEzOoYOguW8ZYKZNdd83c7yXI43bnn+ue+QvVy2irOsORXtm3OnPp0\nfJ9P0tPuEXnn7Jxz8mtpBK08MSTBrSXTWCcyZrVR9r1FWn9r9J3vFEFbFX6q5LGcdOlMfPWr4XI/\n9Sn/zS9Wxjp4u2kspWla6mA04vA0Y7yaMXraIo3khz9l81CbF1xOOwyyHBdjx9LgqXnlwA8XEBoB\nfrFOXpqmwTJ32snrwu23D/MR6t8yx9xyXNGp47S77mqXv2BBeJyefz7RAw/wibf15YTADo7D2HHT\nqO6tAvyaec2KBRg1hz00Xiwqc9xlHY3YVQSpOL7GjfPAJZS3WXAbS7E+jdX2ZcvqXzkTmk+SyuZo\nFR2o6WBZFpE/4Rnf49eIjMt8h+HaQol6JqQb0MfpUPuoA/xGIaGSiDF+Ml3Ze/w43Te/WSwHna2B\nAb+3PVRvkhBddBHRjBk0eJR6OcUaGlZoXJdWRog3zNeIcytlajlEb3pTcfU9VFYZ8CsDc7KcMpBY\n9jB+o/LQnEHN6ZCOzCmnxJcvv5mWLfNbTqtQzBipCuR4TDZivJoxeppzw9+bbea34j7wwPA/4xeq\nb9kyoptvtuuzgF9s/4R0nZa2qkNd5rSVOWcy4ocg3tJT6NRZdWhlWNH+XXYheuYZG+xYAEL7b/Jk\none9S68nxF8MxcwXvn/mmUSPPEL0q19VrzsG+DWzaBOqg+/J+uR1rK5Be4Djq7+fBl/VYOdtFJRU\npZi5F9KzX/pSfdoq8z4EwKu0H+ekpZ/Rr6oyjjSfzuJ7OAAV+qga0GOqams71Dh1sPUoJM1xLksv\n06GjgEYgpEBinRyZZr/9iHbc0X/HkDQyZU4qOy/8jiiNVysv1yXrbUTpoAHGchYt8tGAmHLKDFIZ\nmJPlWE58LDXi7Gt9hg6S5YDE8sTlSOruJpo1K74cfsYv1D5ptGL55LHQiMybMXoaqOHvSZOIvvY1\n/3vu3PpoEPIgv2V57TDICJx4IUmThaX3YvsnBKBCacue8eO6b7ghPM9DfMqIteYkWjo6SYgmTvQf\nvIftwfFRFt2wygnJHf/r7fUvlS+jfff1W/mrUOyiJxHR615HNH9+nGxi67EWtFr5jB+XLetAXRoz\nL9F2a+PL2jEhgctQOOWxvkUjzzdq11huI/es9FyfNv+I/LtJq/pVkqw+RT6GK+K3337+1HDNb9Fs\n1nAB1FcbdSJ+o5Cs1SKLcMUJI36NKMWYehs1FNLIxAK/qo6qpYgaddgtJ6AKhdqLfVgml9i0ZfxU\nbYeWxxo3jQCdGOBbpawyOVZxrmSeVvd/GWGdGoCr1Yj23JPo9NPDPMhv+X87HAerXAtU8PeMGf7g\nC6J4Z6EMUMXwFUq3997htKFx8Y53hPm0rms1v137M58J833NNUXAz7pzw4ZqvCLwCM31KjRtmv9U\noZj5gjrZalOIZ6ueMllUoRAPVhvmzydaudI/s1lGoQW32PaPHx+3c6VZiu3XRud9GcgO3WsGlFn6\nWZZbVc9WAX7DAaj4EY3f/95/h/TacALUVxt1sPUopBhjhumlkmwm4lfF0DXqyHLZMe8JZOC3995p\npbo1UNQov+jsNwMgy0B3DPDBcdGoIm1EHldd5R0EjR+iegekEWApvxulNE1LxzDzV2UVsipQxLyt\n6itNTjH9qQHG2LyNUBVnXLapt5fo7W+vxlsZoMK0XGaapsEyY+USqm9gwH+IynWyNp84WmON1aVL\ni6cAs34N6RsL7Mh+qLrg1kqKtUEyrZY+ZgHIyqfJIjReLCqzu5IPvn7f+/zp1DHyxjFTRS8wb1/+\nsn/1TrspdjG7yvONsUC3rB+qjG20c5p+3m23oh2qYmtkOWVbPYcbUGn2SBuHnVM9h4Y6Eb9RSGgI\nYlbHpNIKRfxiFV+scm5E2XA9117rDyIIpbOAUJmS1vI147CHwHQsxTiiGmC1yokBiY3yY9E731n/\nnwX2GgETMe2PpbL+Zr4PPNAfPBLLXzPP+DXaV5oRld+x5Tc6nxqlGIAh/9N4mzePaI89yuuqCvxi\nncpYuTQaoQhdy22eVfjmuWfx09+fnyZp8abV1ajua4Ri2mqBJkkxekC7jzq2mflRNhZlfbEgJpbX\n2AUwXNBrF8XYhSrAr1Xzvqq9Qn/A0s+yXLkAVLWOEJgdbkBl2SNt4X04AeqrhTrYehRSSKFY6RH4\n8e/zziOaO7c+rUbowMcAzkaUDdezyy7Flz1r6Tji99OfZnV1lxkz+R2TJ1RWKyJ+IXkNV8SvFUpY\nliPHULMLA81Q2Xv8uJ5azb+byHpnopanmWf8GjXOvb06OEUHL2bOclr8vx0GuYozbo3nRYuILr64\nel2xDmDsM35V649NF3L2P/hBore9zU5bxrfFzy67EH33u/X/l0Un2jVONKo6nkOLDI1G/DRd1u5n\n/ELOc6h8y3aXlTGUYJ75KRtDAwP+2eUqYz2m/DIAVUUOCLQ14PfLX2aFe6eeSvTxj8fXIX260Rbx\n0/TccAPUVwt1RDwKKWQINEKAKCfX299eXNktUyAxK0xa+ipUxUEKPeNXZsw0x7JRoBpzsl4ZxRik\nGDCH46JRRdoqJ04azNe+Nn8JbaPybhVf06aFT6WdNSsccdYodjFGo2baNXUq0f/+bz0vVRc2rPHV\nTuDXbMSvSl2xQLhRkBaiVkX8QotMsfzEOFndyn4g1EGt0qGNUNXxbKWfMCEczbLylcmiCoXkhnXI\ndLG6JmS7y3jv7ydavLi8jlZRzDy56y4f6W9kjpbJ2ioTo+sx9RLpiw6hPq1CMT5HreYXBYfi+UyL\nNN2tjcPhBqivFups9RyFJCdR7KqnVC6hyXXJJf6ddxrhCmfMdoxGgdT/3969B8tR1XkA//4mN4iE\nPITEBPIwARJIKCAJGCKPcGUDAQIEkiisIESpyFNBWFQQyhdbYNWq+NhiZdddoAQtLYRFjEowuUBA\nIJJcBHlFJSwElFXJ4oJsQfjtHz2d27dvv/t09+nu76cqdTPTM6dPT//6dP/6nDOT9OJlIKHoTVVG\nUGOb54I9bW9okLi7vv51RNXH36BmYepi31vO6acPPJ/18zZxB7q3txe9vdGvOeww518a7skrS/32\n39/5ofqs/F+O4Y/DpHEZ9LqiEr+wGAirg/dvWmmSpIULgZkznf/3RgTKKacAe+2Vbf1hgi4S0/RY\nmOjxi3tfUL3c9Zd14bZgQfTvkAJDL4yD6vbNbwYnua4kMeotOype0q7DLdu7viyJflhd/cuCjBwZ\n3PtblDztVJA0n1nU8XP55fHr8tfP/Tt27OCfT3KXzZvXi1dfzZ/4HXooQs9nIs41nf/GYJmC2u6g\ndm3GDGcEBxWLiV8NJbmL6X+9/45fWEMT9XXk3jujixaF/+Crd71Ze3SSNvxhv+MX97mE9fhlTUTK\n7PFLur/z1CWuPibKyRMftt4VzHpBDTjJhum6RN1hDWOyNzxOWLlB+zhv4pfmAnCPPZx/cY4/Pvv6\nwwTtt6SJX5pEYPhwYNu2+Nd6ebfBZBuaxTXXxL8maridK2o6gfveoBiN+yzSiNun3tdkSfz8dc3S\na1iWNOf/tElv3PuS7Ic03HVPngx873tDy0p6To8qH3CSvmOPDX5Np+P8Rmjc9VqRwhI/fzs3efLg\nm8NUjJIGZZBJWRI/b+OetTv9+uuB444b+P/o0fHrzZpIJW3Q3cSS7R0SAAAc60lEQVTvgQf6Uq07\n6ORiKvHLWk7UCc/9THp6gFtuiS8nb13yvtdr4ULgnHPMlW+iXlnm4SThj4UqBSU6tvX4hZUbllR4\n/+ZdV9JtMhUrpoZ6xt0gSrqOOXMGX4wm4W9b/Ovabz/gjDPSlVkkf2Jmsr3xbr/3/2X9jp9/vVG8\nr7vyysFJQlE3dbJKc/43cTxlWXdSUbEDAL/6VV+uzz9Jm1jmzZgwQSOV/J/1FVcAixeXW6+2Yo9f\nDfnv3CUd6ulN/LI0NHF3Rv2yDslLcxczqscvat1B68hTXxN3f+PuNrrlnnpq8nLynlRMnDAmTw4e\nkrVyZfJhcl623aH2cm9G2FC/rIlOmT05UcPoykj8yrzgTfoZ+l+XpocmzTo6nfTHX9xNpYkTnS+o\nsEXac2WQsM/bdI9fWN2y3gTwl+G+btas8GU2SHpcZk0QTRw/SYXFnP8YytOmef+G1UE1W/mmBNXT\nv1/cofVUPCZ+NZS20fCf9Mq6MM3aoPX0RM+58JbvbtPhh/emWndQg5y1vkE9fqYT3jQXFnEXZ0ll\nvVBKKqgXMAkTF+xZ5uEk4dbNhjvocQlE1PvK6vEbPRr44Q+D61BG4pekLFOxkmaobdTQtLh2wuQw\nuajybYnzKCYusMPe5z1OvK/JEi9Je/z8r8saU/7ybdqPpmM4zRBv0zE9Z074lyQBwMEHm5njF/U5\n2JDYhyV+VderrZj41ZD/ZFNWj19aWRvRGTOA225LVn7WOX5hF5ZZLwz8F0R5L6qClpWd+NnaMNta\nL2BgH9pQv7gEIsyoUUMvVor6zEWc+cJBz9uS+JmS9AI7LmGPqnfSbTKRBNl8HLrc+hUx1PPoowe+\n9Xf27HTf+Jh0He4y72uyHNOmbiqWIc1xYnqop+mYfvjh8PW4f0eNCv7NzCSStIk29/jZFHdtYtF9\nHkoq6g5g2Ov9iV8ZB1yeE23Ul8x4X+cmfvff35dq3SNGOHMd/O/JkqjutJPzO295L4hGjAj/yuU0\ndfOuP88dTFsbZhMXKkXN8XNj0obPLeiCJ0ksPPMMsOOOQ8sqs1cgrEfe+zetrImfyTl+WS7S09S7\n6B4/f+JnU09REH+bnPWGXND7zj9/YNjkqlUDc95t/B2/qNfZth/HjRv8DZhhsg71jNrespJgdx3r\n1/dh5kzg7rvzlRNVZxvO40H1rMOIgabix15DaU9m/gSxrB6/ok8oUT1+cY3KsGHAZz4z9D1ZGsiN\nG4Fddhl471FHJftGQL877wQOOCB4GXv8Bth2oeLlJn421M+//5LG0Jgx8WUVLWh9edcfNEyuDnP8\n0vTymOgBSvo+W9sHL+8NsKztRhntTVxi5n1NlpsXUcf+Xnslu9FalilTgJtvjn9d0v2S5jMrK6b9\niZB7HZO3nCA29OgG1bMO7UdTcahnDfl7c+IaP/8wl7J6JIpucNyLbABYsKB3yLK0687aEI0dO3hb\nP/3p9GUA0T+wmqZuTU/8TMRVUXP8bBrqmbV3IElZRYtK/EzFc9JtMhUrixcDb7wR/zp/m54mYU2a\nzOYZju4//9gsKmlKU0aa9xU5x89/DGft9fJavjxdXW2R5iZH0hsnZcW0u47583tzlZOkTTzzTA71\npMGY+NVQlh4/b+PXlB4/b/lBF4llJX5535vEl76UbPiLvy42b1NWttYLGLgZYUP9svYOBGlz4mdK\nWG++X1zCbqLHIuu2e+syZszA77rayj/vOm+yW5S4fep9TZYYLvpcXIWsw5qjPrMRI8q7NvL+LbKc\nqVPzrcOEoHrW4cZRU/Fjr6EsiZ//Tm0ZFzyjRiW/2MnCO9Rz3bq+QcuynOjyzocrshE7/njgne9M\nXhcTd+VtTbBM1KvIOX629vjlqVfZsRBU16oSv6JiJUzcfjPRY5En8XPf99BDwKRJ6csoU9pzZVgZ\nad6XdY5fkqGeBx2U7Tf4bGmTTMp6kyPqfZdcAnzyk2bqF1cnAHj44T4j5di+b4Nu0Nt6fdEG7PGr\nIe/BnuRE7z/pfexjwO67F1tHwLkjvGpVceXvttvA3aygi8S0jUqdekSieOvSlG3ysvlOoXszwob6\nBfUU1eUmQBN7/JLK0+N33HHON0wmWUeWWPDPFbed/2Zn1jl+RcdJ0qGec+Y4/9LWrYk9fnvvHT09\nwvXhDwP77z/wOOqzHj7cTN3ilNnjZ4Ogetra/rZBrqZARJaLyOMisk1E5vqWXSYim0TkSRE52vP8\nXBH5tYg8IyLX5ll/W6W9i+kf5nLIIXZ0/+d1wgnA5z/v/P+II3oHLcvSqCxY4HxJSxY2NWJNT/xM\n1KuoOX4i9g71nDs3ew9N2ReOQesrIvFLsk1FxUoY/42NuB5Ar113BfbbL34dZfV+Vc1Ej9/MmcAp\npyR/fZZ4SVK3oOVZe72a4JhjgJUr41+3ZAkwbdrAYxuSYHdfvO99vUbKsX3fBtXT5hu4TZe3x+8x\nACcD+Lb3SRGZCeCDAGYCmATgbhGZrqoK4DoAZ6nqehFZJSKLVPXnOevRKll6/NyeiK98pfj6lSms\n4ctyorvxxnz1sKXx9Sd+tg5fzcqmz9pPxLmpsuuuVddk6Of05S+bK6to7PEbeDx8+OCeCBP1ZuKX\n3KRJwNlnm62X3/jxg4dwekXFfdIhnIcc4vw+LtkRw96eaBPlVL09cYK214b90Fa5wk5Vn1bVTQD8\nu28JgO+r6luquhnAJgDzRGQCgJGqur77upsAnJSnDm3kH76S5E6h++/ii4uvX5ncbb/vvr5Bz9v6\nVe1l8NalTvO6kjKxb4uat9XpOD/sfOmlhRSfisn9V3YsFDHHL+jbMZOUVfUcv4suAs49N3y5iXUk\nVbe79J2OMzLEvYlVRgxniZdddgG+/vXgZVFxn/Tm3Pz5zjxxsuO85q7/wQf7jJZnq6AYtmE/tFVR\nc/wmAvil5/GW7nNvAXjB8/wL3ecphbR3MZt8gJn8Vs88bPqM/T1+TUv8bK0XYFcv6Sc+kX3osp8N\nx1Nbe/z8+5A9fsmJAHfcMfD/OtXdFVXnum5TlWz4zEyu34btiRPUdtsyF76NYhM/EVkNYLz3KQAK\n4LOq+uOiKkbhvAfR1KnAeedFv/6CC4Dp0wuvViXcz8I/r6KKHgpbGjFTiZ+t3wRnol5FzvGz5TO7\n4gpzZTU18avDHL+g5Xn3RdYyJk4Exo3Lt+6qlHVTxnS8MPEzy4bPzF3/oYf2Gimr6u2JE9R233QT\nMGtWNfVpu9jET1WPylDuFgCTPY8ndZ8Lez7UihUrMHXqVADAmDFjMHv27O0Nqzukom2P581zHj/0\nUB922w244ILo13/0o3bV3+Rj54dJeyEyeLkI8PLLfejrK6c+IsCWLeWtL+qxyMDn8eabQKeTrbwX\nX+zrfnNftdsTtH2djj318T5+7TWnfrbUx9RjEeAvfyn3ePrDHwav74EHnOVZP9+XXurDW28Bbjw/\n+2wfXnll4LEtn7f3+M2yPOnn+9xz6ffn4sXVfz5ZHz/6aB9efx2wbX/niYfHHmtme1PkYxPHT97H\nTgLUhwcfBJYurf/2xD3udJzt/eUvgeXLneWvvtqHe++1o362Pu7v78fWrVsBAJs3b4Yxqpr7H4C1\nAA70PJ4FYCOAHQBMA/BbANJd9iCAeXB6DlcBOCaiXKWhXn9dFVB99tmqa2KHa69VXbNm7aDnrrpK\n9UMfKq8O55yjetFF5a0vypw5qpdd5vx//HjV9euzlXPuuaof/7i5epkyaZLqhg35yli7dq2RuvjN\nmaN6772FFF2pr35V9cQTy1vfxRc7x5TXyy877d5dd2Urc+VK1S98YeDxm2+qvvZa/PuKipUwCxeq\n3npr+PKvfU318MPzreOEE1Q/97l8ZdTNmjWq++5b/HpMx8stt6h2OsHL7r5bdfp0o6trvCuvdNqX\nKv3pT05bduuta3OX1dPjxLbNfvc7Z3tffLHqmtRbNyfKnbN18iSNInKSiDwPYD6AO0Xkp91s7QkA\nPwDwRDe5O69baQA4H8B3ADwDYJOq/ixPHdqo0xn8t+0uvJBz/LyaPsev07GzXoC9n1leNhxPpod6\n9vQk+x2wssV91lXO8aszm9uNKFH7qo37Ma9Op/prp7xtmb8s22PA5PZSfrm+3EVVbwdwe8iyqwFc\nHfD8IwAS/NIQheFBNJTbPe4q+yRvU+PrT/yynuRs2iYvE/Xyx4spNlxUFKEJiV/WNqGoWAkTF0NM\n/LKp8xw/Jn7m2PCZues/7LBeI2VVvT1xeM1qlwZeojQfD6J4VVyo2nLB3/QeP5s+az9bP7O8mpD4\n1WXfxNXTxE2tunwWJtV1m5n4mWXDZ2Zy1JYN2xOH16x2sfTyiaLwIBrKnRjrKjs5sKnxNZn42Zhg\nmbjw9ceLKZMnm/sJBZuUHQtB+7iqxK+oWAmTZKhn3n1hU3tVlrK22XS8RNW7qSMMimRD7Lvrv//+\nPiNlVb09cXjNapeifsePCsSDKF7ZjaFN80e8256nXraeUGytFwDcemvVNSiGDT3oJhK/OlwkL1sG\n7Ltv+HIO9cymrtvMHj+zbPjMTF7D2bA9cXjNahcmfjXkvagnh39ehQ1D06ri7/Fr2hw/E3e5y563\nVXc2HE9VJTtlx8pZZ0UvZ+KXTVk35zjHz26zZgF/+1u1dXD32YIFvUbKsj0GmPjZhYlfDfEgiseh\nnkP/n6ccm7zjHcAOO1Rdi3axKfFrWjynZSKBsWmEQlnq0uPrx8TPrKVLq65B+3r83OPO9nq2RQ2b\nQWLiN1TQHL+qh6ZVpemJ3+rVwJ575iuj7HlbdWfD0OmqEj/bYoU9ftmMGOH8Kxrn+FEcd3+uW9dn\npCzbj2Ves9qFTUaN8SAKx59zcP6f58LApm3ymjCh6hq0jw096HkvHprSy8XEL5v99gN+VsNfDWaP\nX/O0rcePiZ9dmPjVVB0O9jJxjt8AUz1+TblQDsI5funYcDzlvXjo6QGGDUv/PttixVTi18aeoh13\nLH4dnONHcdx9dsQRvUbKsj0GmPjZhXP8aqqtJ+6kbOihqIq3LrvtBowcmb8cajcbhk7nvXi45BJn\nfmjdscevXZj4NY/pRMj2GGDiZxemDjXFBn8wG+b42bI/vHW57z5g992zl9PUmwu2zduyXRPm+E2Y\nALzrXenfZ1us8Afc7VbEHL8w06YBp5xidHVUgoHzc5+Rsmw/lpn42YU9fjVVh4O9ShMmAK++Wt76\nbBoWaSo2GGPksuFGCi8eHOzxa5eofTVuHPCpT5VbH8rP5LFXh2OZbbddmPjVVB0O9jL551V84APl\nrt+m3jEmfvFsm7dlOxuGTld18WBbrDDxs1sR8cJ91Szu/nz/+3uNlGV7fDDxswsTv5qyqYeJ7Gp8\nmfiRacOHO1+OUpb3vhd4443Bz/HiwcHEr124r5rHZFtWh/hwbxracnO87bgbaqoOB3uZqp6HM2YM\nMHp0pVXYjolfvKrjpW6WLQOuuqq89S1aBCxZMvi5qhI/22KFP+ButzJ/x4/qyd2f99zTZ6Qs2+OD\nN+3swh6/murp4d0Tm9g0z4KJH5lW1o9fR+HFg4M9fu3CfdU8bevxY9ttFyZ+NbVuXfUXYjaxbR5O\nlUydCPbZp9zhfWVivNQP5/g5mPjZrczf8aN6EgF+8QvgyCN7jZRle3ww8bNLQy/rmu+AA6quAdnK\n1Ing9NPzl0FkCi8eHCa+aKcOF4vk4L5qpiOPNFNOHeKDbbddOFiQGsG2eThVqsOJoGqMl/rhHD8H\ne/zsxjl+lJSJWKlDfDDxswsTP6KGqcOJgCgtXjw4enqAYcPylcE2oj64ryhKHeKDbbddONSTGsG2\neThVqsOJoGqMl/pq+xy/Y48FDjwwXxlsI4rDOX6UlIlYqUN8uEPTba9nWzDxI2qYOpwIiLJgXDtf\n6jVtWr4yFi0C3vMeM/WhYrE9pyh1iA/2+NmFQz2pEWybh1OlOpwIqsZ4qacqYruJsbJsGXDQQVXX\nopk4x4+S4hw/qkKuxE9ElovI4yKyTUTm+pZdJiKbRORJETna8/xaEXlKRDaKyAYRGZunDkQ0WB1O\nBERZMLapbRjvFKUObaLt9WubvEM9HwNwMoBve58UkZkAPghgJoBJAO4Wkemqqt2X/L2qbsy5bqLt\nbJuHU6U6nAiqxnippypim7FCaXCOHyXVljl+dahjm+Tq8VPVp1V1EwD/Ll0C4Puq+paqbgawCcA8\nU+slonBsZKmpGNvUNox5ilKH+Bg2DFi4sOpakKuoBGwigOc9j7d0n3Pd0B3meUVB66eWaeI8nKzq\ncCKoGuOlnjjHj2zHOX6UVFvm+HU6wF13VV0LcsUO9RSR1QDGe58CoAA+q6o/zrDOD6nqSyIyAsCP\nROR0Vf1uhnKIKEAdTgREWTC2qW0Y8xSF8UFpxSZ+qnpUhnK3AJjseTyp+xxU9aXu39dE5BY4Q0BD\nE78VK1Zg6tSpAIAxY8Zg9uzZ28dFu3dL+JiPe3t7rapPlY9FeiFiT31sfMx4qefjt9924tuW+vAx\nHxf9uKeH7XmTH7uyvn/cuF7svLM928PH5h739/dj69atAIDNmzfDFBn4vpUchYisBfAPqvpI9/Es\nADcDOBjOEM/VAKbDGVo6RlX/LCLDAdwCYLWqXh9SrpqoH1GbnHwycMwxwNlnV10TIrN22gnYsAHY\nZ5+qa0JUjvvvB047DTB43UdENSQiUNXc/budnJU4SUSeBzAfwJ0i8lMAUNUnAPwAwBMAVgE4r5vB\nvQPAz0WkH8AGAC8A+Nc8dSACht49azsO/YjGeKknzvEj25mOFw7lay62LVSFXD/noKq3A7g9ZNnV\nAK72Pfc6AP5sLFGBeKFATcXYprZhzBORSbl6/Ihs4Y6LJl4oJMF4qSf+jh/ZznS8sD1vLrYtVAUm\nfkQNwwsFairGNrURY56ITGHiR43AsfIDeHEcj/FST5zjR7bjHD9Kim0LVYGJH1HD8EKBmoqxTW3D\nmCcik5j4USNwrPwAXijEY7zUE+f4ke04x4+SYttCVWDiR9QwvFCgpmJsU9sw3onIJCZ+1AgcKz+A\nF8fxGC/1VEVcM1YoDc7xo6TYtlAVmPgRNQwvFKipGNvUNox5IjJJVLXqOoQSEbW5fkQ2+slPgL33\nBvbaq+qaEJk1bhzwyCPAlClV14SoHBs3AqedBjzxRNU1IaIqiQhUNfdtoB4TlSEieyxeXHUNiIrB\n3g9qG8Y8EZnEoZ7UCBwrT2kwXuqJv+NHtuMcP0qKbQtVgYkfERHVAi+CqW1GjwbGjq26FkTUFJzj\nR0REtbB0KXDjjcDIkVXXhIiIqDym5vgx8SMiIiIiIrKUqcSPQz2pEThWntJgvFBSjBVKg/FCSTFW\nqApM/IiIiIiIiBqOQz2JiIiIiIgsxaGeRERERERElAgTP2oEjpWnNBgvlBRjhdJgvFBSjBWqAhM/\nIiIiIiKihuMcPyIiIiIiIktxjh8RERERERElkivxE5HlIvK4iGwTkbme53cRkTUi8lcR+YbvPXNF\n5Nci8oyIXJtn/UQujpWnNBgvlBRjhdJgvFBSjBWqQt4ev8cAnAzgHt/zbwC4AsAlAe+5DsBZqjoD\nwAwRWZSzDkTo7++vugpUI4wXSoqxQmkwXigpxgpVIVfip6pPq+omAOJ7/nVVfQDA/3mfF5EJAEaq\n6vruUzcBOClPHYgAYOvWrVVXgWqE8UJJMVYoDcYLJcVYoSqUPcdvIoAXPI9f6D5HREREREREBemJ\ne4GIrAYw3vsUAAXwWVX9cVEVI0pj8+bNVVeBaoTxQkkxVigNxgslxVihKhj5OQcRWQvgElXd4Hv+\nTAAHquonuo8nAFirqjO7j08FcISqnhtSLn/LgYiIiIiIWs3EzznE9vilEFaZ7c+r6h9E5H9EZB6A\n9QDOAPCNkPcZ2UAiIiIiIqK2y9XjJyInAfgmgLEAtgLoV9Vju8ueBTASwA7dZUer6lMiciCAGwDs\nCGCVql6YawuIiIiIiIgokpGhnkRERERERGSvsr/VczsR6YjIBhG5I2DZKBG5Q0T6ReQxEVnhWbZZ\nRB4VkY0i8nCplaZKxMTKGBH5UTcmHhSRWZ5lx4jIUyLyjIh8utxaU1VyxAvblpZJss9F5Bsisql7\nPprteZ7tS4tkiJU5ad5LzRK3z0VkbxF5QETeEJGLfcvYtrRIzlhJ3baYnOOX1oUAngAwKmDZ+QB+\no6onishYAE+LyHdV9S0AbwPoVdVXSqwrVSsqVi4HsFFVl4rI3gD+GcBCEekA+BaAvwPwIoD1IvKf\nqvpUWZWmyqSOl+4yti3tE7nPReRYAHuq6nQRORjAvwCYz/alldLGynUA5id5LzVS3D7/M4CPw/db\n1mxbWilTrCR87xCV9PiJyCQAxwH4t5CXKJz5gej+/XM36QOcL4uprKeSypUgVmYBWAMAqvo0gKki\nMg7APACbVPU5VX0TwPcBLCmhylShHPECsG1po7h9vgTATQCgqg8BGC0i48H2pY2yxkqS91LzRO5z\nVf2Tqj4C4C3fIrYt7ZM1VmLfG6SqhuhrAC6Fk+AF+RaAWSLyIoBH4dzBdymA1SKyXkRWFltNskBc\nrDwKYCkAdL8tdgqASQAmAnje87oXus9Rs2WNF4BtSxvF7fOwdoTtS/ukjZUtGIgJti3tk3Wfs21p\nnzztQ+r3lj7UU0QWA/ijqvaLSC+CfwZiEZzhWEeKyJ5wNmp/Vf1fAIeq6kvdu/SrReRJVV1X3hZQ\nWRLGyjUAvi4iGwA8BmAjgG3l1ZJsYSBe2La0T9p9zp8Yaq887QPblvbhPqekSm1bqujxOxTAiSLy\newDfA/B+EbnJ95qPAPgRAKjq7wA8C2Cf7uOXun//G8BtcLrFqZliY0VV/6qqH1XVuap6JoB3A/g9\nnLutUzwvndR9jporT7ywbWmhBPt8C4DJnsduO8L2pWVyxArblhbKsc/ZtrRMnvYhy3tLT/xU9XJV\nnaKqewA4FcAaVT3D97Ln0P3Che4Y+RkAfi8iO4nIzt3nRwA4GsDj5dWeypQkVkRktIgM7/5/JYB7\nuj3D6wHsJSLvEZEduu8f8i2P1Bx54oVtS/sk3Od3ADij+5r5ALaq6h/B9qVV8sQK25b2ybDPvSMJ\n2La0SJ5Yydq2VPmtnoOIyNkAVFWvB3AVgBtE5NfdxZ9S1b+IyDQAt4mIwqn7zap6V0VVpor4YmUm\ngBtF5G0AvwFwFpyF20TkAgB3wbnB8R1VfbKqOlN1ksQLgPFg29I2gfvcGy+qukpEjhOR3wJ4Dc5o\nFLYv7ZM5VsLeW8VGUGli46XbqfErOF9g+LaIXAhgVvdGJNuW9sgcKwDGBb03boX8AXciIiIiIqKG\n49cLExERERERNRwTPyIiIiIiooZj4kdERERERNRwTPyIiIiIiIgajokfERERERGRYSLyHRH5o+eX\nCqJeO0VE7haRR0VkjYjsbro+TPyIiIiIiIjM+w8AixK+9p8A3KCqBwD4IoBrTFeGiR8REREREZFh\nqroOwCve50RkDxH5qYisF5F7RGRGd9EsAGu77+sDsMR0fZj4ERERERERleN6ABeo6nsBXArguu7z\n/QCWAoCILAWws4i8y+SKe0wWRkREREREREOJyAgAhwD4oYhI9+nh3b+XAviWiKwAcC+ALQC2mVw/\nEz8iIiIiIqLidQC8oqpz/QtU9SUAy4DtCeIyVX3V9MqJiIiIiIjIPOn+g6r+FcCzIrJ8+0KR/bt/\nd/X0Al4G4N9NV4SJHxERERERkWEicguABwDMEJH/EpGPADgNwFki0i8ijwM4sfvyXgBPi8hTAN4N\n4B+N10dVTZdJREREREREFmGPHxERERERUcMx8SMiIiIiImo4Jn5EREREREQNx8SPiIiIiIio4Zj4\nERERERERNRwTPyIiIiIiooZj4kdERERERNRwTPyIiIiIiIga7v8Bf4FMBDHex1EAAAAASUVORK5C\nYII=\n",
      "text/plain": [
       "<matplotlib.figure.Figure at 0xb4732b0>"
      ]
     },
     "metadata": {},
     "output_type": "display_data"
    }
   ],
   "source": [
    "# awg.set_outp1(1)\n",
    "# awg.set_outp2(1)\n",
    "exa.prepare_for_stb()\n",
    "exa.sweep_single()\n",
    "exa.wait_for_stb()\n",
    "\n",
    "plt.plot(exa.get_freqpoints(), exa.get_tracedata())\n",
    "\n",
    "plt.grid()\n",
    "plt.gcf().set_size_inches(15,5)"
   ]
  },
  {
   "cell_type": "code",
   "execution_count": 233,
   "metadata": {
    "collapsed": false
   },
   "outputs": [
    {
     "data": {
      "text/plain": [
       "'0,\"No error\"\\n'"
      ]
     },
     "execution_count": 233,
     "metadata": {},
     "output_type": "execute_result"
    }
   ],
   "source": [
    "awg._visainstrument.query(\":SYST:ERR?\")"
   ]
  },
  {
   "cell_type": "code",
   "execution_count": 242,
   "metadata": {
    "collapsed": false
   },
   "outputs": [
    {
     "data": {
      "text/plain": [
       "(25, <StatusCode.success: 0>)"
      ]
     },
     "execution_count": 242,
     "metadata": {},
     "output_type": "execute_result"
    }
   ],
   "source": [
    "awg._visainstrument.write(\":FUNC1 SIN; :FREQ1 10e6\")"
   ]
  },
  {
   "cell_type": "code",
   "execution_count": 229,
   "metadata": {
    "collapsed": true
   },
   "outputs": [],
   "source": [
    "awg.apply_waveform(WaveformType.sine, 100e6, 1, 0, 1)"
   ]
  },
  {
   "cell_type": "code",
   "execution_count": 227,
   "metadata": {
    "collapsed": false
   },
   "outputs": [
    {
     "data": {
      "text/plain": [
       "True"
      ]
     },
     "execution_count": 227,
     "metadata": {},
     "output_type": "execute_result"
    }
   ],
   "source": [
    "awg.set_1st_delay(0)"
   ]
  },
  {
   "cell_type": "code",
   "execution_count": 236,
   "metadata": {
    "collapsed": false
   },
   "outputs": [
    {
     "data": {
      "text/plain": [
       "'1.00000000000000E+08\\n'"
      ]
     },
     "execution_count": 236,
     "metadata": {},
     "output_type": "execute_result"
    }
   ],
   "source": [
    "awg._visainstrument.query(\":Freq1?\")"
   ]
  },
  {
   "cell_type": "code",
   "execution_count": 243,
   "metadata": {
    "collapsed": false
   },
   "outputs": [
    {
     "data": {
      "text/plain": [
       "'1.0000000000000E+07\\n'"
      ]
     },
     "execution_count": 243,
     "metadata": {},
     "output_type": "execute_result"
    }
   ],
   "source": [
    "awg._visainstrument.query(\":FREQ1?\")"
   ]
  },
  {
   "cell_type": "markdown",
   "metadata": {
    "collapsed": true
   },
   "source": [
    "## Keysight DSO 2014"
   ]
  },
  {
   "cell_type": "code",
   "execution_count": 133,
   "metadata": {
    "collapsed": false
   },
   "outputs": [
    {
     "data": {
      "text/plain": [
       "<module 'drivers.Keysight_DSOX2014' from 'C:\\\\Users\\\\PAINMASTER\\\\Measurement\\\\drivers\\\\Keysight_DSOX2014.py'>"
      ]
     },
     "execution_count": 133,
     "metadata": {},
     "output_type": "execute_result"
    }
   ],
   "source": [
    "reload(drivers.Keysight_DSOX2014)"
   ]
  },
  {
   "cell_type": "code",
<<<<<<< HEAD
   "execution_count": 134,
=======
   "execution_count": 182,
>>>>>>> 40efb634
   "metadata": {
    "collapsed": true
   },
   "outputs": [],
   "source": [
    "from drivers.Keysight_DSOX2014 import *"
   ]
  },
  {
   "cell_type": "code",
   "execution_count": 4,
   "metadata": {
    "collapsed": true
   },
   "outputs": [],
   "source": [
    "from scipy.integrate import quad"
   ]
  },
  {
   "cell_type": "code",
<<<<<<< HEAD
   "execution_count": 135,
=======
   "execution_count": 183,
>>>>>>> 40efb634
   "metadata": {
    "collapsed": true
   },
   "outputs": [],
   "source": [
    "dso = Keysight_DSOX2014(\"DSOS\")"
   ]
  },
  {
   "cell_type": "code",
   "execution_count": 136,
   "metadata": {
    "collapsed": false
   },
   "outputs": [
    {
     "data": {
      "text/plain": [
       "['-1.750E-03\\n', '+0.0E+00\\n', '+0.0E+00\\n', '+0.0E+00\\n']"
      ]
     },
     "execution_count": 136,
     "metadata": {},
     "output_type": "execute_result"
    }
   ],
   "source": [
    "dso.get_offset(*Channel.ALL)"
   ]
  },
  {
   "cell_type": "code",
   "execution_count": 108,
   "metadata": {
    "collapsed": true
   },
   "outputs": [],
   "source": [
    "dso.set_averages(3000)"
   ]
  },
  {
   "cell_type": "code",
   "execution_count": 109,
   "metadata": {
    "collapsed": false
   },
   "outputs": [
    {
     "name": "stdout",
     "output_type": "stream",
     "text": [
      "4.321014404296875\n"
     ]
    }
   ],
   "source": [
    "start = time.time()\n",
    "dso.digitize()\n",
    "end = time.time()\n",
    "print(end - start)"
   ]
  },
  {
   "cell_type": "code",
   "execution_count": 186,
   "metadata": {
    "collapsed": false
   },
   "outputs": [
    {
     "ename": "VisaIOError",
     "evalue": "VI_ERROR_IO (-1073807298): Could not perform operation because of I/O error.",
     "output_type": "error",
     "traceback": [
      "\u001b[0;31m---------------------------------------------------------------------------\u001b[0m",
      "\u001b[0;31mVisaIOError\u001b[0m                               Traceback (most recent call last)",
      "\u001b[0;32m<ipython-input-186-f44c88ba8734>\u001b[0m in \u001b[0;36m<module>\u001b[0;34m()\u001b[0m\n\u001b[0;32m----> 1\u001b[0;31m \u001b[0mdso\u001b[0m\u001b[1;33m.\u001b[0m\u001b[0mget_error\u001b[0m\u001b[1;33m(\u001b[0m\u001b[1;33m)\u001b[0m\u001b[1;33m\u001b[0m\u001b[0m\n\u001b[0m",
      "\u001b[0;32mC:\\Users\\PAINMASTER\\Measurement\\drivers\\Keysight_DSOX2014.py\u001b[0m in \u001b[0;36mget_error\u001b[0;34m(self)\u001b[0m\n\u001b[1;32m    272\u001b[0m \u001b[1;33m\u001b[0m\u001b[0m\n\u001b[1;32m    273\u001b[0m     \u001b[1;32mdef\u001b[0m \u001b[0mget_error\u001b[0m\u001b[1;33m(\u001b[0m\u001b[0mself\u001b[0m\u001b[1;33m)\u001b[0m\u001b[1;33m:\u001b[0m\u001b[1;33m\u001b[0m\u001b[0m\n\u001b[0;32m--> 274\u001b[0;31m         \u001b[1;32mreturn\u001b[0m \u001b[0mself\u001b[0m\u001b[1;33m.\u001b[0m\u001b[0m_visainstrument\u001b[0m\u001b[1;33m.\u001b[0m\u001b[0mquery\u001b[0m\u001b[1;33m(\u001b[0m\u001b[1;34m\":SYST:ERR?\"\u001b[0m\u001b[1;33m)\u001b[0m\u001b[1;33m\u001b[0m\u001b[0m\n\u001b[0m",
      "\u001b[0;32mC:\\ProgramData\\Anaconda3\\lib\\site-packages\\pyvisa\\resources\\messagebased.py\u001b[0m in \u001b[0;36mquery\u001b[0;34m(self, message, delay)\u001b[0m\n\u001b[1;32m    405\u001b[0m         \u001b[1;32mif\u001b[0m \u001b[0mdelay\u001b[0m \u001b[1;33m>\u001b[0m \u001b[1;36m0.0\u001b[0m\u001b[1;33m:\u001b[0m\u001b[1;33m\u001b[0m\u001b[0m\n\u001b[1;32m    406\u001b[0m             \u001b[0mtime\u001b[0m\u001b[1;33m.\u001b[0m\u001b[0msleep\u001b[0m\u001b[1;33m(\u001b[0m\u001b[0mdelay\u001b[0m\u001b[1;33m)\u001b[0m\u001b[1;33m\u001b[0m\u001b[0m\n\u001b[0;32m--> 407\u001b[0;31m         \u001b[1;32mreturn\u001b[0m \u001b[0mself\u001b[0m\u001b[1;33m.\u001b[0m\u001b[0mread\u001b[0m\u001b[1;33m(\u001b[0m\u001b[1;33m)\u001b[0m\u001b[1;33m\u001b[0m\u001b[0m\n\u001b[0m\u001b[1;32m    408\u001b[0m \u001b[1;33m\u001b[0m\u001b[0m\n\u001b[1;32m    409\u001b[0m     \u001b[1;31m# Kept for backwards compatibility.\u001b[0m\u001b[1;33m\u001b[0m\u001b[1;33m\u001b[0m\u001b[0m\n",
      "\u001b[0;32mC:\\ProgramData\\Anaconda3\\lib\\site-packages\\pyvisa\\resources\\messagebased.py\u001b[0m in \u001b[0;36mread\u001b[0;34m(self, termination, encoding)\u001b[0m\n\u001b[1;32m    330\u001b[0m         \u001b[1;32mif\u001b[0m \u001b[0mtermination\u001b[0m \u001b[1;32mis\u001b[0m \u001b[1;32mNone\u001b[0m\u001b[1;33m:\u001b[0m\u001b[1;33m\u001b[0m\u001b[0m\n\u001b[1;32m    331\u001b[0m             \u001b[0mtermination\u001b[0m \u001b[1;33m=\u001b[0m \u001b[0mself\u001b[0m\u001b[1;33m.\u001b[0m\u001b[0m_read_termination\u001b[0m\u001b[1;33m\u001b[0m\u001b[0m\n\u001b[0;32m--> 332\u001b[0;31m             \u001b[0mmessage\u001b[0m \u001b[1;33m=\u001b[0m \u001b[0mself\u001b[0m\u001b[1;33m.\u001b[0m\u001b[0mread_raw\u001b[0m\u001b[1;33m(\u001b[0m\u001b[1;33m)\u001b[0m\u001b[1;33m.\u001b[0m\u001b[0mdecode\u001b[0m\u001b[1;33m(\u001b[0m\u001b[0menco\u001b[0m\u001b[1;33m)\u001b[0m\u001b[1;33m\u001b[0m\u001b[0m\n\u001b[0m\u001b[1;32m    333\u001b[0m         \u001b[1;32melse\u001b[0m\u001b[1;33m:\u001b[0m\u001b[1;33m\u001b[0m\u001b[0m\n\u001b[1;32m    334\u001b[0m             \u001b[1;32mwith\u001b[0m \u001b[0mself\u001b[0m\u001b[1;33m.\u001b[0m\u001b[0mread_termination_context\u001b[0m\u001b[1;33m(\u001b[0m\u001b[0mtermination\u001b[0m\u001b[1;33m)\u001b[0m\u001b[1;33m:\u001b[0m\u001b[1;33m\u001b[0m\u001b[0m\n",
      "\u001b[0;32mC:\\ProgramData\\Anaconda3\\lib\\site-packages\\pyvisa\\resources\\messagebased.py\u001b[0m in \u001b[0;36mread_raw\u001b[0;34m(self, size)\u001b[0m\n\u001b[1;32m    304\u001b[0m                     logger.debug('%s - reading %d bytes (last status %r)',\n\u001b[1;32m    305\u001b[0m                                  self._resource_name, size, status)\n\u001b[0;32m--> 306\u001b[0;31m                     \u001b[0mchunk\u001b[0m\u001b[1;33m,\u001b[0m \u001b[0mstatus\u001b[0m \u001b[1;33m=\u001b[0m \u001b[0mself\u001b[0m\u001b[1;33m.\u001b[0m\u001b[0mvisalib\u001b[0m\u001b[1;33m.\u001b[0m\u001b[0mread\u001b[0m\u001b[1;33m(\u001b[0m\u001b[0mself\u001b[0m\u001b[1;33m.\u001b[0m\u001b[0msession\u001b[0m\u001b[1;33m,\u001b[0m \u001b[0msize\u001b[0m\u001b[1;33m)\u001b[0m\u001b[1;33m\u001b[0m\u001b[0m\n\u001b[0m\u001b[1;32m    307\u001b[0m                     \u001b[0mret\u001b[0m \u001b[1;33m+=\u001b[0m \u001b[0mchunk\u001b[0m\u001b[1;33m\u001b[0m\u001b[0m\n\u001b[1;32m    308\u001b[0m             \u001b[1;32mexcept\u001b[0m \u001b[0merrors\u001b[0m\u001b[1;33m.\u001b[0m\u001b[0mVisaIOError\u001b[0m \u001b[1;32mas\u001b[0m \u001b[0me\u001b[0m\u001b[1;33m:\u001b[0m\u001b[1;33m\u001b[0m\u001b[0m\n",
      "\u001b[0;32mC:\\ProgramData\\Anaconda3\\lib\\site-packages\\pyvisa\\ctwrapper\\functions.py\u001b[0m in \u001b[0;36mread\u001b[0;34m(library, session, count)\u001b[0m\n\u001b[1;32m   1580\u001b[0m     \u001b[0mbuffer\u001b[0m \u001b[1;33m=\u001b[0m \u001b[0mcreate_string_buffer\u001b[0m\u001b[1;33m(\u001b[0m\u001b[0mcount\u001b[0m\u001b[1;33m)\u001b[0m\u001b[1;33m\u001b[0m\u001b[0m\n\u001b[1;32m   1581\u001b[0m     \u001b[0mreturn_count\u001b[0m \u001b[1;33m=\u001b[0m \u001b[0mViUInt32\u001b[0m\u001b[1;33m(\u001b[0m\u001b[1;33m)\u001b[0m\u001b[1;33m\u001b[0m\u001b[0m\n\u001b[0;32m-> 1582\u001b[0;31m     \u001b[0mret\u001b[0m \u001b[1;33m=\u001b[0m \u001b[0mlibrary\u001b[0m\u001b[1;33m.\u001b[0m\u001b[0mviRead\u001b[0m\u001b[1;33m(\u001b[0m\u001b[0msession\u001b[0m\u001b[1;33m,\u001b[0m \u001b[0mbuffer\u001b[0m\u001b[1;33m,\u001b[0m \u001b[0mcount\u001b[0m\u001b[1;33m,\u001b[0m \u001b[0mbyref\u001b[0m\u001b[1;33m(\u001b[0m\u001b[0mreturn_count\u001b[0m\u001b[1;33m)\u001b[0m\u001b[1;33m)\u001b[0m\u001b[1;33m\u001b[0m\u001b[0m\n\u001b[0m\u001b[1;32m   1583\u001b[0m     \u001b[1;32mreturn\u001b[0m \u001b[0mbuffer\u001b[0m\u001b[1;33m.\u001b[0m\u001b[0mraw\u001b[0m\u001b[1;33m[\u001b[0m\u001b[1;33m:\u001b[0m\u001b[0mreturn_count\u001b[0m\u001b[1;33m.\u001b[0m\u001b[0mvalue\u001b[0m\u001b[1;33m]\u001b[0m\u001b[1;33m,\u001b[0m \u001b[0mret\u001b[0m\u001b[1;33m\u001b[0m\u001b[0m\n\u001b[1;32m   1584\u001b[0m \u001b[1;33m\u001b[0m\u001b[0m\n",
      "\u001b[0;32mC:\\ProgramData\\Anaconda3\\lib\\site-packages\\pyvisa\\ctwrapper\\highlevel.py\u001b[0m in \u001b[0;36m_return_handler\u001b[0;34m(self, ret_value, func, arguments)\u001b[0m\n\u001b[1;32m    186\u001b[0m \u001b[1;33m\u001b[0m\u001b[0m\n\u001b[1;32m    187\u001b[0m         \u001b[1;32mif\u001b[0m \u001b[0mret_value\u001b[0m \u001b[1;33m<\u001b[0m \u001b[1;36m0\u001b[0m\u001b[1;33m:\u001b[0m\u001b[1;33m\u001b[0m\u001b[0m\n\u001b[0;32m--> 188\u001b[0;31m             \u001b[1;32mraise\u001b[0m \u001b[0merrors\u001b[0m\u001b[1;33m.\u001b[0m\u001b[0mVisaIOError\u001b[0m\u001b[1;33m(\u001b[0m\u001b[0mret_value\u001b[0m\u001b[1;33m)\u001b[0m\u001b[1;33m\u001b[0m\u001b[0m\n\u001b[0m\u001b[1;32m    189\u001b[0m \u001b[1;33m\u001b[0m\u001b[0m\n\u001b[1;32m    190\u001b[0m         \u001b[1;32mif\u001b[0m \u001b[0mret_value\u001b[0m \u001b[1;32min\u001b[0m \u001b[0mself\u001b[0m\u001b[1;33m.\u001b[0m\u001b[0missue_warning_on\u001b[0m\u001b[1;33m:\u001b[0m\u001b[1;33m\u001b[0m\u001b[0m\n",
      "\u001b[0;31mVisaIOError\u001b[0m: VI_ERROR_IO (-1073807298): Could not perform operation because of I/O error."
     ]
    }
   ],
   "source": [
    "dso.get_error()"
   ]
  },
  {
   "cell_type": "code",
   "execution_count": 181,
   "metadata": {
    "collapsed": false
   },
   "outputs": [
    {
     "data": {
      "text/plain": [
       "'RAW\\n'"
      ]
     },
     "execution_count": 181,
     "metadata": {},
     "output_type": "execute_result"
    }
   ],
   "source": [
    "dso._visainstrument.query(\":WAV:points:mode?\")"
   ]
  },
  {
   "cell_type": "code",
   "execution_count": 184,
   "metadata": {
    "collapsed": false
   },
   "outputs": [
    {
     "data": {
      "text/plain": [
       "0"
      ]
     },
     "execution_count": 184,
     "metadata": {},
     "output_type": "execute_result"
    }
   ],
   "source": [
    "dso.set_nop(1e3)\n",
    "dso.get_nop()"
   ]
  },
  {
   "cell_type": "code",
   "execution_count": 171,
   "metadata": {
    "collapsed": true,
    "scrolled": true
   },
   "outputs": [],
   "source": [
    "dso.set_time_range(100e-6)"
   ]
  },
  {
   "cell_type": "code",
   "execution_count": 184,
   "metadata": {
    "collapsed": false,
    "scrolled": true
   },
   "outputs": [
    {
     "ename": "ValueError",
     "evalue": "invalid literal for int() with base 10: '0.0E+00'",
     "output_type": "error",
     "traceback": [
      "\u001b[1;31m---------------------------------------------------------------------------\u001b[0m",
      "\u001b[1;31mValueError\u001b[0m                                Traceback (most recent call last)",
      "\u001b[1;32m<ipython-input-184-7087e3123158>\u001b[0m in \u001b[0;36m<module>\u001b[1;34m()\u001b[0m\n\u001b[0;32m      1\u001b[0m \u001b[0mdso\u001b[0m\u001b[1;33m.\u001b[0m\u001b[0mdigitize\u001b[0m\u001b[1;33m(\u001b[0m\u001b[1;33m)\u001b[0m\u001b[1;33m\u001b[0m\u001b[0m\n\u001b[1;32m----> 2\u001b[1;33m \u001b[0mtimes\u001b[0m\u001b[1;33m,\u001b[0m \u001b[0mchannel_data\u001b[0m \u001b[1;33m=\u001b[0m \u001b[0mdso\u001b[0m\u001b[1;33m.\u001b[0m\u001b[0mget_data\u001b[0m\u001b[1;33m(\u001b[0m\u001b[0mChannel\u001b[0m\u001b[1;33m.\u001b[0m\u001b[0mTWO\u001b[0m\u001b[1;33m,\u001b[0m \u001b[0mChannel\u001b[0m\u001b[1;33m.\u001b[0m\u001b[0mTHREE\u001b[0m\u001b[1;33m,\u001b[0m \u001b[0mChannel\u001b[0m\u001b[1;33m.\u001b[0m\u001b[0mFOUR\u001b[0m\u001b[1;33m)\u001b[0m\u001b[1;33m\u001b[0m\u001b[0m\n\u001b[0m\u001b[0;32m      3\u001b[0m \u001b[0maxes\u001b[0m \u001b[1;33m=\u001b[0m \u001b[0mflatten\u001b[0m\u001b[1;33m(\u001b[0m\u001b[0mplt\u001b[0m\u001b[1;33m.\u001b[0m\u001b[0msubplots\u001b[0m\u001b[1;33m(\u001b[0m\u001b[1;36m3\u001b[0m\u001b[1;33m,\u001b[0m\u001b[1;36m1\u001b[0m\u001b[1;33m,\u001b[0m \u001b[0msharex\u001b[0m\u001b[1;33m=\u001b[0m\u001b[1;32mTrue\u001b[0m\u001b[1;33m,\u001b[0m \u001b[0mfigsize\u001b[0m\u001b[1;33m=\u001b[0m\u001b[1;33m(\u001b[0m\u001b[1;36m15\u001b[0m\u001b[1;33m,\u001b[0m\u001b[1;36m5\u001b[0m\u001b[1;33m)\u001b[0m\u001b[1;33m)\u001b[0m\u001b[1;33m[\u001b[0m\u001b[1;36m1\u001b[0m\u001b[1;33m]\u001b[0m\u001b[1;33m)\u001b[0m\u001b[1;33m\u001b[0m\u001b[0m\n\u001b[0;32m      4\u001b[0m \u001b[0mcolors\u001b[0m \u001b[1;33m=\u001b[0m \u001b[1;33m[\u001b[0m\u001b[1;34m\"g\"\u001b[0m\u001b[1;33m,\u001b[0m \u001b[1;34m\"b\"\u001b[0m\u001b[1;33m,\u001b[0m \u001b[1;34m\"violet\"\u001b[0m\u001b[1;33m]\u001b[0m\u001b[1;33m\u001b[0m\u001b[0m\n\u001b[0;32m      5\u001b[0m \u001b[1;32mfor\u001b[0m \u001b[0midx\u001b[0m\u001b[1;33m,\u001b[0m \u001b[0max\u001b[0m \u001b[1;32min\u001b[0m \u001b[0menumerate\u001b[0m\u001b[1;33m(\u001b[0m\u001b[0maxes\u001b[0m\u001b[1;33m)\u001b[0m\u001b[1;33m:\u001b[0m\u001b[1;33m\u001b[0m\u001b[0m\n",
      "\u001b[1;32mC:\\Users\\lab128\\Measurement-automation\\drivers\\Keysight_DSOX2014.py\u001b[0m in \u001b[0;36mget_data\u001b[1;34m(self, *channels)\u001b[0m\n\u001b[0;32m     99\u001b[0m         \u001b[0mdata\u001b[0m \u001b[1;33m=\u001b[0m \u001b[1;33m[\u001b[0m\u001b[1;33m]\u001b[0m\u001b[1;33m\u001b[0m\u001b[0m\n\u001b[0;32m    100\u001b[0m         \u001b[1;32mfor\u001b[0m \u001b[0mchannel\u001b[0m \u001b[1;32min\u001b[0m \u001b[0mchannels\u001b[0m\u001b[1;33m:\u001b[0m\u001b[1;33m\u001b[0m\u001b[0m\n\u001b[1;32m--> 101\u001b[1;33m             \u001b[0mpreamble\u001b[0m \u001b[1;33m=\u001b[0m \u001b[0mself\u001b[0m\u001b[1;33m.\u001b[0m\u001b[0mget_preamble\u001b[0m\u001b[1;33m(\u001b[0m\u001b[0mchannel\u001b[0m\u001b[1;33m)\u001b[0m\u001b[1;33m\u001b[0m\u001b[0m\n\u001b[0m\u001b[0;32m    102\u001b[0m             \u001b[0mdata\u001b[0m\u001b[1;33m.\u001b[0m\u001b[0mappend\u001b[0m\u001b[1;33m(\u001b[0m\u001b[0mself\u001b[0m\u001b[1;33m.\u001b[0m\u001b[0mapply_preamble\u001b[0m\u001b[1;33m(\u001b[0m\u001b[0mself\u001b[0m\u001b[1;33m.\u001b[0m\u001b[0mget_data_raw\u001b[0m\u001b[1;33m(\u001b[0m\u001b[0mchannel\u001b[0m\u001b[1;33m)\u001b[0m\u001b[1;33m,\u001b[0m \u001b[0mpreamble\u001b[0m\u001b[1;33m)\u001b[0m\u001b[1;33m)\u001b[0m\u001b[1;33m\u001b[0m\u001b[0m\n\u001b[0;32m    103\u001b[0m         \u001b[1;32mreturn\u001b[0m \u001b[0mself\u001b[0m\u001b[1;33m.\u001b[0m\u001b[0mget_times\u001b[0m\u001b[1;33m(\u001b[0m\u001b[0mpreamble\u001b[0m\u001b[1;33m)\u001b[0m\u001b[1;33m,\u001b[0m \u001b[0mdata\u001b[0m \u001b[1;32mif\u001b[0m \u001b[0mlen\u001b[0m\u001b[1;33m(\u001b[0m\u001b[0mdata\u001b[0m\u001b[1;33m)\u001b[0m\u001b[1;33m>\u001b[0m\u001b[1;36m1\u001b[0m \u001b[1;32melse\u001b[0m \u001b[0mdata\u001b[0m\u001b[1;33m[\u001b[0m\u001b[1;36m0\u001b[0m\u001b[1;33m]\u001b[0m\u001b[1;33m\u001b[0m\u001b[0m\n",
      "\u001b[1;32mC:\\Users\\lab128\\Measurement-automation\\drivers\\Keysight_DSOX2014.py\u001b[0m in \u001b[0;36mget_preamble\u001b[1;34m(self, *channels)\u001b[0m\n\u001b[0;32m    143\u001b[0m             \u001b[0mchannel_preamble\u001b[0m \u001b[1;33m=\u001b[0m \u001b[1;33m{\u001b[0m\u001b[1;33m}\u001b[0m\u001b[1;33m\u001b[0m\u001b[0m\n\u001b[0;32m    144\u001b[0m             \u001b[0mparams\u001b[0m \u001b[1;33m=\u001b[0m \u001b[0mself\u001b[0m\u001b[1;33m.\u001b[0m\u001b[0m_visainstrument\u001b[0m\u001b[1;33m.\u001b[0m\u001b[0mquery\u001b[0m\u001b[1;33m(\u001b[0m\u001b[1;34m\":WAV:SOURce \"\u001b[0m\u001b[1;33m+\u001b[0m\u001b[0mchannel\u001b[0m\u001b[1;33m.\u001b[0m\u001b[0mvalue\u001b[0m\u001b[1;33m+\u001b[0m\u001b[1;34m\";:WAV:PREamble?\"\u001b[0m\u001b[1;33m)\u001b[0m\u001b[1;33m.\u001b[0m\u001b[0msplit\u001b[0m\u001b[1;33m(\u001b[0m\u001b[1;34m\",\"\u001b[0m\u001b[1;33m)\u001b[0m\u001b[1;33m\u001b[0m\u001b[0m\n\u001b[1;32m--> 145\u001b[1;33m             \u001b[0mchannel_preamble\u001b[0m\u001b[1;33m[\u001b[0m\u001b[1;34m\"nop\"\u001b[0m\u001b[1;33m]\u001b[0m \u001b[1;33m=\u001b[0m \u001b[0mint\u001b[0m\u001b[1;33m(\u001b[0m\u001b[0mparams\u001b[0m\u001b[1;33m[\u001b[0m\u001b[1;36m2\u001b[0m\u001b[1;33m]\u001b[0m\u001b[1;33m)\u001b[0m\u001b[1;33m\u001b[0m\u001b[0m\n\u001b[0m\u001b[0;32m    146\u001b[0m             \u001b[0mchannel_preamble\u001b[0m\u001b[1;33m[\u001b[0m\u001b[1;34m\"xincrement\"\u001b[0m\u001b[1;33m]\u001b[0m \u001b[1;33m=\u001b[0m \u001b[0mfloat\u001b[0m\u001b[1;33m(\u001b[0m\u001b[0mparams\u001b[0m\u001b[1;33m[\u001b[0m\u001b[1;36m4\u001b[0m\u001b[1;33m]\u001b[0m\u001b[1;33m)\u001b[0m\u001b[1;33m\u001b[0m\u001b[0m\n\u001b[0;32m    147\u001b[0m             \u001b[0mchannel_preamble\u001b[0m\u001b[1;33m[\u001b[0m\u001b[1;34m\"xorigin\"\u001b[0m\u001b[1;33m]\u001b[0m \u001b[1;33m=\u001b[0m \u001b[0mfloat\u001b[0m\u001b[1;33m(\u001b[0m\u001b[0mparams\u001b[0m\u001b[1;33m[\u001b[0m\u001b[1;36m5\u001b[0m\u001b[1;33m]\u001b[0m\u001b[1;33m)\u001b[0m\u001b[1;33m\u001b[0m\u001b[0m\n",
      "\u001b[1;31mValueError\u001b[0m: invalid literal for int() with base 10: '0.0E+00'"
     ]
    }
   ],
   "source": [
    "dso.digitize()\n",
    "times, channel_data = dso.get_data(Channel.TWO, Channel.THREE, Channel.FOUR)\n",
    "axes = flatten(plt.subplots(3,1, sharex=True, figsize=(15,5))[1])\n",
    "colors = [\"g\", \"b\", \"violet\"]\n",
    "for idx, ax in enumerate(axes):\n",
    "    ax.plot(times, channel_data[idx], color=colors[idx])\n",
    "    ax.grid()\n",
    "plt.tight_layout()"
   ]
  },
  {
   "cell_type": "code",
   "execution_count": 9,
   "metadata": {
    "collapsed": false
   },
   "outputs": [
    {
     "ename": "VisaIOError",
     "evalue": "VI_ERROR_IO (-1073807298): Could not perform operation because of I/O error.",
     "output_type": "error",
     "traceback": [
      "\u001b[0;31m---------------------------------------------------------------------------\u001b[0m",
      "\u001b[0;31mVisaIOError\u001b[0m                               Traceback (most recent call last)",
      "\u001b[0;32m<ipython-input-9-46537cfec8e5>\u001b[0m in \u001b[0;36m<module>\u001b[0;34m()\u001b[0m\n\u001b[0;32m----> 1\u001b[0;31m \u001b[0mdso\u001b[0m\u001b[1;33m.\u001b[0m\u001b[0mdigitize\u001b[0m\u001b[1;33m(\u001b[0m\u001b[1;33m)\u001b[0m\u001b[1;33m\u001b[0m\u001b[0m\n\u001b[0m\u001b[1;32m      2\u001b[0m \u001b[0mtimes\u001b[0m\u001b[1;33m,\u001b[0m \u001b[0mchannel_data\u001b[0m \u001b[1;33m=\u001b[0m \u001b[0mdso\u001b[0m\u001b[1;33m.\u001b[0m\u001b[0mget_data\u001b[0m\u001b[1;33m(\u001b[0m\u001b[0mChannel\u001b[0m\u001b[1;33m.\u001b[0m\u001b[0mTWO\u001b[0m\u001b[1;33m,\u001b[0m \u001b[0mChannel\u001b[0m\u001b[1;33m.\u001b[0m\u001b[0mTHREE\u001b[0m\u001b[1;33m,\u001b[0m \u001b[0mChannel\u001b[0m\u001b[1;33m.\u001b[0m\u001b[0mFOUR\u001b[0m\u001b[1;33m)\u001b[0m\u001b[1;33m\u001b[0m\u001b[0m\n\u001b[1;32m      3\u001b[0m \u001b[0minput_signal\u001b[0m\u001b[1;33m,\u001b[0m \u001b[0mI\u001b[0m\u001b[1;33m,\u001b[0m \u001b[0mQ\u001b[0m \u001b[1;33m=\u001b[0m \u001b[0mchannel_data\u001b[0m\u001b[1;33m\u001b[0m\u001b[0m\n\u001b[1;32m      4\u001b[0m \u001b[0mI_offset\u001b[0m \u001b[1;33m=\u001b[0m \u001b[0mI\u001b[0m \u001b[1;33m-\u001b[0m\u001b[1;33m(\u001b[0m\u001b[0mmax\u001b[0m\u001b[1;33m(\u001b[0m\u001b[0mI\u001b[0m\u001b[1;33m)\u001b[0m\u001b[1;33m+\u001b[0m\u001b[0mmin\u001b[0m\u001b[1;33m(\u001b[0m\u001b[0mI\u001b[0m\u001b[1;33m)\u001b[0m\u001b[1;33m)\u001b[0m\u001b[1;33m/\u001b[0m\u001b[1;36m2\u001b[0m\u001b[1;33m\u001b[0m\u001b[0m\n\u001b[1;32m      5\u001b[0m \u001b[0mQ_offset\u001b[0m \u001b[1;33m=\u001b[0m \u001b[0mQ\u001b[0m\u001b[1;33m-\u001b[0m\u001b[1;33m(\u001b[0m\u001b[0mmax\u001b[0m\u001b[1;33m(\u001b[0m\u001b[0mQ\u001b[0m\u001b[1;33m)\u001b[0m\u001b[1;33m+\u001b[0m\u001b[0mmin\u001b[0m\u001b[1;33m(\u001b[0m\u001b[0mQ\u001b[0m\u001b[1;33m)\u001b[0m\u001b[1;33m)\u001b[0m\u001b[1;33m/\u001b[0m\u001b[1;36m2\u001b[0m\u001b[1;33m\u001b[0m\u001b[0m\n",
      "\u001b[0;32mC:\\Users\\PAINMASTER\\Measurement\\drivers\\Keysight_DSOX2014.py\u001b[0m in \u001b[0;36mdigitize\u001b[0;34m(self)\u001b[0m\n\u001b[1;32m     70\u001b[0m         \u001b[0mself\u001b[0m\u001b[1;33m.\u001b[0m\u001b[0m_visainstrument\u001b[0m\u001b[1;33m.\u001b[0m\u001b[0mtimeout\u001b[0m \u001b[1;33m=\u001b[0m \u001b[1;36m10e3\u001b[0m\u001b[1;33m\u001b[0m\u001b[0m\n\u001b[1;32m     71\u001b[0m         \u001b[0mself\u001b[0m\u001b[1;33m.\u001b[0m\u001b[0m_visainstrument\u001b[0m\u001b[1;33m.\u001b[0m\u001b[0mwrite\u001b[0m\u001b[1;33m(\u001b[0m\u001b[1;34m\":DIGitize\"\u001b[0m\u001b[1;33m)\u001b[0m\u001b[1;33m\u001b[0m\u001b[0m\n\u001b[0;32m---> 72\u001b[0;31m         \u001b[0mself\u001b[0m\u001b[1;33m.\u001b[0m\u001b[0m_visainstrument\u001b[0m\u001b[1;33m.\u001b[0m\u001b[0mquery\u001b[0m\u001b[1;33m(\u001b[0m\u001b[1;34m\"*OPC?\"\u001b[0m\u001b[1;33m)\u001b[0m\u001b[1;33m\u001b[0m\u001b[0m\n\u001b[0m\u001b[1;32m     73\u001b[0m         \u001b[0mself\u001b[0m\u001b[1;33m.\u001b[0m\u001b[0m_visainstrument\u001b[0m\u001b[1;33m.\u001b[0m\u001b[0mtimeout\u001b[0m \u001b[1;33m=\u001b[0m \u001b[1;36m1000\u001b[0m\u001b[1;33m\u001b[0m\u001b[0m\n\u001b[1;32m     74\u001b[0m \u001b[1;33m\u001b[0m\u001b[0m\n",
      "\u001b[0;32mC:\\ProgramData\\Anaconda3\\lib\\site-packages\\pyvisa\\resources\\messagebased.py\u001b[0m in \u001b[0;36mquery\u001b[0;34m(self, message, delay)\u001b[0m\n\u001b[1;32m    399\u001b[0m         \"\"\"\n\u001b[1;32m    400\u001b[0m \u001b[1;33m\u001b[0m\u001b[0m\n\u001b[0;32m--> 401\u001b[0;31m         \u001b[0mself\u001b[0m\u001b[1;33m.\u001b[0m\u001b[0mwrite\u001b[0m\u001b[1;33m(\u001b[0m\u001b[0mmessage\u001b[0m\u001b[1;33m)\u001b[0m\u001b[1;33m\u001b[0m\u001b[0m\n\u001b[0m\u001b[1;32m    402\u001b[0m \u001b[1;33m\u001b[0m\u001b[0m\n\u001b[1;32m    403\u001b[0m         \u001b[0mdelay\u001b[0m \u001b[1;33m=\u001b[0m \u001b[0mself\u001b[0m\u001b[1;33m.\u001b[0m\u001b[0mquery_delay\u001b[0m \u001b[1;32mif\u001b[0m \u001b[0mdelay\u001b[0m \u001b[1;32mis\u001b[0m \u001b[1;32mNone\u001b[0m \u001b[1;32melse\u001b[0m \u001b[0mdelay\u001b[0m\u001b[1;33m\u001b[0m\u001b[0m\n",
      "\u001b[0;32mC:\\ProgramData\\Anaconda3\\lib\\site-packages\\pyvisa\\resources\\messagebased.py\u001b[0m in \u001b[0;36mwrite\u001b[0;34m(self, message, termination, encoding)\u001b[0m\n\u001b[1;32m    205\u001b[0m             \u001b[0mmessage\u001b[0m \u001b[1;33m+=\u001b[0m \u001b[0mterm\u001b[0m\u001b[1;33m\u001b[0m\u001b[0m\n\u001b[1;32m    206\u001b[0m \u001b[1;33m\u001b[0m\u001b[0m\n\u001b[0;32m--> 207\u001b[0;31m         \u001b[0mcount\u001b[0m \u001b[1;33m=\u001b[0m \u001b[0mself\u001b[0m\u001b[1;33m.\u001b[0m\u001b[0mwrite_raw\u001b[0m\u001b[1;33m(\u001b[0m\u001b[0mmessage\u001b[0m\u001b[1;33m.\u001b[0m\u001b[0mencode\u001b[0m\u001b[1;33m(\u001b[0m\u001b[0menco\u001b[0m\u001b[1;33m)\u001b[0m\u001b[1;33m)\u001b[0m\u001b[1;33m\u001b[0m\u001b[0m\n\u001b[0m\u001b[1;32m    208\u001b[0m \u001b[1;33m\u001b[0m\u001b[0m\n\u001b[1;32m    209\u001b[0m         \u001b[1;32mreturn\u001b[0m \u001b[0mcount\u001b[0m\u001b[1;33m\u001b[0m\u001b[0m\n",
      "\u001b[0;32mC:\\ProgramData\\Anaconda3\\lib\\site-packages\\pyvisa\\resources\\messagebased.py\u001b[0m in \u001b[0;36mwrite_raw\u001b[0;34m(self, message)\u001b[0m\n\u001b[1;32m    183\u001b[0m         \u001b[1;33m:\u001b[0m\u001b[0mrtype\u001b[0m\u001b[1;33m:\u001b[0m \u001b[0mint\u001b[0m\u001b[1;33m\u001b[0m\u001b[0m\n\u001b[1;32m    184\u001b[0m         \"\"\"\n\u001b[0;32m--> 185\u001b[0;31m         \u001b[1;32mreturn\u001b[0m \u001b[0mself\u001b[0m\u001b[1;33m.\u001b[0m\u001b[0mvisalib\u001b[0m\u001b[1;33m.\u001b[0m\u001b[0mwrite\u001b[0m\u001b[1;33m(\u001b[0m\u001b[0mself\u001b[0m\u001b[1;33m.\u001b[0m\u001b[0msession\u001b[0m\u001b[1;33m,\u001b[0m \u001b[0mmessage\u001b[0m\u001b[1;33m)\u001b[0m\u001b[1;33m\u001b[0m\u001b[0m\n\u001b[0m\u001b[1;32m    186\u001b[0m \u001b[1;33m\u001b[0m\u001b[0m\n\u001b[1;32m    187\u001b[0m     \u001b[1;32mdef\u001b[0m \u001b[0mwrite\u001b[0m\u001b[1;33m(\u001b[0m\u001b[0mself\u001b[0m\u001b[1;33m,\u001b[0m \u001b[0mmessage\u001b[0m\u001b[1;33m,\u001b[0m \u001b[0mtermination\u001b[0m\u001b[1;33m=\u001b[0m\u001b[1;32mNone\u001b[0m\u001b[1;33m,\u001b[0m \u001b[0mencoding\u001b[0m\u001b[1;33m=\u001b[0m\u001b[1;32mNone\u001b[0m\u001b[1;33m)\u001b[0m\u001b[1;33m:\u001b[0m\u001b[1;33m\u001b[0m\u001b[0m\n",
      "\u001b[0;32mC:\\ProgramData\\Anaconda3\\lib\\site-packages\\pyvisa\\ctwrapper\\functions.py\u001b[0m in \u001b[0;36mwrite\u001b[0;34m(library, session, data)\u001b[0m\n\u001b[1;32m   1862\u001b[0m     \u001b[0mreturn_count\u001b[0m \u001b[1;33m=\u001b[0m \u001b[0mViUInt32\u001b[0m\u001b[1;33m(\u001b[0m\u001b[1;33m)\u001b[0m\u001b[1;33m\u001b[0m\u001b[0m\n\u001b[1;32m   1863\u001b[0m     \u001b[1;31m# [ViSession, ViBuf, ViUInt32, ViPUInt32]\u001b[0m\u001b[1;33m\u001b[0m\u001b[1;33m\u001b[0m\u001b[0m\n\u001b[0;32m-> 1864\u001b[0;31m     \u001b[0mret\u001b[0m \u001b[1;33m=\u001b[0m \u001b[0mlibrary\u001b[0m\u001b[1;33m.\u001b[0m\u001b[0mviWrite\u001b[0m\u001b[1;33m(\u001b[0m\u001b[0msession\u001b[0m\u001b[1;33m,\u001b[0m \u001b[0mdata\u001b[0m\u001b[1;33m,\u001b[0m \u001b[0mlen\u001b[0m\u001b[1;33m(\u001b[0m\u001b[0mdata\u001b[0m\u001b[1;33m)\u001b[0m\u001b[1;33m,\u001b[0m \u001b[0mbyref\u001b[0m\u001b[1;33m(\u001b[0m\u001b[0mreturn_count\u001b[0m\u001b[1;33m)\u001b[0m\u001b[1;33m)\u001b[0m\u001b[1;33m\u001b[0m\u001b[0m\n\u001b[0m\u001b[1;32m   1865\u001b[0m     \u001b[1;32mreturn\u001b[0m \u001b[0mreturn_count\u001b[0m\u001b[1;33m.\u001b[0m\u001b[0mvalue\u001b[0m\u001b[1;33m,\u001b[0m \u001b[0mret\u001b[0m\u001b[1;33m\u001b[0m\u001b[0m\n\u001b[1;32m   1866\u001b[0m \u001b[1;33m\u001b[0m\u001b[0m\n",
      "\u001b[0;32mC:\\ProgramData\\Anaconda3\\lib\\site-packages\\pyvisa\\ctwrapper\\highlevel.py\u001b[0m in \u001b[0;36m_return_handler\u001b[0;34m(self, ret_value, func, arguments)\u001b[0m\n\u001b[1;32m    186\u001b[0m \u001b[1;33m\u001b[0m\u001b[0m\n\u001b[1;32m    187\u001b[0m         \u001b[1;32mif\u001b[0m \u001b[0mret_value\u001b[0m \u001b[1;33m<\u001b[0m \u001b[1;36m0\u001b[0m\u001b[1;33m:\u001b[0m\u001b[1;33m\u001b[0m\u001b[0m\n\u001b[0;32m--> 188\u001b[0;31m             \u001b[1;32mraise\u001b[0m \u001b[0merrors\u001b[0m\u001b[1;33m.\u001b[0m\u001b[0mVisaIOError\u001b[0m\u001b[1;33m(\u001b[0m\u001b[0mret_value\u001b[0m\u001b[1;33m)\u001b[0m\u001b[1;33m\u001b[0m\u001b[0m\n\u001b[0m\u001b[1;32m    189\u001b[0m \u001b[1;33m\u001b[0m\u001b[0m\n\u001b[1;32m    190\u001b[0m         \u001b[1;32mif\u001b[0m \u001b[0mret_value\u001b[0m \u001b[1;32min\u001b[0m \u001b[0mself\u001b[0m\u001b[1;33m.\u001b[0m\u001b[0missue_warning_on\u001b[0m\u001b[1;33m:\u001b[0m\u001b[1;33m\u001b[0m\u001b[0m\n",
      "\u001b[0;31mVisaIOError\u001b[0m: VI_ERROR_IO (-1073807298): Could not perform operation because of I/O error."
     ]
    }
   ],
   "source": [
    "dso.digitize()\n",
    "times, channel_data = dso.get_data(Channel.TWO, Channel.THREE, Channel.FOUR)\n",
    "input_signal, I, Q = channel_data\n",
    "I_offset = I -(max(I)+min(I))/2\n",
    "Q_offset = Q-(max(Q)+min(Q))/2\n",
    "plt.plot(times, I_offset)\n",
    "plt.plot(times, Q_offset)\n",
    "plt.gcf().set_size_inches(15,5)\n",
    "plt.grid()"
   ]
  },
  {
   "cell_type": "code",
   "execution_count": 695,
   "metadata": {
    "collapsed": false
   },
   "outputs": [
    {
     "data": {
      "image/png": "iVBORw0KGgoAAAANSUhEUgAAA3wAAAE/CAYAAAAdR8HJAAAABHNCSVQICAgIfAhkiAAAAAlwSFlz\nAAALEgAACxIB0t1+/AAAIABJREFUeJzsvXmQJNl93/d9VZVZZ19zz+4s9sAewB4AdrE4SWKbIGnx\nkAUrrD9IW4J8yDCCR9AORzioCMt/0EFJthi2RJlBBgBSIYqwQUqkTIgCAZLA9h7YA3tij9lrdu6z\nZ7qnu6sqqyqv5z9evjrfe5lZmV3d0/P7RGz0TFd1vcrK7Nn3ze/v9/0xzjkIgiAIgiAIgiCIvUdh\np98AQRAEQRAEQRAEsT2Q4CMIgiAIgiAIgtijkOAjCIIgCIIgCILYo5DgIwiCIAiCIAiC2KOQ4CMI\ngiAIgiAIgtijkOAjCIIgCIIgCILYo5DgIwiCIAiCIAiC2KOQ4CMIgiAIgiAIgtijkOAjCIIgCIIg\nCILYo5TyeBHG2E8D+BcAigC+xjn/p2OPs+jxnwXgAPivOOcvR48tAvgagAcBcAD/Def8WdN6Bw4c\n4HfccUceb32CdruNer2+La9NEHR9EdsJXV/EdkLXF7Gd0PVFbCd79fp66aWXrnHOD8Y9L7PgY4wV\nAfw2gJ8CcB7AC4yxb3LOjw897WcA3BP99ykAvxN9BYQQ/Dbn/O8wxmwAtbg177jjDrz44otZ37qS\nlZUVLC8vb8trEwRdX8R2QtcXsZ3Q9UVsJ3R9EdvJXr2+GGNnkjwvj5LOTwI4wTk/yTl3AXwDwBfG\nnvMFAH/ABc8BWGSMHWWMLQD4HIDfAwDOucs538jhPREEQRAEQRAEQdz05CH4bgVwbujv56PvJXnO\nnQCuAvhXjLFXGGNfY4ztPb+VIAiCIAiCIAhiB8ilhy/j+o8A+BXO+fOMsX8B4NcA/KPxJzLGvgTg\nSwBw+PBhrKysbMsbarVa2/baBEHXF7Gd0PVFbCd0fRHbCV1fxHZys19feQi+CwBuG/r7seh7SZ7D\nAZznnD8fff/fQQi+CTjnXwHwFQB49NFH+XbV4e7VGl9id0DXF7Gd0PVFbCd0fRHbCV1fxHZys19f\neZR0vgDgHsbYnVHoys8D+ObYc74J4ItM8GkAm5zzS5zzywDOMcbui573EwCOgyAIgiAIgiAIgshM\nZoePc+4zxn4ZwHcgxjL8Puf8TcbYl6PHfxfAtyBGMpyAGMvwXw+9xK8A+HokFk+OPUYQBEEQBEEQ\nBEFMSS49fJzzb0GIuuHv/e7QnzmAX9L87KsAHs3jfRAEQRAEQRAEQRAD8ijpJAiCIAiCIAiCIHYh\nJPgIgiAIgiAIgiD2KCT4bhQu/RBoXt7pd0EQBEEQBEEQxA0ECb4bAc6Bf/O3ge/++s6sv3EO6G7u\nzNrE7LhCAbkEQRAEQRB7DRJ8uwTOOX7/6VO4uNGZfLB9FXDWgCtvzP6NhSHwtZ8Evvu/zX7tm43O\ndeD/+0XAWZ/92mefB37nM8Dpp2e/9rX3gN+8T3wltpcT3wWe+D92+l0QBEEQBDFDSPDtEs5f7+DX\n//w4/vjFc5MPXntXfL36rhBgs+TK60DrMrC2Q5vxy68DzSuzXTPwZ7ue5PTTwKtfB974k9mvffk1\n8fXiq7Nf++0/F9fYhZdmv3YYAqeeAsJgdmu2rgKXd+DmDQC88ofA4/8YaK/tzPoEQRAEQcwcEny7\nhLcvNwEAZ9acyQevviO++h1g8+wM3xWAk0+Ir5vnZ7suALzzbeAry8D3ZuguXnkT+CfHgDf+dHZr\nSuRn/P73Zr+2vKmw+tbs1z71pPi6objZsd2s/BPgX//NwXuYBY//BvDVz++M6Ns8B4ADJx+f/doE\nQRAEQewIJPh2Ce9eEYLv9Fp78sHhUrfVt2f0jiJODQk+zme37vuPA3/8RSD0ga0Ls1t39S0hrP/9\nl0WZ4yyRgu/Uk4DvznbtvuCbcR+f3wPOPCv+vDljwffOXwBPRuWNs7zGNs8DQQ/4k/8W8BQl3NuJ\nFNUnvjvbdQmCIAiC2DFI8O0S3okcvtPXVILvXWDpDvHnqzMUfL4LnHkGsGqA3xV9hLPg+hngG/8F\nsP9u4AOfBVqrs1kXGKxVPwh84xeA9ZOzW3sjcm/dFnD+B7NbFxjcVLj69mzLhs+/IAQ22GwF39r7\nwJ/+98Dhh8TfWzMsG25dAeZuEZ/1X/4vs1vX74nSWQB4/7uzvYFDEARBEMSOQYJvlyAdvuuOh03H\nG33w2nvAsU8Ac0cH5Z2z4MKLgOcA939B/H1WZZ2XfijW/cK/BA7eO/vNeMECvvhnYoP89P81u7U3\nz4vzXCjN1oHpNYXDtXSH+Nw3Ts9u7ZNPAKwA3PXYbMuGn/kt4R7//NeB8vzsbyrc/RPAZ34ZeOFr\ns+ublC7m7T8qrvOdCIEiCIIgCGLmkODbBXhBiPevtvDBg3UAwJn1IZfPdUTf3oF7gYMfAq5uT4/V\npc0OvGDM2ZGb8Y/+vPj7rDbknSilsnEEaBwG2tdmF6TSWhVrHrgbOHBP7rMPWy7Hv3/lPLjKXdk8\nDxz6MHDsk8KByZl3rzTxq994Ba4/dp7XToiv9/9n4us29PFxznH+uqI/9dQTwC0PA4cfFOWGs3Kd\nmpeB/XcBS7cLN3dWNxXCQKTuNg4Dj3xRfE9+/tuNLOf8+N8XX6mskyAIgiBuCkjw7QJOXWvDCzj+\nkweOAABODwe3yM3ggXsiwZd/Uudqs4vlf7aCP3phrKTu1BPA0Y8Oyt5mJfjkWILaPqBxCAAHnGu5\nvXyr5+P7JzSv17oSrQmgtj/3MtanLvj4H//ohzix2hp9wOsC7VVg4Tbg7s8LlzNn1+mbr17En716\nEe+tNkcfkOWcH/5b4us29PH9Pz84i+V/toKrzd7gm72mSOa88zFg4Zgo7ZxV2bCzJs4vIMRX62qu\nL39itYX3r7YmH3DWAR6INeX6OY/h+I3/eBy//h8U51CWzB77BHDogW25qUAQBEEQxO6DBN8uQPbv\n/eSHDwMAzgz38ckwjQP3AgfvA7x27r1Of3X8Cnp+OLpB7bVEf9WdjwnhVapsS4/VhuPiq0+exKXN\nofCKzjpQqgJWVWyMgVwdmD956Tz+y689j5fOKDba0uEDxIa8nZ/QBICrjhDrr5zbGH1Altst3AZ8\n8CfEn9/PN0nx+KUtAOIGwwjX3gVYETjyELD4gW1x+P7slYvwQ46z60M3M848K8oq73pMHDcwuz6+\nEcF3KHeH7x/+6Wv4+7//A/jjrrlcp3EIqCwCYLnezADE7/OfvnIeYTjmlm6eF+vN3ypuKpx9Tvye\nEwRBEASxpyHBtwt490oTxQLDA7fM4+hCBafWxgQfKwD7PijK/YDc+/i+86bYhF7a6A6+efFlsRm/\n88cAxoQDk6PDF4Qc/+bZ01j+zRX8xrfewr99cei1nXUhMoEhwZef2yWH23/lSUUgy4TDl6/7stoR\nm/BXxwWfFDoLx4CjHwOqS8Dpp3Jd+/jFSPBdHRN8V98B9t0JlGzg0P25C77VrS5eiMT15c2ha+z0\nk0CxDNz2KXHcQK6jGTYcF3/w7Gn8nd95Bp/+x9/FVneoN9ZZB6pD11jOburFjS7OX+/gL94YKwnu\nC77DQLEEVBdzdTWDkOP89Q42HA8nx4X9xjlg7og4z3f9OBC44qYOQRAEQRB7GhJ8u4B3Ljdxx/4a\nKlYRt++vjc7iu/YusHg7YFWEwwfkmtS52fHwTFTeOOKyyQ3wfLQRXziWa3T9f/jhRfyjP3sTHzoy\nh7pdxLXWUKnfyGY8El85OjCrUVnhXx6/Mup2hYFwW4YdPrcpwlty4pp0+M6OC75I8C4cAwoF8bWd\nX5nhWquHy1tCbE06fO8JBxkQNxWuvZvrWIi/eONyvzVv5BrbOCd66KyqcBaBXB2+X/l/X8H/+mdv\n4tS1Ni5vdXFOuouBD3Q3hhy+g0BvU5TV5gDnHKtN8VpfefLkaL+m/L3aprLh9S6HHzl7L5+5Pvrg\n5tmBk7p4u/ia4zVGEARBEMTuhATfLuDdK03cd2QOAHDH/jrOjDh8Q5vx6pIIMslR8H3v7SvwQ477\nDs/h4rD70t2M1lwUX3N2+E5ea4Mx4Ov/4NM4slAZFXydIYevnr/gu7LVxR37a7AKBfze00MuX/sa\nwMPRzTiQ24Y8CDmudTisIsM7l7fguENBNMPldoA4150N5etMw1uXRNlw1SqOOj+BD6y/L3pEAeHw\nhX6uQSL/8fVLuOdQA1WriEsj19gGUFkQf64uAVY912vswvUOfvqBI/jdv/dxAMBaKxKxnUgIDffw\nAaKHMgeuOx68QPxOvX5hE8+fGnKJhx0++R5yFHyrzkBcvjQh+M4PnFT5e53jNUYQBEEQxO6EBN8O\n03EDnFl3cO9hIfhu31/HtZaLZtcTjtPaicFmHBAuX46C79tvXMbh+TL+xoNHcK3VGyQ4SsEnN+QL\nt4lkw5ycn+ttF4tVC8UCw/5GGddaQ687XNJp16LY/PyciNVmDx86Mo+//fCt+LcvnseaFJuqzTiQ\n24b8ylYXPgceu/cQQg68fn5z8ODmULkdIPq7OtfVLzQFxy+JtT7/oUM4ebU1cJ02zojSvr7Dd7/4\nmlNwy+pWFy+cXsfPfeQoji5URks6u5tRHxsGZcNyFmEOrDsuDs2Xsb8uPtO1dnSe5fncprJh6e79\nd5+7C/vqNr46XDrcviqEbbkRvYd8y4avRA7yh47M4aWzQ9dPGArBtxg5fPJzz/EaIwiCIAhid0KC\nb4d5b7UJzoH7DkuHrwYAoqxz85wYeC4348AgqTMHOm6AJ969ir/xwBHculgB50KUABDuS7Esyu2A\nyBngQPNiLmuvOy6Woo34wUZ50uGTJZ1A7qEaq1tdHJ4v4x/82J3o+SG++cPomPrldtsj+GRgyX/6\n0aMAxvr4Ns4N3Bcgcvjy24y/damJowsVPHL7Era6PtbbkcCWCZ0HonLhA/eIAJec+vi+/aYo5/y5\nh47i6GJlLJxnyOEDhBjJqaTTD0Jsdjws1Wzsb5QBDDl8fcEXnd/6QfE1p2tsdUtcy7fvr+Hvfvp2\nfPft1b4IHOkRBYTozNnhs0sF/NxDR3FitYUNJzrm9qoQ9rKks1gC7Dnxe04QBEEQxJ6GBN8OIxM6\n75UlnQeiWXxrDrD2vnjS/rsHPzB3WPSV5dBv9OR7V9H1Qvz0A0dwdEEIu37JXXdzdDMuSw1zKrlb\nb7nYVxOCb3/DHmzGw1AIndqw4MsvVKPrBdjq+jg0X8HdhxqwS4WB6zScoAhsm+D72G2L+MC+2qjg\nGy63A4Tg627kNpfu+MUt3H90HndF11e/j6+fAhtdY6Wy6KdbVwTaTMFfHb+Cuw81cM/hORyZr046\nfLK0EBBiJKfra7PjgXNgX93GfKUEq8gGLvK44MvZ4ZM3TQ7NlfHgLfMABiJQCL7DgyfXDoj3k9N5\nvtoJcdtSFY/eIX5/+r2i/R7R2wZPzvmmAkEQBEEQuxMSfDuMDBC5dVEIrtsjh+/0WnuwGasfGPxA\nWWwg0dvKvLacBffI7Us4ulABMBSq0dmY3IwDwGY+wS3Xhxy+A40yNjueKCftbog+um1y+OTG++Bc\nGYwx7KvZA7drXPDJz72dj+A7t+6AAbhlsYqP3bY42IxzHgm+4c34onBkPMWw8pR0vQAnrrZw/y3z\nuDMSfP0+vrUTwuGqLg2tvZTL9QWIVM57D4vyxaMLFVxp9hCEXBzzcEknIASvswa4bc2rJUee06W6\nDcYY9tfLg9JdrcOXV0mnWOfQXAX7omt8cI2tjjl8+8V5dvMZj7DqcNy+v46P3raAYoEN+vhkqezi\n8DW2QD18BEEQBHETQIJvh9nqerCLBVSsIgCgZpdwaK6M09fagz46KfKAgevWzb4h3+x4qFhi7aOL\nMQ7fgnT48im5W2+7/d6q/Y2hTfF4oAaQq8MnS+sOzwuBu1izcN2J4vpbq6LMzRaiaDAnLT+Hb3+V\nwSoW8LHbFnF5qyscr/Y1IOhNui9ALg7Me1daCEKO+4/O49hSFaUCGzh8ztogGEdSmR9cexnZ6HhY\nqFoAgKOLFQQhF8PXe00xgHykpFMmdWa/qSAF1oiL3B53+KKbCiVbfN453VS42uxhrlJC1S5iMVr/\nujN0U2HE4cvPReacY9UJ8YF9NdTsEu4/Oj8QfMNjPyTk8BEEQRDETQEJvh2m2fUxVymNfO+O/XXh\n8EmXZXhTLP/cy74h33Dc/ma8US5hrlLCpWhG3UiCIiB6+WoHcim545xPOHwARB+fDLCojTl8vU3A\n64y/VGqubEn3Ray5r26PbcaHxE/Oc9LOrjs4WGUAgIc/IJytV89d12/GgVwcGBnYcv8t8ygVC/jA\n/tpgFl93Uwi8YSoLudxQ4Jxjs+NhXgq+YRd5PAUWGBz/ZvbgFnlO9/VvKgw7fOsiOEX2pwLRTYV8\nBN+Vre7I9QWIkCL4PSGwtknwXWu56AWDKoGP376EV89tiOHvm+eB8sLo77QsGyYIgiAIYk9Dgm+H\nUQm+IwsV4YJ0N4FCaXRjKt2+HByYDcfDYtXu//3oQmXM4Vsc/YGcRjM0ez68gPfdlwORw3et1ROB\nLcBYSWd+PVbS4ZMb8qXasOBbHd2MA7nG5p9bd3CwJn7l7o96u9653FILvhxTFI9f3EKjXMJtS0II\n3HWgPnD4elujDjIg/p7D9dX1Qrh+2L/GjswPuchSaIy4yJHDmcPw9fW2cG331QfXWL+Hb3jsh6Rx\nKLeZdKvNHg7NCXG7ULXAmBjV0H/98ZJOIJekzrPr4pxKwffgrQvoeIHoHd04N1rOCeSeBEsQBEEQ\nxO6EBN8O0+p6mKtYI9+bq5TQ7PrCZSnPi8h6Sc4lnQu1wdpHF6oDwTeeoAjkJviuD/VXAcMOnzvk\n8A31lOUo+K5s9WAVGZYisblUt/rvZ8LhA6JQjWuZ1233fFxruTgUOXzlUhGNcgkbHXfwmS5uT0nn\nW5fFnMdCQax954E6Tq21EYZcXEfj57mykEsP30ZHfK4LEw5fd2jsx9BNhbmjIiE0h2tsPRrBsBhd\n3weiJFjOuRDwE4IvX4fv8Ly4posFhoWqJW4qjI/9AAbvI4ebCmfWRL/nB/aJkmRZMr3R8cRNheEb\nCsBg1mNOgTEEQRAEQexOSPDtMM2uj0Z51OFrVEpo9nyx6Z7YjOfn8G0O9VcBwC0yNl8GalTHHb58\nUhRlf9X+oXI7AKLkTm58x0NbgFw25KvNLg42yn3xs1SzsdnxRJCI1uHL7r6cuy4249LhA4QQ2ux4\n4jO1G6PiRwq+HEru1ttuX4AAwJ0HGnD9EBdlaaWqpNNzgMDLtO5mR/y8FF2LNQsVq4DLm51Bqerw\nNVYsAfO35HSNeajbxX5v7P66jZ4fou0GkeDbP/oD9UPi/GcUP5xz4fBFPaKAuMbW2+7Q2A+Vw5eP\n4GMAbtsnnFRZSrvpSME35vBVF0XvaA6l0gRBEARB7F5I8O0wqpLO+YoF1w8RdDbUm3EgFwdms+Nh\ncUjwHZmvij4gZ3MyUAMQqZVuM/PwdVlCKR0+sTEvDEo6WXF07b7Dl13wXVVsxkMObG1tiT7BCYcv\nnzlpZ9ek4Bu4tYs1S2zGZZDHsJNbza+ks9n1MD/kIsukzlNXW5qbCvm4yBtRGI68qcAYG7jIqpJO\nQBx3DiL3uuNiX2NQrjxxU2Fc8DUOCZGbMS1zq+PD9cN+yTAALNUs8VmoHL7Kgrje87jG1h0sVRjK\nJSFypdDeakfCXqaRSnK8qUAQBEEQxO6FBN8O09SUdAJA2Nmc7K+yGwAr5NbDN+zwHV0UQuja1ajX\naLyHrz8SoplpXTlzT/bwDWLzo5LO2r5R8VM7AIDlVNLZHd2M18XxN9ei4eu6Hr6Mzs+568JFOVQd\ndfg2Op74PMeFvd0Q/Zs5CL6tzuhNhbsOCsF39vI1IPTVPXxAZiEgHb6FkZsKFX1JJyCCRTJeX4Bw\nNeX1BQySYPtlwxOCL5+y4SuyR9Tk8A0LL8Zy6xM9s9bGoaEbCvJzd1oy7Xdu9Ady7BMlCIIgCGL3\nQoJvh1E5fLLEk3cU7gtjYuOW0X3p+QE6XtB3AQDglmj4+tpa5EToykkzJoQOHL7B2gfmyrgqHb7q\nWH9VsSTcxVxKOns4ND/svggh4KxrBF/9gJiTllGEnFt3MFcuYeiQhcPX8YBeSwi8YRgb9FhlwAtC\ndLxgxOE7NFdGgQFbm1Gpqtbhy3aeN51JwXd0oSJGUXQ2ADCF2Mx+bQOjcx4B4EBdnPP1raZwNScE\nXz6z+FbHUmAB4WRvyB6+6j4xBmKY2n4xmiMjZ9cdHBorGQaATlMKvrFrLMckWIIgCIIgdi8k+HaQ\nMORouT7mxwRf3/HrbU5uxoEoNj/jZly6L0MuyJEoVGNjPdp8jvfwSYcgo/hZb4vZg8O9iwfq9qjD\nN04Os/h6foANx8PhuVH3BQB6G5eidcZLOvPpsTq77uC2fTUwNuzA2KLUr9ecFD5ALimKza4PACM3\nFRhjaJRLCNrRa29T2fB4Dx8gXOQrW12E3ahcuTD2T1BlPpdy5bWW2uFrXY/ca1VoC5D5psL4nEdA\nlHSuS8E3fkMByKVPtDUWCgQAVrGAul1Ez4kE3bjDl2PZMEEQBEEQuxcSfDtI2/XBObQlnQVXIwTK\n2VMUVe7LLVFJZ2szEnzjYrNf6pdt7ettF0t1a0T8yBRFOAqHDxBCLOtmXLovQw6fjO33ty5H6yhK\nOoHMG/LLm93+5ysRoS0uuNucdF+AXAZjN7viPE9eYxaCjiyr3J5goI2Oi2KBjQj7IwtV+CFHr7mu\nvplRnsulpHPc4ZPnubsZ3TTQlXRmHM0wPucREA5f1wsRNBUpsEAufaKXo3TdfdXRf9IXqhZcJzqP\n9rjgox4+giAIgrgZIMG3g0j3pTHh8JVQQIiS1zI4fBkDNaT7MiT4anYJC1ULnS1Z6rc9Dt9a2+07\na5L9DdHnxDvroyMZJDk4fKtNKfgGwqvvPjWvAGCihHOYnBy+Zm+yV3OxZsELONBtTpZ0ArkMxt7q\niGtsvjq69nzVApeCrrw9oS0yBXZY2B+NPnu3tT55fQHipkJvK1PPZNcL4LhBX+QBQMUqYq5cQm8r\nupkxLvhq+0VvbA4OX6NcQn1I5MprnTc1Dl/9QObrq9UT57k2+k8JFmo2wk50HqmHjyAIgiBuSkjw\n7SCqcjsAmCtbaECkOk6U28nv5dRfNVxuB4geK6+l6+2SPXwZHT7HHdmMA8Lh88NQHagBDBy+DELg\n6tjQdUD0S1pFhoJzVaxbHP08BoIvW49VS9Gr2RfbbmtyMw6IkrvcHL7JmwpMnsfxa6yck8M3FgoE\nDMqGQ2djsmQYEJ9D6AN+d+p1ZY/o+DW2v2EjkL1y4y5yoSjCgTILvt7I9QUMBF+hvapx+PaL3tUw\nnHrdVvRvSbXERr6/UC0hlDdoxl3k8pxICKUePoIgCILY05Dg20H05XYlzLNoNpayt2shc3DKhiJB\nERCCL3A0kfk5lnROCL65MqrogQU9dUlnJZoZlkEIDMrtBg4fY2IIe7F7XS00c3D4OOdo9SbnLS5U\nLVjwxTFrSzozOnyREJgfu8bmKyUwNxICyvPMcunhG7++blkUwUDobmjc6+zXmEyBHXeRDzTKg/Oo\nO9cZS3dXt7o4OCb49tVtWPBR8DtqkVvbD/Awk5vb6onf5+qYw7dYtcG7UvCN3VRgLJebCgRBEARB\n7G5I8O0gOoevUSlhru/wqfqccnD4+iWdo5vipboNy9sSaxSKY+vKks5sQmBd5fDVbSwhmoGmCm3p\nrz39nLTVZhfFAusPfJcs1WwUvLZadJXngIKVSfD1/BBewCdKdxdqFuowCftF8VkH/tRrb2kdPguW\nK0v9xtYuFKK0zOzX2LjgW6pZKDCg5Db1JZ1AprJhk8NXlOJGd41lLFdebfZGAlsAccw1RDcqVKW7\nOfSJbmkdPgsFOVtwm8qGCYIgCILY3ZDg20GaPem+jG7GrWIBB0qREFCWdEazyjKUgG06LhhTlZOW\nUAk0vYOlMlAsZxJ8fhBiw/Em3Ze5MpZYtNlWOXxys+pOvyG/stXDwUYZhcLopnipbqHktwG7PvlD\nOcxJk/1Vc+Xxkk4bDenk6jbjQCbhJW8qjPfwzVVKsPyWELNWdfIHc+gT3ex4EyXDMiG04itGjgBD\nwn76Y15v6wRfGbZ7XYSXlMqTP1huZBq8zjmfmPMIiJsodaPgi673LNeYTvDVLBS96JhUZcM5JMES\nBEEQBLG7yUXwMcZ+mjH2DmPsBGPs1xSPM8bYb0WPv8YYe2Ts8SJj7BXG2J/n8X5uFGRJZ6NsTTx2\nyBabVrXzMy9KwDJsTjc6HuYr1oT4aVRKqIYtcNVmXK6dwQWRpaQyJl+yv25jiZkcvmijnGHt8Rl8\nkqWajVLQUW/GgWhOWvbNuMrha0ghoOzhk3PSpt+Qb3XkNTbZw1cJmuCV+dEh95IcXGRVDx8A7CsD\nFu9pevhycPg0gu9A3UbN3wBXXV+AOP8ZHORmz0fXCyeuscWqhTqTgk9xUyGHsmF5U6EyHtpStVDh\nDnipMtmfCuRSNkwQBEEQxO4ms+BjjBUB/DaAnwFwP4BfYIzdP/a0nwFwT/TflwD8ztjjvwrgrazv\n5UZDV9IJAAesaIOoK+kEMjltKvcFEOJzHm3w8eTG/trZBmPLzfi4w7dUs7EvicOXYUN+rdkTfVxj\nLNVtVEJHL/jq+Th848J+sToUzqPs4YsEUYaSu2ZX9A4Wx4T9XEWsrT3PlWyjP8KQY6vrjaTASg7b\n8trWhLYAmQTfuuOBscn+1P2NMpbQhF/RCL7yXKabKNeiFNjxa6xULOBQ2RusMU5Ogq9iFVAqTJZ0\nNtBFqLu2qYePIAiCIPY8eTh8nwRwgnN+knPuAvgGgC+MPecLAP6AC54DsMgYOwoAjLFjAH4OwNdy\neC83FM2uh2KBoWYXJx7bXzIIvhxi8zcc9Wa8US5iHm14tsJZBKLY/AybcY37Uigw3FqOjlkVqCE3\nyhk25K3eZFImIHqsKrwDrnJf5PvJsBnf6qpdtppdxHxBiASlk5uHw9f1JkqGgSgYCA4CSyFAgCgJ\nNpvQ5HwJRizqAAAgAElEQVSylBQADlmyXFkh+HIIbVlv97BYtSZE7v6GjSXWRM9SrAtkdvj6pbsV\nhcitRH2Y2+TwCWE/ue5C1UKDdRCUNNd2DrMeCYIgCILY3eQh+G4FcG7o7+ej7yV9zj8H8D8DmL4h\n7QZFui9MUVK3VDCFeWSPzd/oeMrNeKNSwgJrwy1phEB5LpPzs65x+ADgqB25XVXFHL4cnJ92zx+Z\njyZZqtmooQe3WFP/YNYePo2TyxgbOD+mHr4MJXfN7uT8P0Ckds4xB56lcX4qC5mur34okOI8993r\nbSvp9CZuKADA/noZ+1gTTsngXrvNqUd/DJzcyWvsoC3Ps0J4WTWgVMko+DzlzYzFKBjIK+nO86I4\nzxn6gQmCIAiC2N1M7hBmCGPsbwJY5Zy/xBhbjnnulyDKQXH48GGsrKxsy3tqtVrb9trjnDjTg4VA\nuZ7dXUcXNp57+pmJx+a23sfHAbz24vexfqo31dqX1xxU5gsTa59e9fFTcHBmrYOrivf1QMtFtXMF\nL075GT13Vmx833ntRay+O3q/YdFfRws1vPjU0xM/V+5ew2cAvPP6y7i0dmDi8SRsdVysX7mElZXR\njfXq+S5qrIc3zq/hmuK47lht4vbOdTzx+HfF3LKUvHBBHPPxH76EWuiMfObzXAibZ19+A73K5ZGf\ns9wN/AiA9177AS6sH0y9LgCcvdQB55g4z6eu+rgHHVxpBTijOOa711o43FrH96c8z6c2AwDAufff\nxkrzxMhjpdYlAMDLx9/H1oWxUJfQx2MATr39Q5zpTrf2yQsdFBXHfKEV4iG08NaGj+OK47rtwio+\nyEM8+b3vICxWJh6P45VVIfjeeeNV9M6NXidlV7hoz79yHJ13Jh21TxfruH7yTbwz5ed99mIXcDla\nrdF/T05tBrifdXC9W8ALitc+dmENd4Pj6e9+C75O/BNExCz//0jcfND1RWwnN/v1lYfguwDgtqG/\nH4u+l+Q5/zmAv8UY+1kAFQDzjLE/5Jz/3fFFOOdfAfAVAHj00Uf58vJyDm99kpWVFWzXa4/zh2de\nxIHQwfLy5yYee/6HX0XLranfy7VjwMvAR+75APARxeMJcJ/8S9x7xy1YXn5w5PuV9y6jcbyLuVs+\niAdUa1//BnD60tSf0Rvfew84/i5+9icfQ7k0uil+4aV/ic3WnPq1u5vAc8B9d9yC+z6bfm0/COF9\n+y/w4bvvxPLyPSOPFV5/HzgBLN36QTyoWtt+HTjzR1j+7CfVPVgxnH32NPD6m/iJz/0IXn/x2ZHj\nO/ninwMt4DPLPzVZvht4wDPAPccO4J4pP+/ffP0pHJ2rYHn5EyPfnztzHfNvtMH23ar+vIOngIt/\ngeXHHlOHusRQfO8q8OwP8KOffASfuGO0Z+7SiZeANvDIZz8PHLx38oefqeLOW/bjzimP+Z+++iTu\n2FfD8vKjI99f32qj8WIXxaXb1Mf8g/eAk8DnPvkwMHc49bobr1wAXn4Vn/vsp3DXwVHxdO3tFeAy\n8Kkf+7z6td86iqMLFRyd8pj/77eewdGFAhqN7six3bXmYOulLgpzt6uP+dWLwPu/hx/9+APAvjun\nWpu4eZjl/x+Jmw+6vojt5Ga/vvIo6XwBwD2MsTsZYzaAnwfwzbHnfBPAF6O0zk8D2OScX+Kc/0PO\n+THO+R3Rz31PJfb2Ks2uNzEQW9KAgy2uKTHs9/BNV3IXhlw5Iw0AFqJS0jbT3O0vz2cs6fTQKJcm\nxB4A1FkXLd0x98cyTNdj1e4Jx6lenlx3X0mUmTa5IqofGJThTdnf1dSkdIq1I4dWVdJZtMQIgYy9\ndKoevvlKCXPowCkYSjozJMFuOMLVVF9jhhmTQNQ/mK1sWFXSuRid561w8jEAmftETSWdi0WZuqv5\nvO165v5U1boitKUDB5rfqxz6RAmCIAiC2N1kFnyccx/ALwP4DkTS5h9zzt9kjH2ZMfbl6GnfAnAS\nwAkAXwXwi1nX3Qs0u+oQEQCocwebvIYgVPQTZezha7k+Qg5lSuccF5vOFtOEPMjh1FP2Oa23e1iq\nq0VulXf0oqtQFL1OU/Z2tVz9ZnzJioRAoBN8Ugi0p1u758MuFpQid6HQg4PK5JB7ScYUxa2Ouodv\nzi5gjnXQZrqbCtmusX4Pn0LwzUN8jqEpCXbK88w5x3XHxZJC8BU8ITSboeY8Z+wTlYJP1Se6UOwh\n5Axd6K6xbDMAm11feUNhrlJCg3XQhqZEtZI9CZYgCIIgiN1NLj18nPNvQYi64e/97tCfOYBfinmN\nFQArebyfG4Vmz8O9FfUd/1rYwlleRavnT7okGQegbxrclwYXm/EtaARfZR7gAeA56gCKGNYdD/vq\n6k1vlXfRCssIQj6RsAggSlGcbjPeNmzG5yP3ZUMr+KLjnHLoe0uzGQeAedZBm1d0/ksmwcc5Fw5f\nVSEEooHvTe15HkqC1egyE1LwqYKB5tBGh9vwwyKUBbIZBF+z58MLOPYrBB/iBJ+dbdZju+eDMShT\ndxuFLtqooN3xccRWXAt2Hdgar4RPjq5aoFBgaLAOmryq/kFy+AiCIAhiz5PL4HViOoTDp3a7KkEb\nW6j1XYPJJ0yfoig34yrBVwvFZndTV1opXZApS+6ut10sKZxFACjzDhyU0XY1x1ye3gUxlds1IMTP\nuq9+XwPBN53D1+x6ynUBoMG62OJV+IEmJTHDYOyOF8APufIaG5xnjRAoZ3f4KlYBFUshfsKW+drO\nUDYs5zyq0kHltaN1csvZyoZbPR91W52620APDsq47riateemvr4459qSTgQeKvCwGWocPpmUSsPX\nCYIgCGLPQoJvh+Cco2Uo6bSDFrZ4Dc1ohtsEGfqcZH+ValNseUIIXA91JZ3ZYvPFLDy1sLLCLhxU\n+m7cBBnmpJkcPuYK52fN1fV2SSEwfUmn7jzX4KCNCra6OmE/vcPX1IyDAAAWnb/NUCP4ZKnflMJr\nw3GVNxQAITY3eV1/nrM4fIZjludvM9AJe1nSOf01phP2VXTQ4tW+IJ1cuz71MXe8ACFX94jK19S6\n1/I8k8NHEARBEHsWEnw7RNcL4YdcW+pneVtootbfwE5QWZh+M96RLsjkxpdFvTzrQYzzM+Xa7Z6P\nuqLkDQCswEGblw1CYD5DaIsUfIq1o9e86uqEQLZSPzlvUUWVCyGwoXN+MgzG3pJllSqBHTl32vOc\nsYdvw/GwWFUL6ErQwhbq5mt7ypsZjhuF86jKJiNhf92PE/bTlnQG6usLQCXsRA6f5gaO3cjgIOvd\na3nNrnsawWdVgFKVevgIgiAIYg9Dgm+HkM6d0u3yXRSDHpomh688vy0lnfI113xdyEM2wee4gdJl\nA4CS76CDClpRouYE5el7+ORrKjfFkeC70tUEp9jb5/CVgzbaqGKjoznP1SWxGZ8iJGfL5HZF509/\nnrMlwepSYAHA9rawyeuGks7pHT5ZDmwS9tc9jbAvZ3P4tGWVAOzQQRtVrOuEvV0HQg/w08/VNLua\n4ljWdCIXyHRTgSAIgiCI3Q8Jvh1CbsZVkflyM74V5/BlLOlUbsg7G/BQwpqryfPJ0MPHOUfb1Th8\ngY9i6JodvgxJhqaSTinkLmsFn+zh2wYhEDhootoX4RNUFoDABbxO6nW3uvrgFHn+Vl2N4Muhh29B\n06tpeU1soo6W7tqWPXyhpq/RgNMfv6E/z2s6J9eS4zemD23R3cywfAdtXtGXdJanT4KVwlkt7MWx\nXNOVKwNRMBA5fARBEASxVyHBt0MMHD7FJi3aZAuHTyf4sjl8ukANdDfhFOoGl236Hr6uF4JzoKba\nFHtio+ugYnB+pu/hM4W2yNe81o0p6ZzW4TOkdJb8Ntq80k9O1a4dJUymoWm6qRBdO1d0QsCqiCTY\nbXD4Su6m6E81OXzg/WsiDdLhUyVlys9QezOjUMh0U6FlEHzMa6PHDNe2Pb3YbPVLOhWfd3RtX+5Z\n4DqX2K5PdX0RBEEQBHFjQIJvhxjcldeXVRp7+DIkGW46+s04upvoFBrmcjtgqrX7c8pUm/FITLVj\nQ1umd1+KBYZySXHJuy14zMamq9kQF0tAqTK1EGj2fPVmHEDBbaFtcvgyuIvypoKyhy86f1d6mt4u\nIFufqOMpZ/AhDMF6W9hCTX+eK9PfVHD615i+vFHbqwlkusZMTi56LfSKhmTSDDcVWj1xntU3M6Jq\ngbCCtqu5iWPXp76ZQRAEQRDE7ocE3w5hDloQm7Q2q/c3cxNUFsVd+UDzuIGNjqsN1IDbgluM6a8C\nptuM990XfbmdYwxtmQP8DhBoHjcgw2JUkfnymB03MLsgU7iLPT+A64dqJ9d3wYIemrzaL7NVrgtM\ntSHf6phvKvQKVWz0DGWTU7rIPT9AxwvUNxU8BwwcbV41lHROXzYsRU1N2cPXRogCWkERrq857vJc\nprJhXWgL3Da8Yq0vSCewpx8JYezVjF6vxU03FaYPjCEIgiAIYvdDgm+HSFLSGdhz5pJOYKpNsam/\nCq6DoFTVr1soig3iNJtxY3+V2Jg6ptCWDJvithvo3Re3Db9Ugx9y9HRCYMpNcSvBZtwv1frJqcp1\no/eYlmbXQ6nAULEUv+bdTbhF4eRqRe6UfaJSWKhSYGXpoFswle5O7/C1ez5KBQa7qHJyHfilGgBm\nuKmQZfSHJpCIc8BtwS8ZSqUzOLnGayz6DFuo6JNg7frUIpcgCIIgiN0PCb4dYpCspw/U4OV5c2gL\nMFWc+objqcv8AMBrIygZyu2AqctJHWOCohACHVNJZz/YYgrBZ+ivgiuOWbxHg9icZjNu7B0Um/HQ\nmjO4L7X+e0zLVtfDfNVSu5rdTXjWHEIOfanflEmw/XEQKocvOg5umXr4pOBLv7bjBqgZnFy/KD5P\nY2nlFELT9UO4QYg5ZX+qA4AjKNX6vwMTyJEQU4jNfqm0oT81tmyYHD6CIAiC2LOQ4NshthKUdKK8\nYO7hG35uChw3QENbeuaAl2roeAH8wFD2NsW6/XI7Q0lnaJvKSbNtirWCr9dEGCU06vsHp3NBksxI\nQ7lhCG2ZvqSz2dWPg0BvC0E0aFw7+mPKHr6+k6s6z5HDx61afEnnlA6f1sn1HHBLzB00lixPeUMB\nMIuu0GqYry9g6pTOilWApXI1e1sIixUEKPaFuHJtEnwEQRAEsWchwbdDNLseGuUSigW1+wIAheqc\neTMOTFVy57iBOikTANw2eOQqtXXlZ5X5qTfjgHlGGrMM7qKdzeEzlXTySPAZxWaGyHxlSqc85sqc\nfg5fhpLOrY7Bye1uIYxuGuSdBOsY++iE4GP2NoW2xFzbscJ+yhmARpctOs/crhmCU6a/tsW/JboS\n7RZ4JKD1faINIcRDzXsjCIIgCOKGhgTfDtHqGgRIdwuw5zBXLSfo4ZtmQ66ZhQcAXhuFyG1o6gJj\nynNT9vCZEhQjQVNu9KP1J9eVDt80YjMwBGq0+q+tLbmbMrSl31+ljMwXx1Gqzpv7q+R7TInR4etu\ngkU3DbTOz5Q9fP3SXaXDJ84zs+sxYxkwZWiL4dp2230BbSzpnKpH1ODkytez5wyhLdnOs3L0BgD0\nmmCRsI9NgqXRDARBEASxJyHBt0PElduhMo+5imUQXdOVdIYhh+MGqKo24wDgOmDlmE1xeTqHTzo/\nShck2mwWyo340JYpHRhTD9/gmE09fDk7fNFxFCrzejc1Y0mn1uHrbYFVF/rPU1JeEKmovkaMahiU\n7uodvkK5oS/ptDMkwfYCdckwIM5znHs9ZWiLPBbTwHdxbWuO2aoCrDB1ubJuziN6LbBKA6UCSzD6\ng8o6CYIgCGIvQoJvh2j2PKP7gvI85iolw6ZYbtLS3ZXv+rK/SrEZD3wg6KFYjsobTT1WU/XwGYZi\nR85GsVI3JygOPTft2vqSzhYK0uEzOj/pBYgsyTX18BUqc3pX08oW2mK6xkqR4NvSlQ1P6Tp15Hk2\nCPtS2dCrWSgI0TflNWYajSDPs7FsOOilFrmDcB7F2pGIK1Qa+tEfjGVKgtXP/xMOX80umgOJABJ8\nBEEQBLFHIcG3QwiHT5eU6QB2DY1yCc2uJjZfCgEv3SZNOhtK0RW9VqkiNoDakrvKwtTui374eRtg\nRZTtanwP3xQuiDGls9dCqSJeW1/qN12whfwMTWMZCpV5vRAoFMW5nrbUT5WU6feAwEWpFuPwyYTQ\nlKV+/WvMUs/CA4BS1SD4gKhPdMr+VIPDV6zEudfT3VRIMnKkWJlLMPpjmpsKZsEHu4F6uWQuVx56\nnwRBEARB7C1I8O0QLWOaYAewapirWPBDjq6n2CBaVQAstcPXMSZliteyq9Gm2OTwua3UIQ+tnm+I\nzBf9VfWKlWAznm5T3PMDeAFXf96+C4QeSlUh+LQuSLkBBG5656frwypqRG4kXO3aHIKQw9Wlok4h\nNoOQo9XTlA1Hr1WuypTOuGHgKa8xzxDaEolHqzJvFnxT9om2TMPPvXb/PBtTOoHUNzTM/aniPFtV\nUYatd9qmu6kgzrMutKUJlOdQs4v6wJgMLjJBEARBELsfEnw7RMcNUDWGS9T7m3VlHx9jYoOY1n0x\nlVXKzXi0KdaXVk7XPyjCYvTuC+w66uWift1SBSiUUjt8gzEB+lJSqyaOyRjmMfT8pEhhrxS5vS3A\nqqFatgEIB1S9dnoh0DLNefQ6AACr2kCxwPRJsFO7yD6K2uHn4rUq9QZcP0TP1wns6dIynZ5vdvjs\nOuxSweAiT3+eAZ2TK13NuN+r6foHm6bS3V4TKEcOX+wxk+AjCIIgiL0ICb4dQg6IVuI5gFUdCD6d\nAzNFqd8gMt/g/NS2yQVxA7XrI9e2a6iXS/pAjX6fU1rBFx+ZX4qCLeLL3tILL22ghtvquy8A9H18\nU/R2yb48ZXqjJ0cjiJsKsSWdKdc2Dj/3HIAVUK3EhaekDwYKQw7HC9TnOfCEQ2s30CiXcp/1mGQO\nX7keCb4czzPn3Fwt0BPXWNUyOHxU0kkQBEEQexoSfDtExzM4fF4HsOrxgs+upS63G0Tm6/urpOCL\nHwmR0uGLmYUHu46GXYIbhHB1fU7ludSb8UGghl7kMrshyt7iEkJTboqbPV8/Iy3qr5KOVMdY6pdy\n3W684yRvKugdvumCgcxOrgNYddQj5zHPYKCuH4Bz87Ud6yJPmRDacn3YJc3wc7cFFG3UqlLk5jcS\nwnEDhFyTAuu7IoDGnkvYw0cOH0EQBEHsRUjw7QBByOH6IaqqUAtAbLysKqqW2MTpN2qNqQM1lGIz\nKt0rlhuo20XzWAZgOocvZkaadEiMm+KUQiCJ+4LyHBrlUoJSv/QO31yM+yJ7zowOTMrz7PRLd1UO\nnyjphFXDXNnCVlwSbNqSTqN73e4HEgGGWY+V9A5fPyzGIOzF2pZ+/IZ0r1P2iRqTMt2WEJrSyTWW\n7uZ5M2NwbVNKJ0EQBEHcvJDg2wH6oRYmh8+u9YWA1vmZoqSz45nCJSJRYdfQMI2EmLKHr90zOD9e\n5PBFG1djyd2Um2JTSSfsOmrlUvzQ99QOn2eYkdaMyu0iYZ9jQuhg5qFe2MOuY75qcPj6JZ3pg4H0\npbtOFEgkhb2hpDOtg5zAvRYlnQaHL0NJp2kchHTZ5HOVTHGejU6u/P0sN1C3S+YeUfk+CYIgCILY\nc5Dg2wHkxlQ5/DwMRBmWVe8LQv2d+fQlneaxDNFrWTVzn9O0JZ1uoHZfgMjVrA02xSZXc8rQFqML\nYtfN/YNyU5y2nLSrScoE+gmKUigYHZjUpX7RNWYZhL1VxVzFMvSITicE2j0fNdW6QDRyZFjYa8Rm\neV4I08CQ5DmxriGB1hsu6TQI+6lDWwJDGat0+OS1bQqqyTEsZsi9rpWL+mMulQFWJMFHEARBEHsU\nEnw7gHTslCWdQ/1VUhBqSzqt9KV+HWNoy0D8NCqWfg7flCEPwuGLK+ks9p+rZAqHb1DSaXZ+6rap\nt2vKkk5joMZoD59ehOTt8A2VdCYJbUlZ0tnxYsJ5rFrf9dSvnb6ctO/wmc5zdFPB2DsITOXwmYNT\nElzbdl0cb6jpX1Ugj0PZJypLYqP+1O0Y+k4QBEEQxO6HBN8OYCzplJtxu9YfXJ3n3K523/lRbYpl\nSWcdc+USWrFx/Wn7yjQJikDfBRk4P7pjnt4FMc1Ik/2D8WMZ0vV2NU0pnb3RlM58z3NCt8s2hHmU\nppv12I7mLSrxnJEePv3nnb6cVL6WesbkUEmnbTjPRQsoltOXK7u+4dpu951F+Vwl8hpLIXJlOa65\nh28eNbuEwDj0PX3/IEEQBEEQNwYk+HYAubE3BafAqvUfN5d0pnRf3AAVq4BiQROZH60tkgzjen6S\nb8Y552JTrHX4nNFNsWkkRErRlSy0RcT1G0UXkOrzFnPmQkNoS7PfXwUYzrNVB/xuqvJGpy9+DMLe\nqprDPAqFqE80/TWmn4UnUjr7gi+unDTFTQV5HKY01kHpbszQ92nmLZrGb9gNlEvi987o8A2/1wQ0\njSWdwz18Mf3AUw59JwiCIAhi90OCbwcwlnQOlduVSwUUmCm0ZbrB68bh56UKUChGSYYGF6RgpXIi\nOp6IzFeWkvouEHrJnB85nFpVmqah5fqwiwXYJd0gcAaUqtFYBsPMQ7BUm2L5WkoBEnj9yPy+sI8T\nAqnKG5NcY3XU7BJ6fgg/0Dk/talSOrXCPgrnEXP6TOWN6WcAto0idzilU8ykC0PNNTTFAPR2z0fD\n2MPXAGPMPPpjinLSVpLxG1EgEZBv2TBBEARBEDcGJPh2gH4fncl9sevRBtHkOkXuSwrx47iG+X9R\nfxUA83y2/trJxabc5KoTFEfLKsXzDWVvPBiIlkRrmxIURSkpCgUxlkG3IS4UxPPSbMal4Kso+quG\nBIhdKsAuFuB4+bmLjuujahVRUDq5baBoA8XSoJxUt7aVPhio4wbqQCIgcnJrYIyhUS7p+0SnKBse\n9C2aSzrl4/rPewqHr2so6Yx6+ADEjP5I3xtrTqCVTm493kWmHj6CIAiC2LOQ4NsBHGMP3yC0BRBl\nn3KUwgR2HQAX5X5J1zalCXpOv49IpnQqQx6AyF1MH6ih7ikbiNz40BY5Jy35prjdi+sdbPTfW9cz\nuV3p+pya/UANcyIqIM6z3uFLHxjTdgODyHX611ctbvRHylmPrh/CDUKDw+f0yzXnTOEpU4jctmtw\n+Ib6FhuVuLLhRqoZgGHI0XYD9XkG+j188r3Fz8NLJ/jKuoHv3mDMivxMzCMhqIePIAiCIPYiJPh2\ngE60Ma3ElHQCwhEz9nYBqTfFRocvKqVrVEoI+SBgZgK7ltJlM6RGDiUolktFWEVmCG2Rc9KSb8iN\nSZlDm/H+eATtMadLCJVC3Tj8XK5tF82D14F0a5v66Lx2/9rpjwowlVamXBfQ9KdyPnKNGUNy+g5f\n8mvM6QUoFhjKutJdVgSKdoKy4blU15e8XpQ3FYZKdwGYx51MIew7xiH3DkS5ciXhiBdy+AiCIAhi\nL0KCbwfomBIUh/puADGrTx+ekr7PqWNyfjynv9GOD9VIV+o3iMw3J2XK58QOxk7l8CUrt8t7MLZj\nLN0ddXJr5ZI5UGP4ZxJgTsrs9K+d2GCgtOfZM5xnvwuAD66xikn8pA9tabt+1BuoKGONxn6Asb7I\n1buL6YS9MRRoaNQJgKhEO27oewqxGRuQUxPHXI4r6aQePoIgCILYq5Dg2wHMJZ2DBEX5HG1J5xR9\nTm03UA/jBkbcLhkCYZzFl6KkM1lk/sB1ip2Hl6KXzij4pBDAsOAzOHwp1pWba7WTO1rSWbMNg7Gn\ncX48g/MzVNKZqLcrzfXVS9afCsS4XVb6mxnGcuURJzdJSecUvZqmFNghFzk+/TbNefZRsTT/jEcj\nMAAMOXwmkUuCjyAIgiD2IiT4doCOG4AxqEvPhhIUgaQ9P8k35B3XFGDSHhFdgMnhq6Z0+EwlnSmE\nwBQ9fKKkU3fMzZGySiC/oe/GcB5v9JhrdhFOjkJAOHzxJZ2yh08vNtOV+hnd66GRI4C4qWC8voBU\nYrOV8NqOnwGYLrTF7PBFxzzkIhuTMoFUaxsdviHHPv5mRtTDlyIAiiAIgiCIGwMSfDtAxw1QtQyl\nZ8AgtMUqGkr9pAuSYnMa1/MjHac4IWDVUjo/SYafD7kg2rI3GV2fvOytHev8jDl8OUXXO8bS3VEn\nt26X+uWQynXle02xdpKSTvkc/eiPdILPGJziDkJEAHHMsSWdaW4qxDq5UvzEXNtyDl+oCe8Zw+jw\njZUr14wl2umd3KSpu9VYh68u0m/9XuK1CYIgCIK4MSDBtwM4pnI7rwOAjZR0GvurgFTCK3Yodl8I\nlPrPV7Id/WxDJXf60Jb0Lkh8Sed4gEk+oS1yc63ckPdLOuv95+Tp8DmuKZl0yPmJDW1JN+vR7GrK\nmxkJ3OspZj3G3swYSqAFEH+NJVy71U0u+Bplw6zHogUUy6luZphDW4aEvSXd6/zEJkEQBEEQNwYk\n+HaAjhuo+7qAgcsWuX9V4xy+dEKAcx4NXjeVvUknIkGYR8pADSBuRtqg5M48AB2JnR95zNqUzl6r\n7xrGjoRI2eeUrKRzILzie/jSiU2t8+OpnJ8YYZ+w1M98nkePuWobgmrk81IGA+md3Nbg+ooby2Cn\nu8YGx6z4vHuToS0dL0BgGvqect5iEse+VCygXCokcJFpNANBEARB7DVyEXyMsZ9mjL3DGDvBGPs1\nxeOMMfZb0eOvMcYeib5/G2PsccbYccbYm4yxX83j/ex2jHfl3fagfwlyLEM+pX49PwTn0A/FHhYC\nVtx8tnrKweu+PjJ/zPkxpnSmdF86XoCQawQI56NCIFFJZ/I+J8cLYBWZekbaWElnrWxwu0q2cLvS\nOnwJnJ/Y0BarhjSzHuXrVI1BNQOHzw0Mcw/TznrsBaiZnNyha7vADILPSunwRa6Z2uEbDHwffo7x\ndzqF6Op6oT6EaUjwAeJ3INZFTnEThyAIgiCIG4PMgo8xVgTw2wB+BsD9AH6BMXb/2NN+BsA90X9f\nAiep4EYAACAASURBVPA70fd9AP8T5/x+AJ8G8EuKn91zOF5gEF2DzTggUzoD9QD0lCWdg3AJxWbc\nd4HQH5mRBhg2ptLhS+r89AJzZH7BEsIGMaEtRVvMU0soNgf9VbqZh3yobzFBeiMPE8+Gk72aSjTl\njdpB9ylKaMOQJ4jrF+tWrAIYixEgQOK1nUQjCsaSI02zHtPcVDC614OSThaNZtD3D6Z0+EzH7I26\n17I3Vu+ozuXn8A2VaANC6OaZBEsQBEEQxI1BHg7fJwGc4Jyf5Jy7AL4B4Atjz/kCgD/ggucALDLG\njnLOL3HOXwYAznkTwFsAbs3hPe1qOq6PqjZKvT1yV75ql8C5uJM/QdrNuNF9mRQgQMxmHDyx+DGX\n2w366AAZXe+rxQ9jqfrKBgPfVZtxWWIYlbHm3OdkHn7eAQqlvsit2SUEIUfP17hdKcpJO6axH5xH\n15hwFhljqFkJ+kQTrt029mqOj6KI6RNNWTbs9EwitzV2jZkSQtO5Xe2eD8Z0pbsydVd83vEJoekc\nPnM4z7jDl6RPlEo6CYIgCGKvodkdpeJWAOeG/n4ewKcSPOdWAJfkNxhjdwB4GMDzqkUYY1+CcAdx\n+PBhrKysZHvXGlqt1ra9tmR1vYPFMlOu89CVC7C8AC9Hj1044wEA/mrlSczbY+4Y53gMBZw98RZO\nhfHv+XxTiInTJ97BSuv9kcfK3av4DIB3Tp3Hpd4KOOdgAN567yRWcH7itW49fxH3APj+yl/Bsxdi\n1z59vgsEofKY7zt7Aku8hOeix65ccBFy4C+/t4JycdIR/AwvYv3MCbyT4Dyd2RIb3FPvvY2VrRMj\nj5W7q/gMgLdPnsXljnitchF4+/1TWLEuTrzW4cvn8GEAzz311+hWj8auffp8F9wfPWZ5fd198l0c\nYTaejh67eFac579+/Ek0xs8zgE/4QPvCKRxPcMybPSGUL5w5iZWVcyOPsdDDYzzEyfNXcDZ6rRIL\nceL0OaysrE681sHVM3gAwA+eeQJO/QOxa7/9ngsG4Nmnn5xwc289/0NxzbzwKjz7FE5fFKLn8aee\nwZH65A2Qj3V88O4F/DDBMXPO0er5uHr5vPI4Ptdr4dzlazgVvRYLejh1/hJWVq5PPHdh4x08DODV\nF5/Fxvvxou/d93soF4Annnhi4rHbT7+JOwE88eyL4IUSTq6KY37qmedxbmFSqH2k7aK0udH//TcR\ncnGD4PKFc1hZuQJg9N+vH3G2sLp6He9Ff/e7HZy/3FH+DjaaJ/EogNdffh5rZ2OXJm5SZvH/R+Lm\nha4vYju52a+vPARfZhhjDQB/AuB/4JxvqZ7DOf8KgK8AwKOPPsqXl5e35b2srKxgu15bUnxpBceO\nzmN5+ZHJB0/+70Ch3n8Pqy+eA956DQ8/+inctq82+fzn5nD70QO4PcF7fvnsdeD7z+DRhz+C5fsO\njT549V3gOeC+hx7BfQ+J16o9/m0cPHIMy8uKKttXzgMngB/5xMeApdtj1/7Xp36Ag0UXy8s/Ovng\n6r8C/H39Yz5bPo1/9+6beOSTn8XBufLk819bwtEDCzia4JhfOL0OPPMsPvnIR/Fj9xwcffDqO8Bz\nwIce/Bg+FB3z/Pf/GvsOHcby8kOTL3Z8C3gb+PTDDwJHFI+P8YdnXsB+1sXy8o/1v9e/vrb+BNic\nH5znF87h62+9ho994lM4tqQ4z+8eQr1Ww6EEx3xmrQ08voKPPvBhLH/82OiDzjrwJHDXfQ/irk+L\n11p84XEs7F/E8vLDinV7wHHgkx99ADj28di1n2i+ifqF8/jxH//xyQefellcM8s/Bdg19N68DLz2\nEh56+ON44BbFTYNzR4HuRqLfx44bgH/n23jg3g9i+bEPjj7ou8CKj9vv/jBu/5x4rUNvPI1azcby\n8icnX+ziIvAq8LEP3wN8KH7t76y/jsbaFfX7/OsngLMlPPb5nwQA2O9fA15+Hvc9+DF85oP7J59/\n5Tbg2olEx9zq+cB3voP7h4555N+vp1zceuc9uDX6+1dPPIeeF2J5+bOTL7Z2G/AS8NC9dwIfiV+b\nuDmZxf8fiZsXur6I7eRmv77yKOm8AOC2ob8fi76X6DmMMQtC7H2dc/6nObyfXU83rrdrKLSlPyfN\n2OeUvMQQ0MzCGxuKDUQpirpUv9T9g0GiodjD788YqpGwv6pjKmMdSwcVaxti8+XzesnK3pLOwgOS\n9HYl7+EblLGaglOGrzFDEmy/pDPZMZvHBDgYHzkCmI65lrhkuJ+UaRoHIUtykTQYKNk11vUCVG1d\niXZntKzSjgttST703THNPAwDIOiNrF2zS/2S2wlSnmeCIAiCIG4c8hB8LwC4hzF2J2PMBvDzAL45\n9pxvAvhilNb5aQCbnPNLTNR8/R6Atzjn/2cO7+WGIHYOnzUa2gLkMx5BbnCTDMWWz4sfCZE8uj7J\n8HNg0G9nDNVImKDY71tM0F8l19ZuxuXQ9xQ9k/qh2I5GCJgEX0LR5cnzrBL2ncHr9dc2JcGmFPZJ\n5v9FpZ7x13ZykSt709RD7idvZhgFn7weEp9nHzVtUmZ7Yl0gnx6+/s0M5Xke7ZcE5O9zPuE8BEEQ\nBEHcOGQWfJxzH8AvA/gOROjKH3PO32SMfZkx9uXoad8CcBLACQBfBfCL0fd/BMDfA/B5xtir0X8/\nm/U97XZihcDQZlxGrjsm8ZPU7TKFebiTLkiyoe/JxY8+Mn80UGMQXW9YO+Exdz1TUI0UfKPCy7gZ\nl+83AWa3azycJxI/RiGQzuEznuextbXOT+qgGt/sXo+kRpb6P6NeO8XNDNMsvP7NjME1NmdKgk3p\nXne8EBXjDZzhGwoxIrfcSOUgA3EBOaNOrj6QiAQfQRAEQexVcunh45x/C0LUDX/vd4f+zAH8kuLn\nngagyOnfuwQhh+uHiUs6YzeIdiOxADEnVqqFgH4On9wUJyy56xki88fSBAfDwA3ip3Ul0bqDTXGy\nY66Xi1hru5p10w1AdzzfnNJpTzp8euGVPJnUfMyTQqBul3BlSzNnL21Kp7F010nvXicU9oPyRtM4\niKGbGaa5hynFjzF1d+KY44a+14HQE32HUYKrdl3P5F5Pilyjk1soAqUqlXQSBEEQxB4kl8HrRHKM\nLhugL+nU9fClKOmUmz3lBlFb0hnjgqQob9RH5o/28PX7Fo1CIN2IArPDN1rSGe/wJe0fDBOXdA56\n+Axz0lKUGAK6MQGTQqBWLsY7P0mvMeOMSUd5nmPLlRPMejT2Lfbd61Hhpf2s5azHxA6fafyGMybs\nk47+iBde8vejZhxyP3yNldDxAoRh9lmPBEEQBEHcOJDgmzED0aXYIIYB4HcnglOAmLK3xC5Ikg3i\naDlpfEln/Nqcc7RdXz38HJjo4ZNCQO92JRe5HZPIVWyK63aC3q6EZawd11d/1vI1punhSyJ+5Hk2\nlTeO3VTQhwKlH7yuH36uLmM1u8jJZj0aHT6FyK1aRXS9EIFK/MhZjyl+r/SO/WhJZ6lYQLlU0A9A\n719j8Wsb+1MV57luF8VMTz97MBBBEARBEDcOJPhmTNcVs/DUoksGagxtxq0EwRYJBUjb9WGXCigV\nFae9X/Y26sDEC4H4jWnHC8A51D18nE/08A2EgCGlM2EpaccLUCwwWIp5fipXs14u6YdTl2SYRzKR\nK9yuZCmd1b7zY3AXeShuCMTQ6SdWJi/p1K6b0u0y9qeOuV21OJGbYgB6KzpnDdU1pirpjEu/TeGc\nd43H3B65iSLfozGBFkgpck1O7mS1gNFdJMFHEARBEHsOEnwzxvHSOU7VuLK3FHflO25gcF9GI/MB\nUR6XR2hLv9xOtbbfE0ImjRCQoygSuF2OG6BmFSeGgIv3rghtKRfRdn1w1WsXComFQM8PwbnmPAPa\nfja925U8PEV+3klHUVTtInp+nNuVvJxUn8bqjIifYoHBLhX6vxMT2MnLho3iRxFUMygnzR4Y0/GS\nO3xAXP9g8mNOn9IZNxIieUIoQRAEQRA3DiT4Zoy5DGtyY1ouFVBgMWVvSUcj9GJ6jYYi8wFR0qnv\no6sCYInWTlRuZ42W24mfM4lNnsjt6nqBIUHRAQoWULT636qXSwg50PVC/dopyu2SlnRaxQLsUsEc\n2gIk2pA7UVJmoZBQ5MYJgRQ9k+24ZNIhYQ9ELnIOZcPmQKLJURSDUuk8AmOSj1kBYpJgpyjpVF5j\nylEUcQ4flXQSBEEQxF6EBN+M6Rr76CZLOhlj0cBkQwmY3wFCjUAZouP5+o3pWHAKMAhtUbpdjCUW\nP8YxAYoSw2KBoVwq5FNOauyvchSbcfFc4wzArCI38IDQV4qfPOakmQWIKswjgYuc4Dz7QQjXDw3h\nPM7ENVY3DX1PcZ4d10eBiRskEyjLWJMExsR/1mHI0fNDVHTXmDspco2zHlOUsZpTOhXl4YkcPhJ8\nBEEQBLHXIME3Y8yDwCfdLiDGBUkxGLvdM8zCG+uvku8x5KI8Ubt2mnI7ZX/VZKAGELcpTl5OGit+\nxsrt6uUEbleCdTspnVwgqfhJeMymgJyiDRQH52LQ25VR5HqGpEwg+rxHz3M1SRJswrLhml0ylO4y\noFQZWReIKxtOLrrMDt/kNdbSumyypDMvkTs0liHRiBcSfARBEASx1yDBN2Mc0wZR4UTI5+YhBDpR\nP5sSdzJcInFsfgzGAdGaY65aSfqckm3Ite7LWHCKeI9CCBmHcifajCc55jQOX/K4fmMfnaLEMFF4\nSooxAUqRy7nS7TJf22nOs2/ol2xPlCvHul1WMlfT6LKFARD0lC6yk8PQ944b6kVu/6bC4PdKDron\nh48gCIIgbi5I8M2Ybn9TbHK7xp0203gEWQKWwAVxfcNQbPVmHMi+QUw7C0+ure+vSn7MHZPD506W\ndMqUR2OfU4IExWTldpMCO3YeXkKHz5waOeksyp9Tr520dNeQDhq4AA8m1jYK+7zOsyo4JZHDl8LJ\nTTgLDxAOnz6lM4XgM4lc5YzJuB6+5L2aBEEQBEHcOJDgmzH9OXzKDaK61E+MR4hLMkzmOiUdig0k\nDLZI5ESY3C55zKr+wXwcPnMP35izmCiuP6MQULgvgHCd9KW7yQVfuxeTlKko3QXihH3WuXCT6aBA\n0nLlJCMK4pIy1cec+dpOIuxVjr22PzXl73Ncf2oaV9NuRP3AmvdGEARBEMQNCQm+GWMu6ZxMUJTP\njXVBEvbSGccyjIuuuLTMxAEm8pgNCYoK4ZVLsEXcXDjFZy1+zpCimPmYdc5P0RzOAyQs6YyZ/6dY\nd/g9K9dO2C8JxM3/mywnjT3PSYV9ynTQ4fc8QUqRaxwHMXEjJcm4k2Rrm/tT1ec5jyRYgiAIgiBu\nHEjwzZiuG4DpghY0ASZVq6gfBm4nL3tzeoZNsdtKvylOLAQMrqbmmGvGMlY5AD1ZOWmalM7YkRAJ\nEyuTDcWedFRjXc2EbpdW2HuKNFZLlrGaQluSlQwDOodPd8xJHL6s4Tyqks4k4TxO7KxH+d6VfaK6\nmxlWEa5u7mHREqNCst7MUDi5lVIRjMWEtgBU1kkQBEEQewwSfDNGlmGp0wR1pX7FBMOpzRtEzjkc\nLzCEeSjET7+8MVt6ozHMQxfaklMyaawQSC1ycyj1c9XHXDe5miU5ny2J4PP1aazuZBmrTPQ0lrGm\nOM/KPlFDubK2vLFUQdJZj2L8RpqgmriSzqroOQxc87qeacak3rEHYoa+J0zpNM48HFu3UGDRzaOY\nYKAeOXwEQRAEsZcgwTdjHC9GgACDzX1ErWwagJ6svLEXOQr6uH5nsOGT68amN1aTCRAvQKnAYCvj\n4zV9TknCPJKmdBrLWDU9fLmVsaYZv1HSO7nFkhinkFTkpuhnkzcB9GEejUSzHo2hLdpAIsN5TjHr\nsWP6vXInxY9VLMAqsgTljWa3q+OKzyRNT26y3tiE4TwpRC6AaKanZt2ydPiasWsTBEEQBHHjQIJv\nxnSNZVhtIfYKo6fFKH76Dp/5rnw/OEW1MeV8uj6nhCWd5j46dWiLcQ5fwlK/IORiELh2U6zq4Ys2\n41q3qy6i9mOCLeRnVimZSjonP++2btA9kMhpC0MezeHTHfNkSWfFKkSlfnGft3ltc4CJRuRaJX15\no1w7YX+qObSlOvHtqlU09GomO2ZzCJPG4bOSBAPF30jpGkXuZAgTINzX+NEfVNJJEARBEHsJEnwz\nJjZN0FbdlS+i4wVqIWAnc7tkf5VSCPhdgIfpy95SlHQaXU1WFL1LQ1SjY1YiHdCYtQcCRHOZK1yQ\nYuREZu0f7EQCpFBQzUjTzFssxwy6T+B2df2YQeAKV5MxFuOoypsK5mOWDqHa4ZMBJinLG1PMekwT\nziPWTjLoPubzTiRypxkJkbVcua0UuTW7pHdyy1TSSRAEQRB7ERJ8M0akCZocp8m78lW7BM6BrqcQ\nAglLOo2jEQzBKUCMwxd6QOAZ1xZlrDGlZ2M9jTWrCC/g8ALFMRcKiYTAoHdQsbZmKDYQ4/ykcLuM\nm3Fg0tXMoYR2ILpMbtfkNVYzOqqN0fetoeP6YEw4hpPralI6y3E3FZLNejS6XYrxG0BM/6CVzEU2\nj6LQl7EO/6xy7czOua6k0zTiRTp8JPgIgiAIYi9Bgm/GdEz9Va7urrzBBZG9XXHuS6KesrFUv6jU\nL1b8JHC7lCmG8mcVrmaiTXHsukmGYmuEQMaeSccN9MfsdYBCCSjZE+sChrTMBCJ3kA6qELma0l25\ndta5h21TIJFhDp/8WSUJjtkLQngBjwnnUYncBMFASV3kFIPX5XPNPXxmYS9DmLTVAq7O1SyaezUB\noEc9fARBEASxlyDBN2Mczzffld8m8TPoNTLMSBtbmzGR6mfcjA//vHbtdJH5QJIh0QkcviQzDzWf\nd9bB2MYyVu1mPKZ/MMExG8Ni/F5Uupuy1C/hrMfYuXCAQvwkOM8xn3W/X1Lbn6px+KwEMwATXGN2\nqYCiqnRXW9IZd8zxMwDdIAphSjF7EBAusnbdMvXwEQRBEMRehATfjIkfBK5wImJ7fhoZSzrVaYLy\n+Vn7nNIOiB5+n0anLbHITX/MRvdFvm/j2nH9VYp1y3EOX3xJp2Pq1dQEpwDyPGcLyem4hpsZrqak\nM3Y8Qnww0ODaVvWn6kWueQC6HIORQdhrQlsG405MpbsZypXl2pprLF7YU0knQRAEQewlSPDNGGNJ\np6HXCIhzQZL1GhndLlU/m50kydC8djfl8HO5LhATGJPQ4UszFBsQzk+s4EtQTmrur1Ktm8TJzeDw\naZxc+fxchL02EVWTQJtDgEmiIfdakZvdyTVe28UyUBh9PF7kZnRyw0AEMWlv4Gh+nwsF8TlRaAtB\nEARB7ClI8M0YxzONZXA0m/Ekc7vyiMxXrG2ZkgyTbYqnK+nMLn6MrmZf8E0KgUqSks44p83z9UE1\nmsj8PM6zdG+M4TyK82ws9UtR3pj22k4WYJLl2tYL+6rRyZXHHHMjZarf5ziRG1/SmegGjubfEq2z\nCIiyTprDRxAEQRB7ChJ8Mya+pHPaDWKGsjdNZD4QMx4h6aY4bvagQfwY+5wyCQFZ0ql22vSuZvLQ\nFuPsQaWrKX4d9cmRyUs6laMRNIPAgbgwj+SzHs2luwaRq02OTHCeE4XzpHS7Et7M6MaNWTG513El\nnbp5jBgaB5HymCtWEV0vRKide9igHj6CIAiC2GOQ4JshQcjRSzkIHBgSfMZBzckcgTQDouXa2cve\nfHVYjFzb4PBlcjWTHHPa8sbEc/hMpbuaQeCR+OluV6mf6ZjLJmGf0NU0BtXo00GH37dy7W0qY62b\n5vDl0qupLtG2iwUUTIPurRrAAyBwjesCMTdwDP+WyHmNE5QbVNJJEARBEHsMEnwzJHYQuLbsLXK7\ndGEeCfqczDPSpgxtSbAplvHx5pLOaVzNBMc8ZRmrsdTPzsHh05V09nv4pk8mNYa2xJR0asNiEvbw\nGWdMujpXM0GvZsysR+MsvJiSzp4v0i4nKBSBUiVe2Hum8RvqGziMMVFa6SpmTAJDn7d+7X4gkerf\nkpibGeLndZ/3HIW2EARBEMQegwTfDDEPAg8BXyN+YsM84sveHOOMNL0LUrVLhjl88RvTnh+Cc81m\nHDCUN8a5mmnSG039bGnn8CUMbTH1dsUcc8fTCAGrJlyfQHM+MOjhU7uaemFvFD9FCyhYCUp3fXMg\nkVHkTj8Soutlc7uMTlumlE614ANkqbQhjRUwOqoD9zpdGmslbgagXac5fARBEASxxyDBN0P6AkS1\nKfbNSZlATM9PXEpnnMumWbueMbreKLrk2oY5fMah70nns5XSpTdWLVHeyFU9VKUywArGzXgQcrjG\n0l31MZdLMYPu5c/4BiHgBShr58LpnZ96XM9kwtJKY6+m4voqFQuwi4VM11iycmV9Ca1R/CRxNVOW\n7gJxNxXiXWRjGatr6E+N+7ekTD18BEEQBLHXIME3QxxPlmGl66Mrl2J6fuxabH9VNy5ERBEfL99r\nbJKhYVPseIaNaRhq4+PlJto4Myym1K/rBahYBRRM4sfUS6dy2hiLdVSNYwIAbUmnHHQf3z9oXruu\nKucEjG7X/8/emwbJcp3XgefmVnt3v6Xf0u9hBwgQBBeAILiIAJqkFlKLaXvkCcvjsUbSDEMT0njC\ndoRCHnvCivCfmbDCirCtGAU9Mwo67BlR0oQkyqIJkiBbBAkuAIh93x7w3ut+++uuPbNymR83M6uq\n697v3syqJl+T90QwCKCq8ubNvFV9T57vO0fplqkTg6EyJBIQzWxs0pwHUM45O87suHI3VrW6qM7D\nK1O6C4C+z55aRSa/VwSxr6nm7DVNSaeBgYGBgcGPGAzh+wFiQPYaycsqGWMKg4kGV31iSSkgxiWd\nQkh6B4FUiZCpXbYD2J5C4eObcXEWnnzOtsVQcSy5EqGzKVZlpAHlcg8Viip5nwFpSWc2ttoVlVZ+\n1HMWKHyV+eIRgjBGGCfyks5A7NIJqFRkddYjHb8hv8/zzhnIMiYpEyaxwkc/SNEp6aRIrprYS8eu\ntIxpi4GBgYGBwY8YDOH7ASLbWIot8+WKE6C7QaSVNqmhxmgg3YzXPSd3FxWPTW+KSTdBQtXknyGU\nHw3DmMEokmfhjfrclEOiak6e+wwUahdVbsfiEIhDurdrDiIwJHsHM+VHHo8gNW5RlHSSBjkAJyEy\ntYs0yVE7wfZHEVybwbVFBiZywlfTiYQgxk2SBP0glJswET18esSefpjBj1Pse6UXg9EjHx4ZGBgY\nGBgY7C8YwvcDRLaZppUIyuRB5RxJKwJyQ42enGjqmDyQ5XaU+iJXIvhnqNB3danfIIjErqTZ54j+\nKoDqmWyQ15qasx0N+T/IyhvJkk41yVVGI0hKd7VcUbV6Namweeo+q3IPaYWPdMoEJCRXR+GTjxtE\nMeKEmLPEgRbgZivzxJ0MRhE8Wa9mIJ+zVkknQBv0PP6HwAt/IX/dwMDAwMDA4JqCIXw/QOQKn6jH\nSqXwaREBWhGge8rkSgSgygAkNuNkNAI95zqpdmmU+pEKH6VqakQFUCWdea/m7NhW7PN/kBJ7R13G\nqiBedEwATXLLOlaSfYvRiPdbSq53bc6sR9opc8BNdmxvdlxVn6jCGChbH2Wvt9ycR517SM9Zw7RF\nWtKZEj5ZWeelV4H//I+AP/4HwJ/+GjC4Kj1HAwMDAwMDg2sDhvD9ANFNFb6sd2gKGgrfUNnPRisC\npKEGsRkHyrtl6vVXUSWdc5T6BSHdzybZjFfnNPOgXCPtSEH4XGu+3i7SjZUyEcmMauZTcoVrLCPH\nxEMFdeg7XdJJKotunZvtCMYFiPJGhTnPgDJOCQNeukv1xs75AId0BwUAR5w9OHnuM/Ba/P9lxi3f\n/nfcqfaj/xh44c+BP7gfuPiK9DwNDAwMDAwMfvgwhO8HiEwFEfbwEblwwPwB6AOVmYd03Myuv1wG\nYF7eKDK2IPL/AE2HUFLhi1ElSS49Z5IIlCS5qpLOOqXwaWQAkvc5Iz/CcecjuST5mYvYq3P4Bkpi\nL7/WgKKMVcechzIkKtOrqalqKiMwrNmfd60SbUCcxde9CDz1/wLv/SXgJ/8F8GtfBkIf+MNPAme/\nLz1XAwMDAwMDgx8uDOH7AYIOxaYNTGquTnlj2d4ujZLO0pvi1KVTZGyhNG1x8igL4bgAuSkeBlHh\nIHA+7pz9bEQZq7qkU8eohu4fpJVcuSlQ9nnp2GWz8IieMv4ZZ661TavXRBZeRUF+dOdcolw5y3qU\njjt5DOHYoSLwne7Jld7nrKRT9J1+7N8DUQB8+Df4v594P/CrX+L39XO/ALz5Den5GhgYGBgYGPzw\nsBDCxxj7JGPsZcbYa4yx3xa8zhhj/yZ9/RnG2D26n/1RQrZJE+fC0QqfVm+XUhGg7ONVJZ3zbYrF\nboKqOc9pYDIKSxEB5aZYe85lSjrnI/Z0EDhR0pmea9mSzrIxAYDCjVXDkIh8mEFFYOjc53AodazM\nrhWt8MkfKoRxgkDkfmu7gOWqe3KlcRDy/lRLGXeSEb5dJZ1BH/jevwdu/1ng8G3j/37oFuBXHwKW\nTwL/8ReBl/5Kes4GBgYGBgYGPxxIdgz6YIzZAH4fwE8BOAPgMcbYF5IkeWHibZ8CcFv6vw8C+D8A\nfFDzs/sDF17kT8VP3it9Sy9QmIgABAmhervonp8wihFEcSlFQK12afZ2lSh7q7s2+tLgdZ3yxpgO\nxW4eFY+rNG3RdCYVbMjVJZ2U8qOO3yDNPII+UF0WvqQmuTW+vpJE2A83LuksXrpLlnRaNncWVZRW\nrjYr4hcJYu/YFjzbQo/qTwX49c6UrwnQDrTqBzjZuXuO4Lmbqjd2FOFAfdaIBgC/VpJrnZ0vmcMH\nzJq2nHoEGFwB7vvvZz+ztAb8yn8B/tMvAp//b4FP/K/A+/4+0FwVnFsfaJ8FuueB+mFOFJMI2DkD\nDLaBpePA0gneJ5idR/ssf33nDP9n2wOWrwMah7khjwhRALQ3+f+8OrB0kt+LfOxDfOzKEn+/v7zt\n8gAAIABJREFU7fJ5NI8Bl14BTn+X/6bvnAF6F4HmEX5eyyenx04ioHuBv89v82NZDtBaA5ZPSH/b\n+LVe4sdrrPLy2zgCzj8HvP0dYOc0fw+zgdYx/j5vdg3OwLInxp7o+d3J5n0wnXdLfoygx9/f2QKS\n6QcSB648DbwuyGQFuDlT+yy/5uGuBzTM4r+3SyeA6hIAxsuBs/dPPghbOsGvd+8iP4/s75pd4fdo\nan20+bXvnp85VzhV/t6lNaFpE4Dpax4FwJ2fBu74ef6gZ+eMModTCqfCx24d48ZGO2fEZdJSJOPP\njQbA2j3AdfcBtRX+cv69OJ1+N86Or7nXAq77AFfgs+8bNbZbS6/5UaB/KT3eaX7M3kV+LmB8zS+f\nBGoH+L/rwmum67cOnH0COPP4+LtSXQZO3ges3Q34HSztvCReX41VfozqMv/7E/TTY31vbBxlV/i6\nbx4Dhtt8HknCP1c/CHTOiX8PsrnunOHfn+WTQOPIuCS+scqvT/1gsXlnyH+LzvJ1BfD+6uUT/Ltq\nu9Pvz36LJtd50OPn1zk3u86LIujxc+ls8T5zAGgdB67/ELB6B/89a2/y8wb4d3L5BL/2W08Dp7/H\nzyH77ZL+Bk/8Hri19P2HUegaBt3xb3B2H7Lfruw72jnHz235ZPr92HX82gH+m53EOHzxO8DDj4x/\nb3Qw+Rt8+HZg9R36n73GMDfhA3AfgNeSJHkDABhjfwTg0wAmSdunAfyHhKd3f4cxtsIYOw7gRo3P\n7g/85f8MgAG/9pD0LX0/FBu2AOqeH1ej1E+yQexT/VXZ52TljW7W50S5N8o348NRhIrMPl6rt0tj\nMy5B2d4upbFFRn6IcSePMwkrTn/wZYqqlhurWO2K4yQtbySU3NYx8aFtC67N6LGTmP8RcGbJlV78\nhlxd9MMYUZyI14lG7iHp0ilZ29nYWoqqgPBl60Po0qmRMQlwFXoZ7uwbFCryIIhwYqX4Axw+tk7c\nya4NYvss///VOyQHPQj8g78A/uRXgK/+DvDwv+QbVK/J1022kexflp7XFLJNxMzmhoFvQHUher/m\nMWoHgZXrODHtnOMbTOr8nRrfjGautEXOkbHpuTpVfg3icLzxKgrpNZwYUwRiQ/leAHhGY1ynOv3f\nqHkwe/ybMhpg+t6w8VoOfU6wRbA9TrQnEQ71N8eHbuXv/ct/yP93rUJ2Tyev+cw1nAPZOkziMVmZ\nG0z68PIeAHhS8dnd35XsN5ZaH5Of331t7Er6IOcEr+Y4/T2gd4m/b5HznrxHumuT/A7PCcvl5DJJ\nZh/QLBRFf7OLHkP/+HcB0783Opj87XrX3wb+zh/qf/YawyII3wkApyf+/Qy4iqd6zwnNzwIAGGOf\nAfAZADh69Cg2NjbmOmkZut1uqWPfkhzF2uaX8M2vfRXJ7j88Kd7aHCIOEuHxb3rjJVwPC3/9yKPC\nP8QXzwXo+6Hws26wg58A8OoLz+Bse/b17SH/sXj7zdexEb09/WKS4MFRH29tXsApwbHbPv8iPf38\nS1jtvj7z+s3nL+PEsINHJNfs1VM+XBYLz/u6t5/FLQAe+e4TiJzZjfGlcwF6kjmzOMKDAN585Xm8\nFcy+zkOxI1zYOoONjQszr3+4t43Ll7bxiuDYccLn/OIrr2MjOT3z+g1nLuCmOMRff+0rSKzZzfpL\nrwWwGfDoN2d7mg72+ZPNbz/+FPzqmZnXz28G8MMYX/v612EJ1sH9loezr7+MNzB73n7Ez3vr9Cls\nbGzOvP7B9hXssCN4SXKvXJbgtTffwsbGuZnXTpzZwm0Avvn1LyN0Z9WBZ9/kG9wnvvtt1N3p8z58\n8THcBeCxZ15A743ZPyxbp/lnv/y1DdSc2Tl/KLZx9e3X8bLkvHd6A1y9FAjXyfsvn0PgreBZyWft\nJMQbb5/FxsalmdeOnjuNdwL4ziNfw7A2S5Sf2OTE/rmnnsClV6efch648hTeC+DJ51/GztnZ34NT\n6Wc3Hvk2jjdnn5DeFzJ0zp7Ci5LzvtLuo+0MZ+bc7XaxfXELAMNTks/GoyHeOruFjY3ZSAU77ON+\nAK+9+AzOdMefv/HN7+AGMHzj8ReRWIQr58nfRGPlF3Dkwjewsv0sWMKv68hdgr98L4ZHV+FXVhF4\nK3BHbVT8iwAsDKtHEDp1VPwrqPiXwBJ+fWKrgmF1FX7lMIbVVQTeQbAkRMW/BC9oS08jYTb8ykEE\n3kFYcYCKfwlW7MOvHMbIXYITdlEdXsoVd/6ey/CCyxhWj2Fn+Z3wq7MKpRX5qPgX87ETxhB4K/Ar\nh8e/BUkCd7SD6vAiLCnxS+CEvfRY2/l/7ddPYmf5zvHYSQJ31EHFvzguByfAr81lVPzx2LHlptf8\nQH7N80oDAfg1P4zAO4iETa/d/mCAek38MGHymie7sz4TPt/q8EI+dmzZ8CuHEXgrfBMGgMUhvOAK\nvGAbI3cZfuXQ+O9pEsELttN7yTf2kV3FsLqK0GnO/N1kcQQvuIqKfxlMQgQSxjCoHcfIWwGSBM3u\n6zh45SmM3Cb8ymFENqHQErBiHxX/Eir+FYzcJQyrq4WPFTp1DKurSJiNpfYrWGq/kveAj78Xq/n3\nIrvmdtjHUvtltDqvI3Tq8CurCJ06ZMqKHQ3T79NVBN4y/Mrh9LiHETnjh2V22EN1eBFOWET1TOCE\nfVT8S3DCHjqtW9Beuj3/e++Mulhqv4xm9w2EThPbSRNu89DMMfh9vwgn5A8PE+bkx8r/HuXr4zJC\np8XXDmOo+JfgjjoIvAOS34Nl+cOP9HryY0ici1VXQPC94GvzCir+lZm1mf0W8XWbfYfl38miiC0X\nw+rq1Lw9/zKWd15EbbCJwDsIv3IYscVVcTsapPPfQa9xI3aW70BsVdI1s6M17+yau6MiKjcQ2ZX0\nHrXgjrpTv4Ox5eS/H3Y0kKzNJP3NuwSWRDjvXIfoyLsRyxR/4UQSOGEH1eElxJaD/h5xjx8EFkH4\nfiBIkuSzAD4LAPfee2+yvr6+J+NsbGyg1LEPXwb+9At48I7DwNr7hG/57KvfwdFajPX1j8y+OPwy\ncK6O9Y99TPjZp8NX8cU3X8FH738Ajr1rgxj0gUeB225cw20fnT33U5d6wMYG3nfXO7F+z8npF0cD\n4K8T3HjrO3Hj/bOf7Qch8PWHcPLGm7H+4C2zJ5Y8Cpz+c6w/8IDQFfAvLzyNpZ1L4mu68V3gDeD+\nj/00YM8uxWejV/FXb76Cn7j/Abi75wwA3/Jw04kjuElw7OEoQvLQl3DHrTdjff3W2c9+O8La9bdg\nTXKva1/7Eo6sncT6+p2Czz4PnAIe/PAHxiU2k9NqP4/65hnhnF87/QUAwIcf/ERaGjONV6zX8eev\nvYQPfuR+cV7jdxu4/tghXC849uWuD3zlq7jrjndg/SM3zn72sRi1kzfhmGTOS48+jINHDmN9/b2z\nLz7xFvAa8NH77uZPQ3fhmehV4OVX8NMff3B2fT59Dnge+MCHH+A9X7twpvoWPv/yc3j/fR/GkaXq\nzOt49gCOH1rCccl5R19/CLfccJ34Xj3nAEdOSr/TK09sYPngEtbX75l98flt4CXgQ/e8Gzj6rpmX\nt773NvDMs3jwox/G8eVdm+CX+sAzwN33fYSXK+1C8Pw54Jkn8O6734+7TgjKbF86hPpyC0cl5508\n8hXceN0xrK+/e+q/b2xsYKXuAo1V6ZwPP/tNtJoe1tfvm30xjoFvAreePIpbJz/f/v+Ay0fw4Mc/\nITzmLH5Z830G+wkbGxu4e4/+9l4bEP/9/eHjkwXf/7N7chZ7g5/P/6n0/svAQANnfszX1yJMW84C\nuG7i30+m/03nPTqf3R84kfbunX1c+pZeEKEu2sQDZIkhMJkZJnhSmZUJyEo6qXI7hYNi1dEwtgCk\n5WcD0jilz0txBGQP0HSOlMx5qCpjHcmdSbPPlZ4zEY2gU9IJqAxjxOUXA8pEJDtfYo3pmeSIx+4H\nETzbmiV7wEQO3xyuqJL7zJVcyrFSbmAC8IgUpWGM6nslMk9RmLaoy4Zp91vlnIm1TZYNW1YaO7Lr\naXbnXF4O/KXnzuGFTbm6ZmBgYGBgYHBtYREK32MAbmOM3QRO1v4ugL+36z1fAPCbaY/eBwHsJEmy\nxRi7qPHZ/YGV65E0VsHOPA58QGBsAN7Dd2JFoGAApLkEgDxPbhBEaFV3lRFaFtnzk+XJCXu7FOYS\nlsX4BtFXuSjKjS3kRjUqkjs2tliuCfqcPHkGIGkWE414XTZxvbV6uyREgAo/tyOfly/tbtTOx1UE\noFP3mYoJSBKlmUfNtQmXTtokZxAoiH127gKoMwDl99kPY8SJZM5A6tJJ3+eyAejZtRJHjqhzNQHV\nwwxxCVEcJxiO4lKuuwCf83af6AvzGrMmD50toLWGnh/iH/7Rk1hbruKhf/QAKo7kumsgjhNc7Pqw\nGMPhpgfGGIIwxoXOEKNouicjjGKcaw+xuT3AcDTdz8IYcLhZwfHlKk6s1HC4WYFlMYyiGBc7Puqe\njeWaCzZRtrW5PcATb13Fld7sdTjY8LC2UsOBOv9MNvbW9hCuw7C2XMPaSg3HlqtwbQtxnOBSz89j\nd0ZRjK2dIba2B/BTF9aKY+H4Sg3H089MYmcwwhNvXcXTp7dRcSysrdRwYqWG4ytVHFuqwrEtJEmC\nq/0RNrcH+TkzBhxqVLC2UsXaSg2r6bzDKMb5jo/N7QE2twfY7vOyMCu9TmsrNbSqDhhjcCyGI0uV\nmfsYxwnObg8Qxvw+LFUdHGx4iJMEL51r45kzO2h4Do6v8GuuGpsxYLVZwfGVGpIkweb2EJd7PhJJ\n643FgNVWNb8Ohxp8ffhhhAttPz+vzjC7JiMcbnr5tVupu4gT4MWtNp7f3MFS1Z2atx9G2NoZ4tzO\nMHfK7fohNrcHuNT1cahZwdoyv67Z5863hzi7Pczn5tkW7r3xAN5zckXcx1sAvXzsAAcb/FxHUYLN\n7QG6fohjS1UcW67m44jmvbsihAE43KqgWeHn/p+f2cITb13J1wC/VlUcqPNry695Jf+72x6OcLnL\n11qcJLiY3tfOkO8FLIvhaKsiHDtDkiRoD0NsbQ9wsTu+3yt1FydWajiY3tcM53r8O5v9Hkwe53Iv\nSK/9EBc7Q8SStcMm1vlSer+DMMbWzgBbE/c7+64dE3wn/TDC1vYQWztDjCL+/pprY22lhqNLlYnv\nZICz20NcFfyO1D0bJ1ZqOLJUgW1ZU3PIvhciODbDsaXx2luqOhhFCZ7f3MEzZ3Zw5mofm9vD/O+P\na1s4vlLNf5fWVqpoD0M8ceoKXr3Q5b+NK9U8/zn7LcrWd3bvOun9TtL7fanjY3NngFGYSH+LsrWZ\njZvtTbP1vJn+DtY8fu0O7brfANCo2DjcqIjd68H3NZs7/Ds3+Rt8uFWZaXupe3b+W5QhSRJs90cY\njKL8dyP72/PCZhuPnbqCNy/1cKTFf5+y74Ufxnji1FW8eK6NlbqHEys1vOfkMu6/TWBGtk8wN+FL\nkiRkjP0mgIcA2AD+7yRJnmeM/Xr6+h8A+CJ4jcFrAPoAfoX67Lzn9MPAb/w/T+LXcRvefUau8M1F\nflwNRUBBfsqEYmef65cMA1fnwqlVTdowRk66AAkRCGgTEUChgng0EegTERh25PMNtaRnQM8tUzFn\n0eYj9AEk6vtcUtXsqwLfASISQhF079WB/hXhS2T4OaB8kFL37HxTM4Psc1KFL4TFAE+kaipzNbOH\nGcSDlN5F4UtkyD2QBq/Tc97cJswNKs3Z73PnHLB2D7712iUEYYxTl/v43KOn8JkHBGXeEiRJgmfP\n7uALT23i4Zcu4MzVfk7sPMfCUtXB5V4gJQG6cG2G5ZqHKz0/3xTWXDvdXALDUYxL3QIubRJwwuWh\nPQgRRPObKqwtVxEnwPnOsNQ1EM1bF6utMcHxwxhPvHUVO4PpTWnFscCSGMOHHlno2DqoOBaaFb4+\ndFBzbTBG/I5KcKDu4lCzgsdOiR8GAIBjMRxfqaI7DPEnT8z2YV9raFUddP0QSQKcPFBDezBCeyj5\n3QGwXHMRxQm6soe8e41HvgrPsbDarHB/lgS42PXFETY/BmhWHIRxnD/oyohqZgA4HMV45NWL6O1a\n6xYDbjjUwJXe5Znv8iSWay7iOEFnAfe7VXFgWYwcTwTPtnC46c2Qvp4f4ipBjkVwLIbVVgW2xZAk\nwJVekP/NZAAOPfpV7AyC/G+PYzFcf7COb712aeZ7wRhw/cE6OsMQV3oB/tbdJ368CR8AJEnyRXBS\nN/nf/mDinxMAv6H72f2I1VYFX2mfxLt7j3KbYEF/Vi8I0SiRCwfoloCVULsU5XbZ2PKIArrUbziK\ncLAhaZDVnHOZUj+SCCgiMABVPAI958FIXm5nxcM9I7nzEvuaZ8v/yM+hamLU405ou40cUmipXSPx\nxookP0lCZg9mnzutzACUrbEYdc+ZeWIJYOJ7VVbVrJEPUSaPMYN5SjoB7qw5qS5GI04+W8fxtZcu\noFVxcPcNB/BvH34Nf+vuk1htqR3Pnj2zg9/5y+fxxFtX4doM99+2ik/ddQzHV2qIY65ktIcjHGlV\ncXxCychgWfyp9/Hl6oyaEMVcfdhKnwKf3R5iux/gSKuCY8s19IMQWztDXE1VTZsx3Lm2hHtvOIi1\nlerU/YuTBJe7/Cl8tmmZHDuI4lzh2dwe4nx7iOW6i7XlGpZqDhgYbIvh+DJXZLIHfNk5nNsZItrF\niKqujfddt4Jjy7z6YxTFOLfDlaTzHR9x+v5snENNDxZjiOIEl7p+/iR9c3uAq71g5kl1puCEcZyq\nNEP00u85Vz5S1WpngFfOd2Axhk/ddQzvObmCumcjAX9CvrUzxOun3sbPfehdeN91K/m1yFSvq72A\nE8d07LXlaq7gRHGCC50hNreHsBiwliqxQldeAGEc40Lbx9ntAbbS+XWGIxxbquHY8liRrKfKwcGG\nN74W6fmEcYK7r1/Be0+uoB9EOLs9yOft2Nk9quV/I2quPfWAcBBE6ZpKx04JcXbeSZLgjUs9vLDZ\nnrmnRVF1uRp0qOnhSqoCOTbDiZU6mqm6uLU9Vptm5z2cqc6IUhVjc3uAgw0Pv/DeNdyyyqtwuj5X\n3c5OqE1hfo8GcCwLaytVrpYzNqUmZ2r5WHWfHXsSzYrDFejW+Lpd6QVTY2d44cUXsXbDLdjaGeJS\nN0CSui8e3qW4HlmqwBF4BuTzTtXI7sT9PrZUxfGV2sRDVfl30rUtHFue/i3KVKvd38lMqdytNnWG\nI5zdHuBiZ6xsHmh4U99JEfwwSr//4++lxRjuveEA7rnhAI60KjOfzZTU7Lep4th43/UraKa/lT0/\nzKsNsnlPfld2fycZG1c6eLYl/S1qVp38t2prZ4CzVweIE+SK39pKDceWqvDDSKiEJkjQHoTY3Bng\nUmd8vzNkqurahIIZRDG2JBUCneEImztDXOz4ufnegbqH4+lv8XeeeQn1g0dwIJ3bLasNvO+6lfx3\nujMc5dcGAO6+7gCW61y1HAQRuc73A/aNacu1jr//oevxL75zC9cpz34fuHXW3KDvUz18A+VmHFCQ\nH0XpmTgUW4/8yAkIvSnuBxFOHqDiIHTIT/FSPzIXTpP8kDl8ALkhb0rusx358xF7ry7NVNJSNRVE\n4GJHonwoYjAGlJKruM9KVZPIPcwfZpRc2zXXKR10PxiF8lKubOzd9vQp9EhuiYcZScwtthUlneQf\nrkprOoevex4AEDeP4eFHL+CB21fxj3/qHfiZ3/sGfvehl/G//+J7pIe62PHxrx56CX/yxBkcanj4\nl59+F/7Ge0/kf0QXhdVWBXeuLS3kWIebFdx+TJ5Tl22ai+Bgw8PJA3ouja5t4bqDdVx3UP3+1VYF\n7zyuP+8jrSretSbO4tTBxsb5KeOvO47pj73aqhQa+0irKjY0kmBtpYb3nJw10cpQdH3UPBs3rzZx\ns+R+M8Zwy2qz1HqgsLZSm5n3iZUacL38/e+Z9dEi0aw4uO1oC7cdJfIYNXBkqVp4bAA41KwIx17Z\neRXrP3HTXOcE6P0eFPlOZu/X+U5Ovv+GQ/LfYQrHl2u4W3K/RWCMYbnmYrnmCn8PGhUHjcr4vIrM\nGwA57xMrNbz/hlmBYzduPTLfWptE2e/c2uANrK/L/161qi5aVRfvEKzNmmfL9zj7BIbwLQi3Hmmh\ncv0HEJ9jwJnHYe0ifEHIw8/lCl+fhwFLkG3uhiXMPPSUH2qDSOV2qXq7ImJTPGdJp06pH9VfRZJN\nBxc6EutyRQA6FQSel3RKkN1nkoR0Z2MmJj9Dk5+9K+kkDXKI9aUMuieyHgcBRew15ywl17RpCxly\nn61tyVPcrCdX3jPZUJrziOacW/crH+AoFL7uRDRHh//zW6MlXOz4+MQdR3DLahO/+tGb8NlvvIGq\na+Gf//ydU30ww1GE//DtU/g3D78GP4zwP9x/M/6nj986239sYGBgYGBgsOcwhG+B+K8+cide/9M1\nHHjlURxen34tIy3yHj51rxE/TnkVROgmqKH81F3NcGrh2PO4CY5NW6RjS0r9xmWsFBEoa+ahdm+c\nt6STDH1XlfoJ56xZuqskP5KxRxJjnewzCnINlCvdzb5X4tJdjf7USnnTlsGI6FvU7MlVlnQmyQxp\nHP+WzI6d5XSpHioMRhGSJBGXFXmN6fucEr5Hz7tgDFi//QgA4Ld+5nbEcYL/85tv4qVzHfy9D16P\ntZUavvfmFfzht07hUtfHx+84gn/+c++UqiQGBgYGBgYGew9D+BaIn37XUfyXP7sdHzv3+MxGLWuo\nzRptZ6CyzFeattTy0qvdyIwh5inp3NqRNM5qlDeSRjUNeQNsdq3KkFy6jFWjpJMiuYryRsqohpd0\nysuOqkoioI5lELpGZtepdHljpmpKxg5CHBdl6AFacRAA1bfY4GWKcTyT9UiWsSqcMgFOjoMwRhjF\ns5ESTgVgFkns5YZEdIm2Y1vwbIu+z0kERAE/jwlk90iknOsofGMn2Fh8/pXmdElnZwsA8KW3gXuu\nP5D35Do2V/buXFvC//Jnz+K7b47V9gfesYr/8cFb8OFb5FULBgYGBgYGBj8YGMK3QLi2hfqN96L1\n5tdwZetNHFy7OX8tizWgXTo1ertKlnQ6FoPniMobNRwrtQxMZjfFcZzAD2OFCqJh2kI6k9Jql9io\nRs+ZtMycgTSiQKSyQV3SqVfeKCdd/BiUqkmP3Q9CsfKj0aspd41UG6dkxxAiI9jhYOY445LO8g60\nAF9jS7sJH2Nkn+iQUvgUqiaQ9YlqGMbsInxUibYdZTmP1MMMKz2OJErDa02btnTOIWE2vrXF8E9+\n5sjM2//2PSfxqbuO4+x2H2e3hzi2VCV74AwMDAwMDAx+sFhE8LrBBFaP8Q7mixen+6zUCp/CtEWl\n8BFqF1l6llvmy8cuG06tto9XmbaorOsJl855FT6qpJOYc5IkpGOluqQziyigYhlk/WzjvKAZjDRM\nWzwbcQKxxbztALZH9mrSWXjycV3bgmszdWml4HrT/al6pbsAQbA9eQA63bdIl2gDqp5JeSREn/he\n6ZR0KtdYJXXpjNN10DkHv3oYMSx86OaDwo/UPBu3HmnhwXesGrJnYGBgYGBwjcEQvgWj0eIOSZ32\n1an/nil8DZH6ktnHk2WVij4nkggoSs+A8uSH6HPSso/XILlkL11W6rcLA63eLnWpn9Bu23YByxHO\nWRUErnLprDiZ+kJc7zjkVvm70B+F8BxLbHWuVdKpUhdrpIpMPlRQqV2ujtolWGNU9mBuzjOHuqjI\nPayWXNuASjmXK6pUifZY4ZuH5O4au7OFQYUre9I+TQMDAwMDA4NrFobwLRitJW5P2+vsTP33scIn\nIHxRwO3UNYhA2Ry+shlpQFreGHCThxkQfU5UrxEfmya5tsVQcaxSvXSDEVXGmpIWLSJA9JURc5Zd\nb1VJp2UxBfmRz3moco3MzlsCvRiMWdKlUjVVLp0A/16UUfgy11pxFIUGsS95n4HUpVNKcrtqwley\nT3T8IGX2t8SKg/F5E+NOHmd27NRgJSvr7JxDr3IYgOT3y8DAwMDAwOCahiF8C8byMid8/e404aOc\n9XSUCMtiqLoWrYJEPhDPbuK4uYRko6ahvtQ9G2GciEv9GJNmhvVHRE9ZNALikZIIlI0KoBWn7vTn\nBajqlPoJ50wTPlVJJ6BSfohSP2rOGlEUWhmAItI1SktJpWtMr5+N7NUECpMfvVgGhROs5D5nY8uV\nc7pvkY9drqSTKpXOFT6NfEt5SWdakpkZt3S20HYOp581hM/AwMDAwGC/wRC+BaPa4CWdfr899d97\nPqHwafQaAXyzVcZIZDBSRCMoCYhGPIKgz0kv/089556yf3B27EEQoS7rlwz6ALNnzDCmxtVyy6TK\n7cQk10oiLeWnDMkdjBTh55Ofl4wLqAxjRKSLeJiRnasG+VGqXaI1RpWxFjFtKRmALiVACqMaIM23\nVJZ0itc2Y2PVfxI6JZ3qhxmZwtcBQh8YXMG2zd02pTmiBgYGBgYGBtcsDOFbNNKn46MZwkcpfGol\nAlARgbLKD22oAWi6KEpKDIHycRDZZ8tkAPaCSNwvCaSKU0Maig3o5OGJ1a5xFp6oxFBtnALwOUsD\nufM5z/bSDVQKn7J0V9UnKiN8xH2OIyAcqpVclzAGokiujqqp4wRLPVQQ3OdRFCOIYjkB0ijprGuV\n7s7e535aSirK0MtNW3SC7nUyF9MMvqv2IVQcaza6wsDAwMDAwOCah/nrvWikm6Vw2J36zz3SMl9P\n7SKJwG6jhQmQpi2aJZ2AorerqINioA4CB7iiUMYts++HcoVv1NNQX3RIrlzVLOsOCsxXxkqrbCqi\nqegTlZR0km6sGqWkfGxK4ZMruco5A1olnTTJLXifs7F1VE0VsZc9wKF6RAG6pNNVzLmSKnx+Nyd8\nl9gB079nYGBgYGCwT2EI36LhVBHBQuJ3pv5zP4hQdWWlZ5pq1xylfrShhlpZBFR9TnJVafdzAAAg\nAElEQVQHxbKW+YCuwichApIsPAQ6qqZOGavctIVWNReg5Erus9QgJ9C5z4oYDIXCRxL7PSK5ZBnr\naMDdVB2PHBdQEHsh6Updd4UmTCNuxKTxUKHM2h7I8vMwUdLpUCWdVn4cIby0hy/o5qHrF5KD8t8Q\nAwMDAwMDg2sahvAtGowhsGZ72np+KC8x1FR+tDaIEkVgHsI3VkEoIiAqMeTvF5IQTfJT95zc/GUG\nHjVnQuHT6a9yNUr9JASEn/celXQSpX6Due+zivyI59zPIzAE61tTyS2be0jOWYfkagXdC0qG/flJ\nLknsybUtf5hhxT4ne5b8p10rhw8A/E6u8G3FK2gahc/AwMDAwGBfwhC+PUDo1OGEPYQTrpb9IJKX\nRBVQ+NREQGzyINyMA3oZaRkRKBj6Tjsoam6KSeVHXsZK9/B1tUs66aB7wqhGdL0XWdIpMqoZKfrZ\nNO8z6RAqdOlcVBmrqodPdL1Des4qUyAdc56gx7MyJ5ARROEa03DdBcYlncK4EyqHj1A1VTmPgEYs\nQ3WFk8Zv/h7w8l8BlosLYcMofAYGBgYGBvsUhvDtAWK3gQYGuNIP8v/W8ymnzEX2dk0rP0mS8E2x\nJ7nVBZQfWgUp6tKp6UxKZZXlRjWCsVXXW2MzDszj0lme/FR15iwx8yCjEeZWu2QKH6V26fXw1T0i\nh0+R9Sid82igXF+ObcFzLFpFTiJeojmBHuVMGugRvprnIEnGsRZTsB1uslOwb1GV8wjwfEvPsehe\nzf/mj/m1e/MbQOsYeiPigZWBgYGBgYHBNQ1D+PYAiddEAz4udcabxEUpfFrOehPwwxhxQuRnLaTU\nT5bPJreP1y31I0kuYVTTo663Vg+fqm9RofDNRX40zDwEhG+4oF5NpRvrLkUqNzARlu5mSq66hNYP\nY0SxQO1iTEo2ByMi/Fwj8B1I15hfTEXOoyhEayzLedR8qEASL4kJ0zw5j9nY0rUNADc9APz6N4Gf\n+9fAT/4OXZJuYGBgYGBgcE3DEL49gFVposEGuNT18//WJRUnTTMPsodPbOaRl9vNYeYxNjCRldzJ\nlR+Zfby+aYuj0bcoLvUje7uyrDHpuBolnaM+EE+rMzT50VVydSIKpuecK7lS8jNQEk3XtuDajC7p\nTGKezTaBwYJILlCc/Kj7U+n1BXAVuWgvXT8v6Sx/n5WREK74oQIv6RSTL52STkDRP5gfzAU+8GvA\nu38RPZ/ItTQwMDAwMDC4pmEI3x7Arra4wjdB+PoB8YQ8N3mYQ+FzxcYWpOKUJFq9XXoK32yfE2Uf\nX6SMNYhijCJB2VtW6rdL7QrCGKMoIQhfVzlnz+aOqkriFU6PzZ0yLVglg8ABXtI5HMWIRWqXU02P\ntWvOEVdy5fEbalUTSNdYwZ5Julczm7NC7apoGANJSjqrFLHXIT+ejYGspFM2Z5/oWyygXgNlVOQQ\nNVf8061T0glkc1YQvl1jGoXPwMDAwMBgf8IQvj2AV2+hgQEudyd7+Ign5NnmnbBSBxQmD7lpi3gz\nLtyYhkMAyfylfq64z6kfhHRZJTBfL52k1K9PZR4CWj18jDGFi6K4hJZU2QqqXcNQMLZl8XWya84D\nSlkEtEo6+diEuuiJFdVBEIIxoCoiIZrOpHVl9IdcRZaGn496SiUX4NEKaoVvl+tuFssgWmO6zqQ6\nJbTSHj6ZS+eCSjp3oeebHj4DAwMDA4P9CkP49gBObQkNVkDhG/WVVuoAUPVsJAnvy5sdtAqAFSMC\ngZ7iZFkMVdeiIwoAAfkhXCODHlfnMsVKAmUenmBTnJfbiQh2HHGiq9HbVSYMnNqMazuTahGBXfeZ\nioMA0pJOXeVHsL4Aaf9gdp/Fpbv6Sm52LOnYu651FCdpxiTxUEFnziXyLXNVU7TGCpd0FjPJGZDB\n68MCJZ2S7/MuBGGMIIrlxNrAwMDAwMDgmoYhfHsAVmmiyQa4OEH4eoFC4dPsNQIotWuWCJBq10hP\ncco+XzQMXKnweU1+3uS4qj6n2d4ucs6a6ks2dlEiQG3GMRoggQXY8iBwQDcbbpZ0TX52CklSsKSz\nWP/ggDKL0XasVJEfgao5Iog9oE34tCIhBN8r22LwbErVpNXFcR4e8SBlF8kNwhhhnEiNamyNwHcg\n7Y2VEftdyHs0jcJnYGBgYGCwL2EI317Aa6KKAJc7fFM+imIEYUwofAO9zXgJY4v+AjLSAM3erl2b\n4p5PEQF1Fh6gQQQEGYBZKLaQCGiWGAIKkisJA1eRn8iuapNc0jyliJKbl+5qPFSgerskBiY0ye0B\nlssNQMhxVUru7H3u+4rS3UCvpJO+z2KSm61toaqpucYayrU9q2oOKGIP/ZLOmmvJif0udNP3NY1p\ni4GBgYGBwb6EIXx7gXST2e/s8P/PSwypaAT1Zrya9znpq11D0kFRr8Qw+3zRTbHSqEZTfQEo8jOb\nAdjTUjV1iICO8tOd+s9kGeuoh8iuKMetqfrZBArfuKRTNOf0vZoEWx10Ly7pFCJQmwIBukru7vtM\nle7G+iWdpPutnOSSJdqAsidX62HGzAMcmuTqlnTWPUfbtEVJrA0MDAwMDAyuaRjCtxdIN5mDXkb4\nMoOHOUs6cxWE6LGS9LOR4eeaG/K+KhtO4BAqV7uKEb4i/WyZg6LYUKM7fc6KsYtmAFIZaRgNEFsa\nhK9E6Pu4pJMoMZxbyc1Kd3etMSImAKOedr8koFCvZ5RcgoiEAwDJ/KW7kvvcI2M/0jkrenKz9ZkR\nqhkIYhnICIw4hh3rlnTqm7aQxNrAwMDAwMDgmochfHuBSgsAEPTaiONkvDElFT69zThAqCBUSSeZ\nC6e7QVSYtghIiLRvUbPcruYWzwDMFD6xZb5eTxmgcDKUlHTy/D+ZqpmWdCqQK3zSqICavNTPpaIR\n9qqkM5SHnxdU+HpUALqsh2/uXk2NrMfCa1u/RLtXoKSTdt3Vy7YENHP4UmS/XyaWwcDAwMDAYH/C\nEL69QLrJrCYD7AxG456yORU+pQoiKvUjyY9e/h+gMm2RWNf7VEmnXg+fkggUdeksQAQanpOTxxlI\nSjoHQZSX3s5As6RTqeQKSv0yckj2ai6spLOAkqsbB+EqcvgEWY8ZERGv7fS+aJbuSrMeyxB7zTlX\nHJ71SD5UiEdAOI47GZAPcDLCp/kwQxbxsgs54TOmLQYGBgYGBvsShvDtBdJNZoMNcbnn0z1lgL5p\nS7rJG0oVmNkSMDoUW7+kk44omFVBojiBH8ZzW+ZnKgpZTrpb4aNK/Ub6hE8rlkGgqM5b0qnsZ/Oa\nAoUvnvrsFDTjNwCuEBa5z3xswrSlQB9ddiwhBFmPiyL2ZNmwZQN2RdCfqipXVhNNxhjqrk08VMjW\n2HhsskS7gCFRjYp42QVyTAMDAwMDA4NrHobw7QXSTWYDQ1zsBOOeMmksg55pizqrTGxd76VKwuy4\nmcKno3YVU37G0Qjz9vApSjoF7o1kn1NBoxrpZlyq/Gi4dCpQ1SL2u81iwqnPTqGAGyup/MgMTEiS\nq6d2eY4Fx2JyYi/IPSRLDQsQPiXZlPQP0oZE6jkD/IGGkmBPjE0q9gVKd5XGQBPo+plLp1H4DAwM\nDAwM9iMM4dsLpD18dQxxqaur8C2ipLMhKOnUyEjTLukkyu0mjwdFMDVQoIdPx8BkV6lfwEmuO0dG\nGsDnPBzFiGIB+bFdHjcwQbyiOEEQxmREgV5Jp2LOlVmFb0gFrxfIW6x5Np+HqLyRVLsI8lNRX+ts\n7CK9dLTaVaykkx9P3/2W/l7pPczgYztED1967sI5U72aBVRNDafO/OGNIXwGBgYGBgb7Eobw7QXS\nzV6TccJHlp4B+qYtWkrEbF4YqURMnK9qbLJ3EJjamJLqS5Jo9/DZFkPFseg5JzEQjkPueRwEsRnP\nPqeAMhJiVy/dgCJdgHZJZ1VFcr0GL20Mp8sbXZtJSG6xvEVAscZmYhkUjpUapAvga0X+UGE2EiJ7\nkCLsLSuytvP+QWJ97/5eKfsWdQmfRtD9xEMFmuTqE3tlxMsEsv5ZqTGPgYGBgYGBwTUNQ/j2AukG\nd9n28a3XLtM9ZYC+wqfMZ5st6aQ3412+qbTUG7m6a2MUcQVrBpYNONWpTTG5MQ193o+lrYIUKyfl\nodjzZaQBY0WDJCHBbBmrNKJAs6QzI7nyks6UQE0QgcGINosBoF3SmR1PCHe6vDEIY4yiRG7ooUns\ns7GLGAMNgggW4+Yns+MWMOepaERCiL5X0jkXKOn0bNqQCJi63tmaoEs6de6zwhhoAtlviCUqCzcw\nMDAwMDC45mEI314g3WR+/KY6vvrieXz+sdMAJC6dcQREvtbG1LUtuDbR5+Smyk80JihdP1RsxvXL\n7QBVGLhm6VmBssrsGMrQ9ymyOX9GGjBWNOg5TxOQyc/NQLOkE9DMhttFfihlkX9OX0VWltCmGCu5\nkrH9YmusiGFMpl4zJiAihUp3VXOeLpXOSe6CSjrlfYsZsRc8SFlAryY/nlrh61IPUAwMDAwMDAyu\neRjCtxewbMCt497jHj5yyyG8eqGLimPBEZXbFTBaAHgpVpFNcT+I5KWkBTemANCXZcPtUrvyvkWh\ng2J3/BkN8HJSRdnbJBEIooWoL9l1kyswDX1VMxoBcYjYUit8gCInTUD4+kEktuoH9rSks0f1d4UB\njxVYpJK7S1GVu4Pqr7G8pFMWgL6rVDrPPCRjGQrMWRq8nq3t6fvs2ZLfkgI9uXnZsGYPnwldNzAw\nMDAw2L8whG+v4DXBRl386//6fVipu3KVbaQflgwowsAlvXS0m6CuyqbjEDqxMc2zB+frr8rGLkR+\nfEUPnzbRTMveNEludo5Vwh1UW+GrUP1ss8rPYBQRBKTHzVZ0SnfzORPES0ByxfdZ3zgF4Ndbrl6n\n349JdTGICPW6B4AtyP22vuuBAqFqJknBkk4d9XrapbPqSn62C+QtZgSuL3uYMQGyD9jAwMDAwMDg\nmsdchI8xdpAx9hXG2Kvp/x+QvO+TjLGXGWOvMcZ+e+K//yvG2EuMsWcYY3/GGFuZ53yuKaTqz7Hl\nKv6vX74X//RTd4jfV6AMC+AKDGkiAkxb1weqkk59lQ1QlDcK+tnovDB9sindmErcG+lQbL05Zxt6\nqcJXpKQzPT9dwteoUO6N2X2e6OELItRkRCDoaxOQmsePoRv9kVn2i5XcgsTeJdQukROsr2EWIyr3\n3D2uyrFSQuyFquZoACAp+DBDn9gr1zag9VuSEThp7MgEer5R+AwMDAwMDPYz5lX4fhvAw0mS3Abg\n4fTfp8AYswH8PoBPAbgTwC8xxu5MX/4KgLuSJHkPgFcA/NM5z+faQaXJ+5cAvP+Gg/g7914nfl9B\nha+qVeo3JgI9nyjp9LvalvlKFWSXY6WeZX6RPif9PDyyBK0EySXnvKt3MDvfGaT3Wbeks0GV+ol6\n+EYUERhok9ysvJHOPZxVcoUZbYtUcgUh5L2AUq/LPMyQlVbuUq8pha9ANALAibLSqGZybCrzsEBJ\nZ/YQqCdbYxPgPbFG4TMwMDAwMNivmJfwfRrA59J//hyAvyl4z30AXkuS5I0kSQIAf5R+DkmSfDlJ\nkmzH8R0AJ+c8n2sHXnMmHFuIggpf3bM13BunTTXokk79zTigyCrbpSwC81vmA3xDXmRT3CNz4fTV\nrnrBks4B5aBYsKSzUXFy9Wx23NbUMQFOSkmXzgIlwwBR0llp5Q8ygIkevjmz8ABF9Ick65HOeSzY\nn6qpXmeKL3Wf9VVNB34oyXp0awDYrpLOiMh57COyPK3S3bykUyN4vRdEJnTdwMDAwMBgH2Pev+JH\nkyTZSv/5HICjgvecAHB64t/PAPig4H2/CuDzsoEYY58B8BkAOHr0KDY2NsqcrxLdbnchx353N4A7\nuojvK461vP0c7gbw1PMvY3tTTQaGvQHabQjPcWnnFdwD4JnHH8WVNwNEcQI/jHFh8zQ2Ns7PvP9D\nncu46nTwssZ8327zjeFjTz4DbM0umzt3emj0LuGx9FgvvhKAAfj2N78x46J49NzjeCeA7z75PAYv\nX1WO3b7sY7sTCedcHZzHhwC8+OyTOH+RVxR3+j6uXNjExsblmfffe/U8BrVjeF5jzttDbln/5LMv\n4sDOazOv33bhKo70d/Ct9FhPnR4BAJ5+4ns4U5t+lrK08yLuAdALEq311b06xOWdWPhez7+MjwB4\n+bnvY+vKKgDgyk4fy+gJ3//urdPwghhPaIx7NZ3zU5I533pxG0f7V/M5P7HJCd9zTz6Bi69Mz3nl\n6tN4H4AnX3gVO5uecuzL5310B6H4+iQR1gG8+eoLeGvEX790tY9KaAnff9fW26gEidacAcC1gJdf\nP4UNZ3PmtRs3L+LGcICNr38NYBaeusDn/NJzTyM4PU2uGt238AEAz796Chd31GNvpWvmy1/bQM2Z\nLT/9qF3B1hsv4XWLH2vzwgBxIv7+33bqVaxaHh7RmHOSJLAZ8MIrb2CDnSHfe6XdR9sd7tlvrsH+\nwaL+PhoYiGDWl8Fe4sd9fSkJH2PsqwCOCV76Z5P/kiRJwhgTPKZWgzH2zwCEAP6T7D1JknwWwGcB\n4N57703W19fLDKXExsYGFnLsC38InG+rj/XqCHgKeN8HPgKcvFd52P/41uM4uz3A+vr9gjGPAk8C\n77n9JuCudewMRsCXv4x33X4r1u+/efb93wlx/PrbcFxjvqcu9YBHN3DzbXdg/f0CIfbq54E3387n\n+43OC2iePY2Pfexjs+997HXgJeCD938caImW1jS+vvMcnrmyKb6W3QvAd4F33nwd3nnfOuI4gf/Q\nF3H7zTdiff322fc/zdA8foPWPe4MR8DGl3Hdjbdg/QHB9Rt9HTj/1fxYb3zzTeD5F/CJBz+Klfou\ngvN6DDwJeI0VfFBj7K9cfRavtM+Jz3PYBr4N3H7jGm7/SPr6o1/FjSePYH39PbPvP/W7QOxpzbmd\nzfmmW8RrJvoGsPklrD/4IMAYTn/nLeCZ5/CxBz6CI61d5aov9YCngbs/+FHg+HuVY39/9Aq+dOpV\nPPDAg+LMt29VcdPaKm7K5vHth3HjicNYXxcc+9TvAo1j2t/l5je+jENHj2N9/d2zLzpPAW8B6x+5\nD6g00Xl6E/j+k3jgw/fh1iOt6feeeRx4HHjX+z4AvEM99tnaW/ijl5/DPfd9GEeXBOW+jy3huqMH\ncV06j997/ltYrrlYX79v9r1XP4/h5WqhOR8+tob19bvI94UbD+GWG05iff1dWsc1+NHFwv4+GhgI\nYNaXwV7ix319KQlfkiQ/KXuNMXaeMXY8SZItxthxABcEbzsLYLKB7WT637Jj/HcAfh7AJ5IkKUUY\nr0lUmlMld1IUjGXgWWUKk4e05C7PSBOVYyVJsVDsisrYoj7T5yS3zC9a0uloO5MOwwhJIjHUyMYu\nWOonNbbwJnIPbUdR0pmZtmj28FUcelygQElnH6jq+SGpYxmaQBIBoQ+41bzPkHZjLdYnOhhJ3Ddn\n3DIpl84uUD+sNS4fm3LLzPoHB0ClmZc1C11RC/anNlTlpLt6JgdBiOMiYgjwkk7N9QXwvsuuwqUz\nSRI62sXAwMDAwMDgmse8PXxfAPDL6T//MoC/ELznMQC3McZuYox5AP5u+jkwxj4J4LcA/I0kSfqC\nz+5faPfwFYxloFw6K9M9fH2qjy4KgDgsTH7kxha7+pyUlvko1LcYRDHCKBaPC+Rj9/I4CMLYQnPO\ntsVQcSwNsjm+3hYDPCJvMbLVpY0AJwLDkWTOlg04tXx9ZZtyaZ9VAXMe17bg2kwjDDx9qBBEYAzi\nDMDC5EfHJEc3h0+f2AOK0PeZ+0yssez8tF1RMydY/egPqocvtvR6RAGFQ2gKP4wRxokxbTEwMDAw\nMNjHmJfw/W8Afoox9iqAn0z/HYyxNcbYFwEgNWX5TQAPAXgRwB8nSfJ8+vl/B6AF4CuMsacYY38w\n5/lcO8gIn0q0LBrLQG1Md2/GKfJTUH3JNvTkZjzygZi/Pggoy/wun6+GuQSgsM23LE5+RtMkV7hB\njWP+vgJEoIjSllnm7+5ZBJDfZ22XTqWiOlZ+hiNu+kGqXZWW+DUBai6xxjLi6Hf4+fkh6q4tLsH0\nixG+PPeQzMPjcw7CGKMoUeQt6q1tQJX1OP1QYexAK3JjzQif3tgNZe7hbPSHnOT2tU2BAIUxUAqS\n3BoYGBgYGBjsC8z12DZJkssAPiH475sAfnbi378I4IuC9906z/jXNLwGkMRcwaOe9hewUgcUToa2\nywO20804WdKZqS+ayk+mdqndMvtApUWHNRdUX3IXRT/CUtWdfYNXn9mMC0vQwkxN1SPXACc/6hgM\nPrZqMw4UK+kE+D0Uz3lM+LJNe1Mav9EZO3tqoE6V0M4ofCFdPgvoRxTkxJ7I4ksVcZLYZ+dXaI1R\nCl9W0pmpyCEci8FzBM/Lsu9VgQc42TGF8BpTlQL9IBLnPKbnV6Sks0FFQqQgf0MMDAwMDAwM9gXm\nVfgMZKjMWucLUVBpa3g2RlECPyQUmIlyO/4ZwWatoPoCqEKid6sgRLndSL+sMhs3O6YQ7jgDkCQC\nBXsHs7GLlPpJVc1RsViGek4EiHiEdD5avZqaxD4bW6pqVnb3iUaEytbl98bS+5lR5h664/LGHkXs\ngUKlu4Ai6zF7GBNo3OeCJZ3Z+csJ9njOcZykeYuLKelseI4yh4+MVzEwMDAwMDDYFzCEb6+QKyEd\n+n1Bh5ckapY3NnPlh1BgZojA/CWdgMLYIlNBJsimfDNerNxOHYBen5gzFfhegvBVnJxczI47rfD1\ng0jcywZwZYrZSJjexjkj6TrKT5cifKM+V5oLXO9GhSACeQYgH5uH3C9Iyc3KhqVru56PO6CIfRgA\n8ahwDx85LjD1UEE651FBVdPNjIGoDEA+52GYmQLJxi5e0ikl9inI75OBgYGBgYHBvoAhfHsFgZOi\nEEGvkPqSbTS7Q8Kp0x+X201+Znrc4gof3T84Pd8BGX5evNwOUPU57ZHC51KuqNNzHlLqS6Y4ifr7\nBMhLOqmxdxF7oWmLX6x0NzuO/IFCOue0bLjrh0TpbtH7nDlW6syZUPgKBr4D/D6rH2akY5Oluz3A\ncgFHz5ynnit8xJxHu3sHqR6+YiWd0vucIrsXJnjdwMDAwMBg/8IQvr3CrtI3Kfxim+JWNSV8MgWm\n0sxVRbqHr4zCR2yKK9PKT480bSnaw6fv3kgSgdwgp4hpC7EpFrh0SknuqKfdp5mNC1BKbqMgsdfv\n4WtUHHSo9QVMlzcuWMmVu9C2ptYXsNjSXWW58mjcqyknuX3tcs5sXIBQ+CbWdvawZVEunQ1PbdqS\n/YYYl04DAwMDA4P9C0P49gq7zC2kCHqFN+MAQfimSjpTRWABlvmAyr0xnUPu3kgpfAUt812NSAgd\nl85SqqYjJyCikk7pZnxQyCwmu89yEjK+z1mWmljhS0uKCyh8rSpV0rnbCXaRCp+K2Lem1hegyv9b\n0H12p+9zzyceZoyKkdyqY4MxxcOMUQ+I4/z8hGMnSamSTu52Koj+SEE+QDEwMDAwMDDYFzCEb6+g\nTfg6hTamzYqit6vSnAper3sSy/wyZW+eLTe2mCB8oyhGEMW0mUfBcQFVD5+GmUdBQw2Am+SQfXTA\nuK9sRPTwFTQRGffwUcpP2sM3JMrucjfWIg8VbEJBzu5z1sOn6NUsaBaTHVM8dmpIFMe5wicOuS+u\nXmdmSEEoID8zPXxU6W6vELG3LMadYGXXOztWOMivi3CNpe6lRUo68+tNlHWSWZ4GBgYGBgYG+wKG\n8O0V8l4njZLOgv1VAOQld95k2ZtCZZs8Tw2Qpi3Z5trvjHuNFmXmoePemG3G/RCMceVEOO7kuWpA\nL5BbgwiULunU7+ETEq9M4Ssw52bFlRO+LPojGPfwLUzJ9RT9bBnZHPXo+I2S/al8bMG9dqoA2FSf\nqHxtFyP2QOYQqlaR+xTJzXMe9RW+pqpPFAqnXwMDAwMDA4N9AUP49gpFYhmKbMarGu6NEwqfNJst\n6AFghdQIMqJgoodvXFa5oB6+iiKQe8KlM8spE6qauYNiEYWPb8aTJJl90Z2OoiBz+AqWdGYkSm7a\n0uRB99Fo7NJJxW8UUPiaFRtBGIvVLiBXkZMkoRU+v5iS69kWbItpPVQge8tKPswAJBmALP2eTJTu\n0oHvRQkfofBNqMjZ+qcC34uZtih+S9LXLAZUXfOnwsDAwMDAYL/C/BXfK+QbNVUsQ7FNsdKlMyt7\nSxLaRCQzi9HMSAMUpi1Tm3Gi1ygKgXBYTGVzM2MLqodvXNIpta0v1dtlI4oT+CLyY1m5bX4cJ+gF\nIVoy5acg+bHTUj91L11PUbpbRuHTi4TwwxhRnCzMjZUxRrtlTpSTjsnPoiJHNMqGR2NFlTbn0Sf2\n2dhy9XqsInfS73xm3DSFVMmN7BIqMhG+znMWHTBNd1kDAwMDAwODaw+G8O0VnAq3Z1cpfAVLOjMV\nhzRtSSIgHKLrh3I79YKbcYAbW0hNRCwrj4QYUGVgo+Kky7YYKo5FR0JEARCFaUaaKhS7RCQEtSEf\n9dELQiTJWIGdgd8Gqkva4wKpQ6hGDEaPyoUrEcugNgbioe8ZSZGvsRJqV0XPGKgXRPAcC64t+Alb\ndEknMKXwkeHnpUo6qQcp4/uclXELHyoM2wCA0CmmXgO0wsfLV41hi4GBgYGBwX6GIXx7iQkzESGS\npDDxsi2GOmUkMqGCqC3zi21MmxVubOGHhMrnt8eW+WTg+wI3xRPxCD3SHbTL+7E0Q+6BiU0xZdkf\nTKovrvh9wzZQKUr4KLfMMRHo+hFN7IFCURRa0R9TZZWC61ki/JwfiwgDz1XNDif2VFklUMokh3bL\n7KeulsnCwuYBfp/J7MH0uJ3hCIBkjfklCJ9GSSeZs2hgYGBgYGCwL2AI317CbdAKXzjkalyB0jOA\nb9Tk6su4lJS2zC/WOwhMlvrROWl64efFxqYNY8a9dCQRGPULl9splR+Pl9Bm97wX9BwAACAASURB\nVENIvOK4lMJX96gA9LELbI9ScrNS0gKlu3rRH92F5/8BWei7+mEGTezLle4CRAyGW09VzdQ4RebG\nWqKks0aGvo9LOrvDELbFxP10qcIX2UUyJtWmLeRDIwMDAwMDA4N9AUP49hITfT9CZBvTAoYaAC/p\nIjfj6bF7PmWZX6ynDACaqbKQKQ0zSM088uwuYX9V8XI7IHXLlEVCZOrVqM+dSReqvij6nNKSzrH6\nIiM/SWGFr1nRi4ToDqky1k7h9dVUEb5d91ncR1fuPjeptV0Z94ny/lRibTu1QkquXg9fn3YHBUqV\ndHKFT6OkcxiiVZX00/k7AIqWdGZOsHQsgwldNzAwMDAw2N8whG8v4TXoks7cMr/4BlG9KeYKzKIM\nNYCJSAiZYYzHS/1yQw2h8rMHJZ2TRMBXlPoVJZquKgB9d0mnyFCDqy9lFD6dUj+yV9PvlFZypcZA\nqcKXnZs4/6/cfW5WHWJ9jZ1gF03staI/JqIRhN+rKOTOqSUeZizkPgMInRIKH9nDRziSGhgYGBgY\nGOwLGMK3l5jIhxOiRPg5oCh7SzfFSdpjRRpqFDDyAIAlZW/X0nSpH+mgWJR4EYSvusz/f7iTZuER\ncy5YbpcpOWRJ56hH9/ANd6bPUxOk2jWp5KpMWwreZyUR8DKFb/Gluy2K8OUlne3FE3udDEC/PVav\nRQpfCUMigH9PlCWdaQ8f2SNqOYgtT3vcsfst5dJJZA4aGBgYGBgY7AsYwreX8OpjUidCSfLTqFAq\nCD/WaNBGnEiMU4BxLEMBZA6UZCSE3843r8JMupIkt1FxCPfGVDnz23Sp36icgyKgKOlM1RdAovCl\n/VVFSzr13Bs58ZKbiJQp3dUo6Qy66A2JwPeSJZ1kubJTASxnbEhEqtfFe0QBQuGrLk+vbZcguYX7\nRHlJZxwLsh69cblyVtIphN/mpLRAfIJlMTQoAyiMcy0NDAwMDAwM9i8M4dtLuAqXzhKh2AAnFVKj\nhVTN8fu8xIu2zC9Z6keZaqTKj2MxeELL/JIKH1X2lpZKJsMdbuaxoCBwYEwEpMpPXtLJe/iE1zsv\n6Sym8JEunZWxwkeX+nULry/d6A9/yO/losLPAU42u34oDrpnbMoYSN5HV6Z0V1HSWV0Chm300vu8\nqPw/YKyED0Xut7YL2N64h092n0u4wAK87Fr6vUJa0mkUPgMDAwMDg30NQ/j2El5TUdJZPBQb4IoK\n2V8FIOxzkiHcjJeIgwDGyo/UtCXt4ePqiy02lyjbw0cGcvONbtjfQRDFWJKVvfk7hUlXXWVskd7j\n7jAEY5LswZIKX5bDJyQ/qVFNNOxiOIoJN9biPXy60R8B9VCh5MOMZsVFFCcYjgRB9wAvWU5z+MjS\n3YLrK3O/HIwIhS+J0O/z8tylmqh0txyxV66xCRWZVPgK9ogCWdmwyrTFKHwGBgYGBgb7GYbw7SW8\nOh3LUFYFqbhKu/7RoJ2+V5SR5peKg8iIVIciAvEI/rBPlxgChXLhAJVpC9/o+t2r/DxFm3GA99IV\n3IznvV0yIuDyst32YISm58Cy5A6KZUxbojiBHwrIj+0AThXhICVdUiJQvIcP0Iv+CIdtMAZxTEBZ\nl87soYJPOcEu3pwHyGIwiP5UAEF3G8C4n3UKQ/5amfsMqPpEuYosvc/DNlAptrb52Db6kjkrMwcN\nDAwMDAwM9gUM4dtLuArCV1oFsRFEsTgA3fEA20M05ERAXG5Xro+u4lhwLEb08PF5xMOOuH8P4NfD\n9vh5FkDNI3r4bAfwmgj7xGY8jvmmuCDh82w+Z7mBSR1IYgyHfbn6UlLhayrNUxoYDTOVTVbGWlzh\nA7JeOvqhQjTooOFJYgJKPsxoqRxCKy0kfgf9EeXSWbx0F+BlndI1Vs0IH3+osEhznnGfqHyNJbnC\nJ1Ovyyl8FLFXZg4aGBgYGBgY7AsYwreX8Brcpj2WbCLnyCoD6DLDOCWTdCh2sXEZY3mPlRC5i2JH\nEfheXH3JSG4gUrsAoLKEMCu3E22Kgw6ApPBmnDGW9g/S5CcYdAiVjTsowq0VGludDddANCTuczTi\n669Eb1ej4qBL5S2CO8HKs/DKGZjoRH/EfgdJIumjy8YutcaItZ2um7C/japrwXNE4eclCV9FYRjj\n1hH7XYyiRN6rWbKHr1mR9wMrMwcNDAwMDAwM9gUM4dtLTGRoCRF0Acvl7oMFoLTNrzSR5IRvcdEI\nAN8gkjl8ABK/q9iMl1CcVKHv1SUk6YZb7JRZbjMO8L48qfKTEppo2KUt8ytLhRwUAQ2THK+JJM1f\nExK+LOexREknj/6QEc2xkis3Berya1Mg/BwY3zvKITTJSO6CCR8dCcHXTTzYIXpE5+vhk2fxNRH5\n/DsrVK+BtD+1hGmLZ6Mvuc9k5qCBgYGBgYHBvoEhfHuJTN2QGbeU7K9qVVUqSAssIwKUg2KpsV1l\nThoLOoqYgOKb8aUaP15bOvZSXjopNtQoT/jqnk2U22X9bF3CKbNcud1Y+ZGPnRF7cfh5udJdII3+\nUDiEslFP7ohasqyyqVrblVZOZIVEJI6AcFBq7KWai7b0gQJfN8lghyjd3UmV3GKqplrJrY/vs2js\nJOHXpKTCJyPXGeE3pi0GBgYGBgb7G4bw7SWUCl85tStX+AgiwNIQaFL5Kd3bJSv144TPGnXpHr4y\nhE9D4bOC9tR7pzAP4atQvV38eJbfpolAiXGzvjx5L10jX1tCYp/3iJZ7qEAGrwNgQXehTpkA0Krw\neydXNVtgo71Rr5cohS8l7Cxoq02BCiq54wxANcnNrs8Ugi6QxCUVPkdKNHtG4TMwMDAwMPiRgCF8\newkl4StnqNFQGls0YeWEb8ElnVQPXzoXZ9Tbg3I7vtFtD+Q9VnYac7Hoks66S+Qe1lYAALZPKT8l\nM9IyIkBcb5aqx7TCV8wUCEijPxQunbbyPpdX+OT9gy1YQRdAstD8P4CvMZXCZwUdeUlnSWLfUCl8\n1RVYqdOrUOHLS3fLKHxcvRZFfwxMD5+BgYGBgcGPBAzh20volHSWUkHUvV1O2Ft4+Dmg6OFLFT4n\nJJSfEuHnwGRJp4wILMENO3mG3AzmIHw1j1L4OOHzwh2Fg2IZhU99n+2QIPZz9PCRsQzpfbbD3sJL\ndxu5qil/mMGQoA5f8jCjfBnrUo2vbWHuoVMFLBdusHglN1PDZb10qK3ADtoAEsnDjKx3sFzZcJKI\nY0d6QVbSaRQ+AwMDAwOD/QxD+PYSucLXFb8e9EpvxgFqU9yCG/IsPLFlfnnlp1V1SGURANywJ1cF\nhts5SSoCnZJOL+yhVZXMeR7TljQAXYjaAf6eiDAwKa3wqV067TBV+Cjlp2TpbhBKXFFtF7Ar/D4v\nuKSz4tjwHEveP5jOpYGBmGwO0iy8Wrk1FsWJ+HozBlSX4YbdheY8ApMlnYTCl0RoYiAu6czMYkrk\n8FG/JZmybHr4DAwMDAwM9jcM4dtLZApfIFH45jS2oPLZ3IgqtysXy5CNrdqM1zHASk2Ssze4mpOk\nIsiUDWlJZ2UJbhLgcEWgzgBjwleCeNVcwqUz3eAvs55c+ZkjIw2gFL4G3KgP12aoOITaVTDncXJs\nygnWi/py05aS6jXAyaZcRebXscUGWBYRrwHPySu3xtKyYeKhQjXq0gpfifVlWwwVx5L38KVzWZGt\nsTkUvgahLmYPOaSk3sDAwMDAwGBfwBC+vUS24ZWVdJYkfNkGjCr1q8QDur8KrHAuHDBWfoSh75aN\n2K2jCclmPBrxOZfYjDc8BxajNuOceB2t+OLXhztc0bSLb14bFVu+GbdsxF4Ly+iJFb44Lu2gWHEs\n2BYj7frd2EfLk5iE+OUJn6qcNPGa8OIBrfCVGBfQU5EbGIofKgwzha/4GsvLhiUPFWJvCY2kt/Ae\nPoATbKnCl6qVy+hJlNzyDzOohwqDLHjdKHwGBgYGBgb7Gobw7SVUpi0lYxmyPjVqU2wjwrJM7coM\nNQq6CQITREAyduQ20cBQXPY2R7mdZTG6fzDdaB/xAvHrc2zGax5R0gkgrKxgifXEPXx54HvxzThj\nDA3PJvLw+Po67EmuSVC+pFNJ+NyGvKwSKN3DB+gZA63YPqqu4OcrU/j2oGw49FpYYv2Fl3QCQM0l\noj/SuRx2+nBFPblzKXzyctJeEMGzJSHzBgYGBgYGBvsG5i/5XiIv6SSC10tuihsVwjky7c075EjU\nrqAc0QTGZW+yDXloN9BiA6zUF1tuB6Q5aQO5aQsArLpD8etzbMabHlc1R5Ggnw3AyF3CMhTldiXU\nFyC9zwq3TCnh87uA7QGOpLyWQFMRgB65DTQwlPdqluzhA9JsOIUx0JFKIO7VzAlf8Xudlw1LCF/g\ntNBCXxx+Ho24kl+CaAJZ0D3tBHtUtrbzHr5ybqyAuHS374dG3TMwMDAwMPgRgCF8ewmqpDMMgCgo\nZZwCKPqc0nEPuhK1a47+KlUwtu9w5Yfuryq3KV4ibfM5oZKS3DkI33JKXnckZNN3WvIePr+8+gIo\nSv3SDf4hlyD2JdS9bFyAIPZOAw02EDs4hgEQj+YgfC4R+s7nfFi2tgdXuXlJidLdTLmTlXT6dhMt\nNpDkPGb3ueQaq7nS9ZU9IDnqDsSvD9sAs+ZSckUPj3pBJC8LNzAwMDAwMNg3MIRvL2HZ3M5dpPDN\nYZwCKJSfSlb2JtkUz6G+qCIhfKuOBhvuicLXqjpoK8w8DtqyTfH2XJtxANjuizfkA5vo4ZvDHRTg\nphrS8sb0mIccmfIzh5KrKN0d2Q00MRQTgjmiEYC0h8+X5/ABCsI3xwMFQF7SObAaWEIv7/WbQtY7\nWPI+r9Rd6frKVMNDtizepc2vS4kS7TphzjMIovx1AwMDAwMDg/0LQ/j2Gm5drPDlDorlNsVNKict\n63OSlnT2SiuL42Bs8dh9VkdLpvDNYagB0CWdUTqfZUtG+MorfCt1XhK5MxCTjL6VKXyE8lPCMh/I\nFD7Jfa4fBAAccWQ9op3S91nl0hnYnNgLe/jmfJhBlnSma/uAbG0Ptud6oABA+lChZzXQYBKTnDmJ\nPUn4vAZC2DgoI3zDdun11fSy+yzq4QtNJIOBgYGBgcGPAAzh22t4DYnCl4Wfly+568rMPCoZ+aFK\n/cpvxgGgI1FgeqiiyYaouYKN4hyGGgBXYGSlpF3Gr+MyWzzhO1CnFb4Oa2JF1sM3Z0ln3SPuc40T\nvoOsI3496JR2ylT18A2tWmraQgS+l1zbzSoRgO7WEMHCsi0jfOUVvqrLMwBlZcNd8O+McI3NTfg8\nbEseKIAxdFkTy0xG7MvFfgDIYzXEPXyRIXwGBgYGBgY/ApiL8DHGDjLGvsIYezX9f+GjdcbYJxlj\nLzPGXmOM/bbg9X/CGEsYY4fnOZ9rEm5dTPj8+cremhVbWvbmWzxuQarwDa6W3pjmpi0y4pVU0WID\nwlCDzTG2I92Mt+MK4oShCcG1jmOugpTdjKf2/3LC10CFjVBJBNd7jvw/QBEJUT8EADgACeGbo6RT\nFf0xZDVu2iIiBP3LU+dXFK2qgzBO4ItC3xlDL6lhSUbsS+Y8ZliqutIevnbCTZiWmEBpywlfufu8\nXHMxHMUYjsTkfgcNrIjWNlA69gMA3NSFU+RC2wtCk8FnYGBgYGDwI4B5Fb7fBvBwkiS3AXg4/fcp\nMMZsAL8P4FMA7gTwS4yxOydevw7ATwN4e85zuTbhNfampLPqSO3621EFANHD178MNMpx60zFkplq\ntOMa6iA249Vl3ttYAks1F10/RBzPKj9tP0IXVTQS0bXOohHmM23ZlpSTbidc+WHZpn8SCzBtkZVV\nJl4TQWJjJZEpfOVNW2yL8agAydidpAqbJTjgCdZg7xL//7JrrCI3BgqjGB1U0WKUwjcP4ZM/VNhO\n+IOUaiS43gso6QTkxkDbcQPNpCv+8HCn9PoCkEZ/mB4+AwMDAwODH1XMS/g+DeBz6T9/DsDfFLzn\nPgCvJUnyRpIkAYA/Sj+X4fcA/BYASWjcPofXAAKC8M1h2iJT2a6EnPAtWwIzj9GAj11Sfak4FhyL\nScfejjx4CIFQsCFfwGY8SYCuQPFqD0J0UEc9FmyK59yMtyo89H27LybQ23Eav5H1KE6N3QYsl5v3\nlACVwzcME1xFC62kLf7wHAofQOfh7eQPFQT3OVf4yhE+qpy0PQzRS6qoQ/CdSpK511irJi8bvhry\ne8j8xRO+A3W5ihzHCa7EdTRimZLbLq3wAfKHCr0gRF1Umm1gYGBgYGCwrzDv49ujSZJspf98DsBR\nwXtOADg98e9nAHwQABhjnwZwNkmSp4UlgBNgjH0GwGcA4OjRo9jY2JjvzCXodrsLPfa72wN4wRU8\nseuYR889hncC+O6TL+D/b+/Ogyy9zvqOf89d+97u29tMz9qzahlJI1uWZizbEkgjW2DZJjZlDLFD\niAkGF0lMoCgWB/gjJEUgJJVyKgVVuIgJJJSFAQMubCysZWTLstBmWbs0I82imemZ6X25+3Lyx3nf\nu7ek6fe93Z6r36dKNdN9u+957+3To/O8z3Oek39p/pKfd/pciVK1xr33P0As0vrevThd4ACwfP5k\nx2tJFqZ5D/DSmTmm1vg6k1HLi6+e4ujR8x2PTWXdtXz7/nsoJ1oXoW87+yrxSown1zjuuTNuMfyP\nD3yLzanWexVPXqgwZtOkZs90vObBlRO8E3j2lTPMLK1t7HQMnjt+kqOJqY7HXpl3Adl3H36AxdEL\nLY9ddeJFJqIpHn7wQeDS59f0VIl8ucp99z9AtO3nvFCsccBmYPFs1+f8gdwC5y8ucnyN73ekWuLV\n0+c4enSu47FXp7McAZ56+Cj59PaWx/aeeJy9wIOPPYONvHDJ45686IKPB7/9CKdGWgOO89kaV5Ni\ndGWm4zVHKzl+0FY5fm6OM2t8zdVcgTNLtuv7eeyiCzKfffxhZk61lpvuPfEMe4jw4MOPr6lb5slZ\nN4ceePhRpsZbX3O+YikySLx4vut13bo8y8XZZY4dPbq2f7/KBU6c7XzupVyRuemprj9/eWsK+/+P\nIs00v6SX3urz6w0DPmPMvcC2Lg/9ZvMH1lprjHnTWTpjTBr4DVw55xuy1n4e+DzA4cOH7ZEjR97s\nUJfk6NGjhPrc038K5xc6n/PRY/AivOu298HQlkt+2hPxE3z52PMcetetjA22Hqy9/L1zFJ+Nc+X2\nYcbbxz33XXgEDtx0KweuaXvsTRp/9H5GNo1z5Mg7Oh57+OF7oQq3Hn4bjO9rffDYf4ax3Wt+fwvP\nTvGFZ5/kuhsOc92O1mBy5okzLD2XZm8mzp725z8Zg8fh+kO3wP7b1zT2xONHGRwb4ciRGzse+/oz\npyAPN167Dw60jT3zfyG/qf6aL3V+nUqc5G+PP8cNN9/C5qFky2MnZrJMPZTh6oEK17U/p7VwNM/k\nFdcwucb3e8szD5EeSnDkyM0dj71y7GlYgne94xrY0faeZP8eLoxy+3vvXNO4yVdm+Z9PPsLV19/A\nLVe0Zgm/e3qe5UdSXJEy7G9/XQun4SG48vrDXHlj22Nv0l+efZIXzi91/Rn9w7FFWIbrr9wF7c+f\n+ypcHOHIHXesadyJc4v8/mMPsffqgxy5vvWf26nFPP94dJAhk++8Lmvhm3l27r+WnUeOrOnfr93H\nHqFYqXHkyC1NT2sp3vM1Duzfy5EjB9b0mqT/hP7/R5Emml/SS2/1+fWGAZ+1dtVVmzHmgjFmu7V2\nyhizHbjY5cvOAruaPp70PncFsA/ws3uTwJPGmJuttZ2po8tVIt2Tks6hpvPw2gO++VyJaUbYXOpy\nZz4brNzOjb162dvFknctpS6llfl5GNuz5nEzr3NO2nKhzLJNEyuHX24HrqnGaiWdF8tubxf5LiWd\nATooAmwacu/nXLbUEfBlixXmyDBQnu78xlIWsGvewweuYcxq5aRnK95rWukydm5mzSXD0Ngn2q1s\neCFfJk+KRLVLVjxgF1iA4VRs1bl9oeSV5Ra7lNAG6AILr3/0x3KhwgJDJMrLrgFRpCm7Xc5DrRJw\njiV59mzr/tNipUbNNrp4ioiIyOUr6B6+rwCf9P7+SeDvunzNY8BVxph9xpgE8HHgK9baZ6y1W6y1\ne621e3Glnjf1VbAHEB+E8mpdOo3r4rkGQ69zAPpctsSMHSZRnO38xlywhhrg9rR16xBarVlm/ICv\nuErAF7CDInQ/J83t4UsRLa2yGIeAC/L4qg01zpe9QCzfJQgJGAiMe8H8zErnXrmVYoV5myFZ6hJo\nBmwKBF5gv8oevtNF70ZFtss9nuxMoPk19DpNWxZzZbJ2gFily++U//4H7tLZ/ed8oejN7W7NeYIG\nfKnVj/5YLlRYsoMYLBTbxvaDzwB7+DYNJjrmV87r2qk9fCIiIpe/oAHf7wE/ZIw5BtzpfYwxZocx\n5msA1toK8BngHuAF4EvW2ucCjnv5SKxyLEMp67Iva9jvA6/f2GI+W2IhMkZktcU4BFuQD3TPgiwX\nyqx4nQxpb2xRq7mmJkEW4ynvYOwuC/LlQpl8ZBBT6FHAl1r9YOzzBT8QWKVpS4DFuJ/Vm13pzPxk\nixXmGSJWWnDvbzM/4A4w9lBy9S6dJwtewLfSZY7lZgNlkDOvM7cX82VWSBEtr3JDAYI1bRmIUazU\nKFY6M5sLxRqFSMr9TNsFDPjSiSiJaIT5rgFfmUXvDMCOLLJ/LQHG3jSYYLlQodR0DIb/c1eXThER\nkctfoP+bW2tngfd1+fw54INNH38N+NobPNfeINfyfSsx6EquKiWINZVelpYDZV8GXy/DlyuzEhuH\nlac7vzE77bpGBggEMgMxXpnuUm6XK7OCV/ZWagv4SstgawEX46uXdC4VypSiGZfxsLY1kA54Fh54\nB2N3Kem01rJUtBRSQwysWtIZbDEOLmvbbjFfZt5mMNYLptPjjQf9TpkB3u/X69I5lYtQjKVJdgv4\nsjMweTjQuNB9bi/kykRIYUornT9n//0PdFPBn2MVkkOt2a2lfJlScoiB1TJ8m65Y87jGGEbS8a4l\nnSvFCove0R8dNxXCyPB5NxXmsiW2jbjfXz/Dp3P4RERELn9BM3zyRuLeQq29rNPP8K2Rf1ZZ131O\nuRL5xLhbeNfaMhU5r9xujZlFcCV33cZdzL9Ohi+k7At0L+lcLlQoxzMuuC63nQNYWIREBqJrX7yO\npOIsFSpU284ALJRrVGqWUny4Jxm+0XQCY2C2S0nn9HKROZtxH+Ta9msue91EM60dNC/FYLJ7wFco\nV8mWqt4cawv4arXAGb5kzGW7upZ05suUo2kX5Lb/nOtzLMAePr9suC2LXKnWyJaqlONDnWWV4OZY\ncu2BPayeRV4uVFiw3r8V7WXDAQ98h+5lwznv6JN0QiWdIiIilzsFfL2W8PbotZd1FlfW3LAFXAAC\n3c+Gm8uWKA1MgK12BgLZYItx8Eo6u2Vf8mWy+AFfW8ldCA014tEI6US0a0nnUqFMNeEFP+1NNQKW\n2wGMpbsHAsveXsZyYriz3K5WdZnNAIvxaMQwnk4w2yXDN71cJBfzXleubb/msrcVNkDAl0nGKHUp\nb/SDklJqorOks7jo5l2AkmHws4udP+eFfIla3At+ut1UiA1APLXmcVe7qeAHvpX4cE9KOsHtE+0W\n8K0UKquXdNYzfJk1j7t5qDOLXN/Dp4BPRETksqeAr9f8DF97p87SSqBF2qahJBEDF5c7Mz/z2RLV\n9IT7oD0Dk5uBwbV3UITVA4HFfJmsX9LZgwwfuAV5t8zPUr5CzX8/20vuQlmMewdjtwd83rXUkqNd\nyu289yBAhg9cp85ue/imV4qNbpgdAd+UK91tLvO85HFdqd9M29h+YFBLbe4M+OpdYIPNsdWyyEv5\nMtYP7Ns7wQZsCgTNJZ2tP+elvP9zHu6cX9WKu5YQ5lj7/PKvZYnVSjqDzzH/5zybbfxb4u/hG9Qe\nPhERkcueAr5eS6xW0hkswxeNGDYNJbm41BnwzeVKmMxW98FK60HgZKdhcGLN40JjL137gnwxX6ZG\nhFpypDMACSngGx6Is7TKsQzGL6lrz8CEEPCNeBm++baM6kpzwLda9iVAhg9cyV3zYtw3vVwkOuRl\n0rpl+DLbA5Xubsm4QODiUqHl8/X3ILO1c375XWCDZpFXKSddyJUx/vvZ/n6HEPDVM3z51rHrcy45\n0plBLgZvnAJ+SWdnYL9UqFBNeM+9atOW4CWdzTcVlOETERHpHwr4eq1e0tmW4csFX5xuySS5uNy6\nGM+XqhTKNaL1gK/tnLQwSjpXaRiz6C9WRyZh6WzrN4XQUAPcgrxbwLdUqBBJeYve9j1WhYVQFuPg\njgVo5mf4TKpLhq9exhps7E1DyVVLOpPDXvDeLcOX2dbxPZdiS8Zla9uzyH6GLza81b3mStPj9S6w\nATN8A7GuezUX82WKg97rap9jhcVQbigAHXPM/9ikumT4QugCC69T0lmsEE+mIZrs3MNXXAKM26O6\nRsMDMeJR0zLHGgGfMnwiIiKXOwV8vVYv6WzK8FnrMiNDWwI9tQv42hbjXtCVHPUWxc0ZmErR7SkL\nYTEOneekLebLpOJRIiOTsPha6zeF0FADXMld+7jWWpYLZaJpb7Hfgwxfo6SzNfDyS/8i6TH3Gm1T\nU5fFM+7PkclAY28aXL2kc2R4xO1b65rh2xpo3C3DXoavbY4t1OeYtz8w23RTIaQM3/BA95LOhXyZ\nWman+8B/f309LOn051w0PermV/PPObSAL0G+XKVQ7iyVzqQS7nen/abC0lkY2tp6GPslMsa4LHK3\npi06eF1EROSyp4Cv1/wMX3NJZ34eamW3UAtgS2agYzE+792lzwyPuUCgeQ9fNpzFeGa1DF++7JrJ\njEx2X4zH0xBLBhq728HYhXKNctUST3vBZC/28K1yMPYFr9xxILMJqqXWzpHzp7xv3hto7E2DSded\nsto4J61YqbKQKzORGXD75dqb86ycD9SwxY2bIGJguq2kcy7r3oPUmPf8EKv1uAAAGxpJREFUzfv4\n/MAzaNOWLiWd1loW82ViQ5vcXOo2xwI0BQIYTESJmC4lnd6ci6dH3e9u8885pIDPb8TUPr/PLxbc\ncQkDXcqG50/B2J5A44KbY803FbJFHbwuIiLSLxTw9VqiS9MWf4EcNOAbTjK7Umw5KsAvtxsfSroM\nYsti3C+3C7aHb7UM30KuKeDLz7d26swHO3Tdl+lS6udnYxJD3mK/eY9VreYyMgEX48OrBHxTiwUS\nsQjpES9r2pyBWTjtMrwBGqeAa9oCjWAeGvutJjJJSI1DvingK+VcEBKwpDMWjbh9ou03FXIlhgdi\nxIb9LHLzTYVZ95oDdMqE7mcAFso1SpUao+mkd1OhSxY5YAbZGEOmyz5Rf84lB7053DzHQgr4xrws\ncvvh61OLeXaMDnTP8C2chtHdgcYFrzFQS0lnhWQsQiyq/0WIiIhc7vR/816rn8PXHPB5ZZZBSzqH\nB6jZ1jPa/IYaY4MJGGwL+PzSu4DZl9UOQF/Ml11zk5Fd7hPNe6xCKLcDv6SzjG0qqfMX5+mhETCR\n1pLO0jJgAy/GoxHD8ECMxbbsy9mFPNtHBoj4gUa+LeAb2xOocQo0Dl9v7pY57QVhE5mkCyibSzpX\ngh/J4OtaNpwtuUYfg106weZmAnfoBBhKxrs2BQIvEza8s3V+VYrudyyUOdbZCdaf68mMXzbclEUO\n4Sw8cHv4oPWolUK5ysxKie0jKffamvfwVSvuPQgj4GtrDJQrVdWwRUREpE8o4Ou1etOWpmxXWBk+\nr4vihaZOnX4WaCydcM/fnn2BwCWd/rjn20r9Wko6obXkrhBOhm94IE65aimUG+WNfvYlk4q7IKdl\n3HCyL+C1zW/roji1WGDHSKqRWWrJ8J0KKfvS2Ta/NeDb1Brw1c/gC5bhg+6NgeZzJben0b9h0bxP\nNBv82A9wmdxStUa+1NjP5u+fHE13KRsOqSkQQCbZWTa8lK8wlIwR8W+WNL/mkEs6m49mOL/o3vsd\noymvpLMp0Fw+B7UKjIZQ0jmUZK65pLNUUcMWERGRPqGAr9diKcC0lXSGlOHz2+Y3LcjncmWM8RaP\nQxOd2RcIvCAfTMYYH0zw2ly+5fOvG/CFUG4HzQdjNxbF/uJ8eCAOm6+CmZcb3+DvbQsl4It3nJM2\ntZBn++hAY++YH3hYG2q5HbQejD298noB35T7M5QM30DH0R/1DF885c5/W2lr2hLwhgLgShhxGVSf\n3yHVzbFd7vfI7xAa0rEf4DJ83bp0Dg/EYOKA+8T0S40HC4sE7ZQJjQxfcyfYc97r3zHSpaRz4bT3\njeHMsWypWg+wc8Uqg2rYIiIi0hcU8PVaJOIaTLSXdEYTgRtMbBnubJs/ny0xmooTjRiX4cvOuNIv\ncH+PxAKPC7BrLMWZ+dajJhbzZdfcJLPdlVa2B3whjNuti2Kj1C8Gm6+GmWONLop+8LfpysBjj6Ra\n2+ZXqjXOL/kZPr/Uz1uQ5+fdPq8wsi+vU9K5adAL+PILjZ9zmBm+4SQzbftE57Ol+n4zt0+0OcM3\nG7hkGGD3uMuMn55rNDtaaC7p9G8q+GWdIXWBBXfjoNv+1GF/bicyrQHf3CvuegJ0yoTunWDPtWf4\niktQ87KeflOgUJq2eGfxeVnkbKlCShk+ERGRvqCAbz0k0q3HMqxcdMFYwL1dE0P+wdiNgG8uV3L7\n98DbY2Ub2Z/stMu+BBwXYHI8zWtzjYCvVKmRK1XdYjwa6yytDGkPn5/hW2zqonhq1l3H5FjaBXyl\n5UbQc+E5iHiZv4DG0omWPXwXl4vUrLcYb9/DF2L2ZXggTixiWvZqTi8XGU3HScQi3p452wg2l6dc\nh9YQAuwtmaTbJ5pt3idaZnzQBd4Mbmk7lmE2lD18u8fd3tfTs405ttgt4FtsD/jCmGOdJZ2n57Ls\nGk+7352JAzD9YuPB88/C1usDjzuYiBKPmpamLVNehm/byEDTTQWvrHPhNGBgONixH+DdOKCRRc6X\nqgxqD5+IiEhfUMC3HuLtAV/wM/gAErEIY+l4S0nnfLbEeD374h++7mVgcuFkXwB2jaU5u5CvZ37q\ni3GvLK2li2I5D5VCaHv4oLWk88RMlp2jKQbiURfwQSOzd/F597loPPDYo+l4vSkONMrtto8OQHIE\nMI3AYyG87Esk4s5JaynpXC7WA/56F1A/sF8+77J7IQT2E/7h695NhXypSr5cbdxUaM7wlbJQyYcS\n8G0eSpBORDnVdFPBL3Ws7+GDxk2FQnh7+FxJZ+OGQrVmOTmbY/9mrwHTxDWN+VXOw+wx2BY84DPG\nMJJKtGSRzy3m2TyUcHO7flOhaY4N74RYIvDYftmw3/01W6pqD5+IiEifUMC3HhJDbSWdFwM3bPG1\nn8U3ly21LsahsY8vG04HRYBd4ynKVVs/h64l+wJuQV4vtwtvMT6S6jwS4tWZLPv8xXh7wHfhedh6\nXeBxwZ3Ft5gvU/OCXL/cbudoypXzZba58j4INcMHMD6YaC3pXCm6/XvQ+Jm2BHzB9+9B8+Hr7rX6\nAe94S0mnl+Hzz3kM4aaCMYbdbVnkhXyJaMQwlIzB8A73ST/gC3MP30CclWKlfjPj3EKeUqXWmGMT\nV7sgNzcHF18AWwslwwcumF1sLulcKLgOndDYG7l0zv0Z0h5RaGT4Zrwscq5U0R4+ERGRPqGAbz10\nlHSGk+EDtyBv2cOXK7UuxqGxIM/NhJrhA+oLcn+R2hLwLZ515+D5gUgI+6s2e1ktP7tmreXE9Epj\nMZ7Z5vZYzRxzgebSGdgSTsA3kk5gbSPY9Mvtto+4LBh7boUT33L7B+dPuaxfCAEIuNfd3qVz9YBv\nKpT9e9DUGMjL8PlZxpabCsVFKBcaTYFCaNoCsGs8XS/XhUZTIGOMaxgzONHIIudm3b7RgI1TgPr7\nOrXofr4nZtzv7r7mDB+4mwoXnnV/3/a2wOOCu6mw0Na0xW9gw86bAAOnvu0+ng+nCyx0NgbKFnUs\ng4iISL9QwLcempu2VMtucRpShm8ik2Tay7JZa5nPlpv28LW1zc/OBj503bfLa6rx2rxbFPsZPr/x\nBCO7oFp0QcCph93ntgZfFI+mE+wYGeC5c+6svblsiaVCpbEYN8br1PmSy74AbD0YeFxwi3FoNNU4\nt5Ank4zVzyVk/+0um3rxhVCzL+AW5P5i3Fq7Skmn15E0xAzfRL0TrAv46hm+9jmWvdg49iOkmwp7\nxtOcnsvVz1xcyJUbNxSg9WiG04+4wD5g4xSAa7e78/Se9+ZYPeCb8AO+pk6d5591Z22O7Qs8Lrj5\n3bKHb7E5wzcO22+AVx+ESskdyxBCyTBAOhFlIB6pH76e17EMIiIifUMB33pIDDYyfNkZwIaX4csM\nML1SxFpLtlSlVK01Gmokh9xiNDvt2tcXF0PLvuwYHcCYRoZvyitv9Lv9NfZYvQYvfdWVWm4O3ikT\n4LodIzx3zjWu6FiMQ6NTp599CSnD1zgY2y3Izy0WXMMW377b3Z8nvun2V4W0GAcXYDXvr8qXq40M\nX6ppD19x2Z35GFKGLxmLMtq0T3Su+ZxHaNonOt3IMIZUNrx7U5pipVYPNk/OZhvZVGiUDefmXMB3\n9V2hjHvt9gzGUL+pcGImy1Ay1giwR3a741amX3JzbGs4gSZ4JZ1eUL1UKLNSrLiSYd/+2+HMYy67\naGuh3VQwxrBpMMnsSolazZIrq2mLiIhIv1DAtx6aA776GXxh7eFLUq5a5nPl+qHr9SwbuLP4Vi40\nFuMhHIoNLhDYNjzAa97RDI+fnGfzUILJMW9x6gd8F56Hkw/BgQ+EMi7AwR3DnJjJki1WeNUL+OoN\nNcBl+JbOuoVxcqRxLQHVAz4vm3nOP4PPN7YHxvbCiQdDz/BtHkqyUqxQKFdbD10HVzKcyLgGNfUj\nGcLJ8IF3+LpX0jlfD/i8mwpDXsZ45ULTOY/h3FRoHM2QY6VY4flzSxze01QiO+xl+I7fB7YaWsCX\nTsTYv3mwHvC94pUMG78JTiTi5tj0i17AF87+PfBKOpvmF9A6x/bdDrUyPP0X3jeEd1Nh01CC2WyR\nmZUi1kI6qQyfiIhIP1DAtx6Swy4LUau5hi0QXsDX1FSjo6GGP87yefjeF93Hg+FkFgEmx1Kc8Uo6\nHz0xx837xhuL4uGd7s8n/gRqFTjwodDGPbhjGGvhxfNLnJjJEo+a1iyIX3L30tdhy7WhdKsEGEl5\n56R57/NUe4YP3IL8+H2uhDfExbhfQjmXLXUGfACHPgnP/CW88BX3cUgZPoCtwwNNJZ1ljGnaq+nP\n4+kX4eV7IJp08z0E9YBvNsdTpxeoWTi8d7zxBSOTLpv59N0uc73zplDGBTi4Y4Tnm7LI+5pvKIDb\nx3f6O+6IhBA6dPpG03Fy3gHoUwsuq1ov6QTY/R53hqf/+xziTQU/i/z797xELGK489rw/q0QERGR\njaOAbz3svMmVU8683JThC6+kE+DCUrGzoQa4PXsnvwX3/Se46v1w5Z2hjAuuccuZuRxnF/KcXcjz\nzubFeGrMlZOefcJdw+Th0MY9uHMEcCV3J6az7B5PE4s2TWW/U2dxMbQOneCasySiEb57eoF8qcpc\ntsSO5hJDcCV3Va+5Sph7+AYbbfO7BnxHPguZHfDAf3Efh5jhm8gk62PO50qMpOKN99vfE3rfb7uy\nyvf/TmgB9uRYGmPg1FyOx07OETFw4+6mxj9+5vb4vXDVD0MkvBLEgzuGObdY4PxigbML+S4B39WN\nfbkh7E31vX3Svb4HXrrIWS/D13IzI5GGyZtdmbaJNm6shGDTYJKXLizzV0+c4edu28+VW4I3wBER\nEZGNp4BvPex+j/vz1LcbAV9ImbatfoZvqcAzZ1xGYktzILDlOtc05kc+B//iLyA+0O1p1mRyPM3U\nUoGHj7tSvpaAz5jGgvzqu0JdjO8YGWA0Hee5s0te9mWo9QvG9rnFMIS2fw9gMBnjh67byt89dZbT\n3t7FluwLNPbxQah7+DZ5+8f8kjugsacMIJmBD/xXl02FUDN8WzIDTC+7faKzzec8AsSSMH4FTFwL\nP3c/3PxzoY2biEXYMZLitbkcT5ya55ptw40GOeAaA/kOhFPO6Tu4w91U+NozU1gL+ye6ZPh8Id5U\nuPXKzWwbHuCvnjjD1GKeWMS0BvbgbioAjOyEaHhll5uHEpQqNSbHUvz7914V2vOKiIjIxlLAtx7G\n97vSt9PfcSWdyWF3pz4EfobvqdcW+MOjr3DntVvrHTQBuP3X4FdfgcP/OrTMi2/XWApr4W+fOksm\nGat3N6zzA74DHwx1XGMM1+8Y4Zmzi5yYzXYuxmMJGPe6JobUodP3sUOTzOfK/Pk/uYPVO0o6Bzc3\n9nT1IMP32Mk5Li4XiEZMo3GK79p/5oLr9CYXAIZkSyZJqVrjuXNL3P/CxXqGte7nvwU//xBsf3to\nY/p2j6d5dSbLk6fneefetiMu/PkVicP+O0Id9+AON5f//ml35l3Xkk5wNxdCfK+jEcNHb9rJgy9P\n873XFtk6PEA00vZ7u+8292eIJcMAW4bdvyW//eGDpNSwRUREpG8o4FsPxsCeW+DUd0I9gw8glYiS\nScb4839yB33/xw+3ZRui8dCCy3Z+YPnwK7Mc2jvWuTAd3+fKOvcfCX3sgzuGeX5qqfVA7GZ+WeeW\na0Md9wev2sxEJsndj7nz33aMdsmYXvth2HRVqIHArvE0t109wR888Ap/8u2TbB5KEGl/v42Bj/0J\n/Oy9oY0LjX2iv/ylpwD49bsOtH5BYjDUTFOz3eNpnj6zQK5U5VBzBhlcOWk0AXtvhYFw9g36xgYT\n7BxN8eTpBQD2ts+xsX0u0Axx/57vxw5NUq1ZHjo+031+7TzkbhqN7w913B8/PMmf/czNvO/acPYX\ni4iIyPcHBXzrZfct7hDws0+G1rDFN+EtyH/xzquYHOtNcNeNH/BZCzfvG+/8gtt/HX7mH3oScF63\no7HA7xrwHfigaxQT0sHnvlg0wkdv3EmpUgNgW/sePoDbfhX+7SOhjhuNGP7PT7+T3/rQtVSqdvWf\ncyIdeiDgZ5FfvrDCL63zHNu9KY13DF9nhi8SgR/+HTjyGz0Z259jm4eSDDeXkoILcO/6XXjPZ0If\n94qJIW7y9ip2ZJDB3cT56a/CHb8Z6rjDA3FuuzqcczpFRETk+4f6bq+XPd4+vsXTMHko1Kfev3mI\nRDTCp34gnMOf36xtwwPEo4Zy1XJze/YFXCYzxGxmM3+PFbQdyeC76afcfz3wY4cm+aNvvsrmoSTJ\nWJfSt0iEXtxLiUQMP/uD+3n/wfD2570Z/p7QA1sz/Mw6zzG/U+fO0VTnfkmAd326Z2Mf3DHMN56/\n0Fky7Atxv2K7jx3axZOnF7q/ZuhJ+ayIiIj0JwV862XLdTAw4tq4h5zh+1+fuJGatcSj65uwjUYM\nO0ZTTC0WeNvkyBt/Q4j2bR4kFY8SMXQ2teixq7dmuHH3KPGQDtu+VC17NNdpvE/cvIuffNeedZ9j\neza513q4Pbu3DvybCl1vKPTYh96+nT/65isc2rP+r1tERET6iwK+9RKJwq53w7F7Qs96bWSDhbdP\njnLVlmr3TFcPRSOG63cOU6rUGmf/raM//leHqdbsuo+7EaIRw+9+dGMySvs2D5JJxnjvNet/Jtzb\nvOY0V24ZeoOvDN9IKs6DvxpuIxoRERF5a1LAt572vMcL+PqnKcLn/vk7qNmNCXz+28duoLpBY28a\nWt+s4ltVZiDOY791J8nY+mdTt40McPen310P/EREREQuR2rasp6ueB9gGh0k+0A0Yta9zM+3d/Mg\nV0ysf/ZF1tdAPLohWVyAd+/fxGBS98VERETk8qWVzHra/nb4lZd71shERERERESkmTJ8603BnoiI\niIiIrBMFfCIiIiIiIn1KAZ+IiIiIiEifUsAnIiIiIiLSpwIFfMaYcWPMN4wxx7w/u54SbIy5yxjz\nkjHmuDHms22P/YIx5kVjzHPGmN8Pcj0iIiIiIiLSEDTD91ngPmvtVcB93sctjDFR4A+ADwDXAZ8w\nxlznPXYH8BHgBmvtQeC/B7weERERERER8QQN+D4C/Kn39z8FfrTL19wMHLfWvmqtLQF3e98H8G+A\n37PWFgGstRcDXo+IiIiIiIh4jLV27d9szIK1dtT7uwHm/Y+bvuZjwF3W2p/1Pv4p4F3W2s8YY54C\n/g64CygAv2KtfWyVsT4NfBpg69ath+6+++41X/frWVlZYWhIh3lLb2h+SS9pfkkvaX5JL2l+SS/1\n6/y64447nrDWHn6jr3vDg9eNMfcC27o89JvNH1hrrTHmUqPHGDAOvBt4J/AlY8x+2yUKtdZ+Hvg8\nwOHDh+2RI0cucag35+jRo/TquUU0v6SXNL+klzS/pJc0v6SX3urz6w0DPmvtnas9Zoy5YIzZbq2d\nMsZsB7qVZJ4FdjV9POl9DuAM8GUvwHvUGFMDNgPTb/YFiIiIiIiISHdB9/B9Bfik9/dP4soz2z0G\nXGWM2WeMSQAf974P4G+BOwCMMVcDCWAm4DWJiIiIiIgIwffwbQK+BOwGTgE/Ya2dM8bsAP7YWvtB\n7+s+CHwOiAJfsNb+jvf5BPAF4B1ACbeH7/43Me60N14vbEZBp/SO5pf0kuaX9JLml/SS5pf0Ur/O\nrz3W2ok3+qJAAV8/MsY8/mY2P4qsheaX9JLml/SS5pf0kuaX9NJbfX4FLekUERERERGR71MK+ERE\nRERERPqUAr5On9/oC5C+pvklvaT5Jb2k+SW9pPklvfSWnl/awyciIiIiItKnlOETERERERHpUwr4\nRERERERE+pQCPo8x5i5jzEvGmOPGmM9u9PVIfzHGfMEYc9EY8+xGX4v0F2PMLmPMA8aY540xzxlj\nfnGjr0n6izFmwBjzqDHme94c++2NvibpP8aYqDHmu8aYv9/oa5H+Yow5aYx5xhjzlDHm8Y2+no2g\nPXy4f2SAl4EfAs4AjwGfsNY+v6EXJn3DGHMbsAL8mbX2+o2+HukfxpjtwHZr7ZPGmAzwBPCj+vdL\nwmKMMcCgtXbFGBMHHgJ+0Vr7yAZfmvQRY8wvA4eBYWvtj2z09Uj/MMacBA5ba/vx4PU3RRk+52bg\nuLX2VWttCbgb+MgGX5P0EWvtN4G5jb4O6T/W2ilr7ZPe35eBF4CdG3tV0k+ss+J9GPf+091iCY0x\nZhL4EPDHG30tIv1IAZ+zE3it6eMzaMEkIpcZY8xe4Ebgnzb2SqTfeOV2TwEXgW9YazXHJEyfA34N\nqG30hUhfssC9xpgnjDGf3uiL2QgK+ERE+oAxZgj4a+CXrLVLG3090l+stVVr7TuASeBmY4xK0yUU\nxpgfAS5aa5/Y6GuRvvUD3r9fHwD+nbfN5i1FAZ9zFtjV9PGk9zkRke973r6qvwb+3Fr75Y2+Hulf\n1toF4AHgro2+FukbtwIf9vZZ3Q281xjz/zb2kqSfWGvPen9eBP4Gt5XrLUUBn/MYcJUxZp8xJgF8\nHPjKBl+TiMgb8hpq/G/gBWvt/9jo65H+Y4yZMMaMen9P4RqcvbixVyX9wlr7H6y1k9bavbj11/3W\n2n+5wZclfcIYM+g1NMMYMwj8MPCW65iugA+w1laAzwD34BoefMla+9zGXpX0E2PMF4HvAAeMMWeM\nMZ/a6GuSvnEr8FO4u+JPef99cKMvSvrKduABY8zTuBuk37DWqnW+iFwOtgIPGWO+BzwKfNVa+/UN\nvqZ1p2MZRERERERE+pQyfCIiIiIiIn1KAZ+IiIiIiEifUsAnIiIiIiLSpxTwiYiIiIiIhMQY8wVj\nzEVjTOCOoMaYO5qasj1ljCkYY370kp5DTVtERERERETC4R3uvgL8mbX2+hCfdxw4Dkxaa3Nv9vuU\n4RMREREREQmJtfabwFzz54wxVxhjvm6MecIY8y1jzDVreOqPAf9wKcEeKOATERERERHptc8Dv2Ct\nPQT8CvCHa3iOjwNfvNRviq1hIBEREREREXkTjDFDwC3AXxpj/E8nvcc+CvynLt921lr7/qbn2A68\nDbjnUsdXwCciIiIiItI7EWDBWvuO9gestV8GvvwmnuMngL+x1pbXMriIiIiIiIj0gLV2CThhjPlx\nAOPccIlP8wnWUM4JCvhERERERERCY4z5IvAd4IAx5owx5lPATwKfMsZ8D3gO+MglPN9eYBfw4Jqu\nR8cyiIiIiIiI9Cdl+ERERERERPqUAj4REREREZE+pYBPRERERESkTyngExERERER6VMK+ERERERE\nRPqUAj4REREREZE+pYBPRERERESkTyngExERERER6VP/H8b0aR1qv3DVAAAAAElFTkSuQmCC\n",
      "text/plain": [
       "<matplotlib.figure.Figure at 0x183364a8>"
      ]
     },
     "metadata": {},
     "output_type": "display_data"
    }
   ],
   "source": [
    "dso.digitize()\n",
    "times, channel_data = dso.get_data(Channel.TWO, Channel.THREE, Channel.FOUR)\n",
    "input_signal, I, Q = channel_data\n",
    "I_offset = I -(max(I)+min(I))/2\n",
    "Q_offset = Q-(max(Q)+min(Q))/2\n",
    "plt.plot(times, I_offset)\n",
    "plt.plot(times, Q_offset)\n",
    "plt.gcf().set_size_inches(15,5)\n",
    "plt.grid()"
   ]
  },
  {
   "cell_type": "code",
   "execution_count": 694,
   "metadata": {
    "collapsed": false
   },
   "outputs": [
    {
     "data": {
      "text/plain": [
       "6e-08"
      ]
     },
     "execution_count": 694,
     "metadata": {},
     "output_type": "execute_result"
    }
   ],
   "source": [
    "dso.set_time_offset(60e-9)"
   ]
  },
  {
   "cell_type": "code",
   "execution_count": 675,
   "metadata": {
    "collapsed": false
   },
   "outputs": [
    {
     "data": {
      "text/plain": [
       "5e-08"
      ]
     },
     "execution_count": 675,
     "metadata": {},
     "output_type": "execute_result"
    }
   ],
   "source": [
    "dso.get_time_offset()"
   ]
  },
  {
   "cell_type": "code",
   "execution_count": 567,
   "metadata": {
    "collapsed": false
   },
   "outputs": [
    {
     "data": {
      "text/plain": [
       "2e-06"
      ]
     },
     "execution_count": 567,
     "metadata": {},
     "output_type": "execute_result"
    }
   ],
   "source": [
    "dso.get_time_range()"
   ]
  },
  {
   "cell_type": "code",
   "execution_count": 655,
   "metadata": {
    "collapsed": true
   },
   "outputs": [],
   "source": [
    "dso.set_time_range(300e-9)"
   ]
  },
  {
   "cell_type": "code",
   "execution_count": 658,
   "metadata": {
    "collapsed": false
   },
   "outputs": [
    {
     "data": {
      "text/plain": [
       "True"
      ]
     },
     "execution_count": 658,
     "metadata": {},
     "output_type": "execute_result"
    }
   ],
   "source": [
    "dso.set_nop(500)"
   ]
  },
  {
   "cell_type": "code",
   "execution_count": 630,
   "metadata": {
    "collapsed": false
   },
   "outputs": [
    {
     "data": {
      "text/plain": [
       "99"
      ]
     },
     "execution_count": 630,
     "metadata": {},
     "output_type": "execute_result"
    }
   ],
   "source": [
    "dso.get_nop()"
   ]
  },
  {
   "cell_type": "code",
   "execution_count": 681,
   "metadata": {
    "collapsed": false
   },
   "outputs": [
    {
     "data": {
      "text/plain": [
       "{'nop': 320,\n",
       " 'xincrement': 1.5625e-09,\n",
       " 'xorigin': -4.53125e-08,\n",
       " 'xreferecnce': 0,\n",
       " 'yincrement': 7.851759e-06,\n",
       " 'yorigin': 0.0,\n",
       " 'yreference': 0}"
      ]
     },
     "execution_count": 681,
     "metadata": {},
     "output_type": "execute_result"
    }
   ],
   "source": [
    "dso.get_preamble(Channel.THREE)"
   ]
  },
  {
   "cell_type": "code",
   "execution_count": 682,
   "metadata": {
    "collapsed": false
   },
   "outputs": [
    {
     "data": {
      "text/plain": [
       "array([ -4.53125000e-08,  -4.37451019e-08,  -4.21777038e-08,\n",
       "        -4.06103056e-08,  -3.90429075e-08,  -3.74755094e-08,\n",
       "        -3.59081113e-08,  -3.43407132e-08,  -3.27733150e-08,\n",
       "        -3.12059169e-08,  -2.96385188e-08,  -2.80711207e-08,\n",
       "        -2.65037226e-08,  -2.49363245e-08,  -2.33689263e-08,\n",
       "        -2.18015282e-08,  -2.02341301e-08,  -1.86667320e-08,\n",
       "        -1.70993339e-08,  -1.55319357e-08,  -1.39645376e-08,\n",
       "        -1.23971395e-08,  -1.08297414e-08,  -9.26234326e-09,\n",
       "        -7.69494514e-09,  -6.12754702e-09,  -4.56014890e-09,\n",
       "        -2.99275078e-09,  -1.42535266e-09,   1.42045455e-10,\n",
       "         1.70944357e-09,   3.27684169e-09,   4.84423981e-09,\n",
       "         6.41163793e-09,   7.97903605e-09,   9.54643417e-09,\n",
       "         1.11138323e-08,   1.26812304e-08,   1.42486285e-08,\n",
       "         1.58160266e-08,   1.73834248e-08,   1.89508229e-08,\n",
       "         2.05182210e-08,   2.20856191e-08,   2.36530172e-08,\n",
       "         2.52204154e-08,   2.67878135e-08,   2.83552116e-08,\n",
       "         2.99226097e-08,   3.14900078e-08,   3.30574060e-08,\n",
       "         3.46248041e-08,   3.61922022e-08,   3.77596003e-08,\n",
       "         3.93269984e-08,   4.08943966e-08,   4.24617947e-08,\n",
       "         4.40291928e-08,   4.55965909e-08,   4.71639890e-08,\n",
       "         4.87313871e-08,   5.02987853e-08,   5.18661834e-08,\n",
       "         5.34335815e-08,   5.50009796e-08,   5.65683777e-08,\n",
       "         5.81357759e-08,   5.97031740e-08,   6.12705721e-08,\n",
       "         6.28379702e-08,   6.44053683e-08,   6.59727665e-08,\n",
       "         6.75401646e-08,   6.91075627e-08,   7.06749608e-08,\n",
       "         7.22423589e-08,   7.38097571e-08,   7.53771552e-08,\n",
       "         7.69445533e-08,   7.85119514e-08,   8.00793495e-08,\n",
       "         8.16467476e-08,   8.32141458e-08,   8.47815439e-08,\n",
       "         8.63489420e-08,   8.79163401e-08,   8.94837382e-08,\n",
       "         9.10511364e-08,   9.26185345e-08,   9.41859326e-08,\n",
       "         9.57533307e-08,   9.73207288e-08,   9.88881270e-08,\n",
       "         1.00455525e-07,   1.02022923e-07,   1.03590321e-07,\n",
       "         1.05157719e-07,   1.06725118e-07,   1.08292516e-07,\n",
       "         1.09859914e-07,   1.11427312e-07,   1.12994710e-07,\n",
       "         1.14562108e-07,   1.16129506e-07,   1.17696904e-07,\n",
       "         1.19264303e-07,   1.20831701e-07,   1.22399099e-07,\n",
       "         1.23966497e-07,   1.25533895e-07,   1.27101293e-07,\n",
       "         1.28668691e-07,   1.30236089e-07,   1.31803487e-07,\n",
       "         1.33370886e-07,   1.34938284e-07,   1.36505682e-07,\n",
       "         1.38073080e-07,   1.39640478e-07,   1.41207876e-07,\n",
       "         1.42775274e-07,   1.44342672e-07,   1.45910071e-07,\n",
       "         1.47477469e-07,   1.49044867e-07,   1.50612265e-07,\n",
       "         1.52179663e-07,   1.53747061e-07,   1.55314459e-07,\n",
       "         1.56881857e-07,   1.58449255e-07,   1.60016654e-07,\n",
       "         1.61584052e-07,   1.63151450e-07,   1.64718848e-07,\n",
       "         1.66286246e-07,   1.67853644e-07,   1.69421042e-07,\n",
       "         1.70988440e-07,   1.72555839e-07,   1.74123237e-07,\n",
       "         1.75690635e-07,   1.77258033e-07,   1.78825431e-07,\n",
       "         1.80392829e-07,   1.81960227e-07,   1.83527625e-07,\n",
       "         1.85095024e-07,   1.86662422e-07,   1.88229820e-07,\n",
       "         1.89797218e-07,   1.91364616e-07,   1.92932014e-07,\n",
       "         1.94499412e-07,   1.96066810e-07,   1.97634208e-07,\n",
       "         1.99201607e-07,   2.00769005e-07,   2.02336403e-07,\n",
       "         2.03903801e-07,   2.05471199e-07,   2.07038597e-07,\n",
       "         2.08605995e-07,   2.10173393e-07,   2.11740792e-07,\n",
       "         2.13308190e-07,   2.14875588e-07,   2.16442986e-07,\n",
       "         2.18010384e-07,   2.19577782e-07,   2.21145180e-07,\n",
       "         2.22712578e-07,   2.24279976e-07,   2.25847375e-07,\n",
       "         2.27414773e-07,   2.28982171e-07,   2.30549569e-07,\n",
       "         2.32116967e-07,   2.33684365e-07,   2.35251763e-07,\n",
       "         2.36819161e-07,   2.38386560e-07,   2.39953958e-07,\n",
       "         2.41521356e-07,   2.43088754e-07,   2.44656152e-07,\n",
       "         2.46223550e-07,   2.47790948e-07,   2.49358346e-07,\n",
       "         2.50925745e-07,   2.52493143e-07,   2.54060541e-07,\n",
       "         2.55627939e-07,   2.57195337e-07,   2.58762735e-07,\n",
       "         2.60330133e-07,   2.61897531e-07,   2.63464929e-07,\n",
       "         2.65032328e-07,   2.66599726e-07,   2.68167124e-07,\n",
       "         2.69734522e-07,   2.71301920e-07,   2.72869318e-07,\n",
       "         2.74436716e-07,   2.76004114e-07,   2.77571513e-07,\n",
       "         2.79138911e-07,   2.80706309e-07,   2.82273707e-07,\n",
       "         2.83841105e-07,   2.85408503e-07,   2.86975901e-07,\n",
       "         2.88543299e-07,   2.90110697e-07,   2.91678096e-07,\n",
       "         2.93245494e-07,   2.94812892e-07,   2.96380290e-07,\n",
       "         2.97947688e-07,   2.99515086e-07,   3.01082484e-07,\n",
       "         3.02649882e-07,   3.04217281e-07,   3.05784679e-07,\n",
       "         3.07352077e-07,   3.08919475e-07,   3.10486873e-07,\n",
       "         3.12054271e-07,   3.13621669e-07,   3.15189067e-07,\n",
       "         3.16756466e-07,   3.18323864e-07,   3.19891262e-07,\n",
       "         3.21458660e-07,   3.23026058e-07,   3.24593456e-07,\n",
       "         3.26160854e-07,   3.27728252e-07,   3.29295650e-07,\n",
       "         3.30863049e-07,   3.32430447e-07,   3.33997845e-07,\n",
       "         3.35565243e-07,   3.37132641e-07,   3.38700039e-07,\n",
       "         3.40267437e-07,   3.41834835e-07,   3.43402234e-07,\n",
       "         3.44969632e-07,   3.46537030e-07,   3.48104428e-07,\n",
       "         3.49671826e-07,   3.51239224e-07,   3.52806622e-07,\n",
       "         3.54374020e-07,   3.55941418e-07,   3.57508817e-07,\n",
       "         3.59076215e-07,   3.60643613e-07,   3.62211011e-07,\n",
       "         3.63778409e-07,   3.65345807e-07,   3.66913205e-07,\n",
       "         3.68480603e-07,   3.70048002e-07,   3.71615400e-07,\n",
       "         3.73182798e-07,   3.74750196e-07,   3.76317594e-07,\n",
       "         3.77884992e-07,   3.79452390e-07,   3.81019788e-07,\n",
       "         3.82587187e-07,   3.84154585e-07,   3.85721983e-07,\n",
       "         3.87289381e-07,   3.88856779e-07,   3.90424177e-07,\n",
       "         3.91991575e-07,   3.93558973e-07,   3.95126371e-07,\n",
       "         3.96693770e-07,   3.98261168e-07,   3.99828566e-07,\n",
       "         4.01395964e-07,   4.02963362e-07,   4.04530760e-07,\n",
       "         4.06098158e-07,   4.07665556e-07,   4.09232955e-07,\n",
       "         4.10800353e-07,   4.12367751e-07,   4.13935149e-07,\n",
       "         4.15502547e-07,   4.17069945e-07,   4.18637343e-07,\n",
       "         4.20204741e-07,   4.21772139e-07,   4.23339538e-07,\n",
       "         4.24906936e-07,   4.26474334e-07,   4.28041732e-07,\n",
       "         4.29609130e-07,   4.31176528e-07,   4.32743926e-07,\n",
       "         4.34311324e-07,   4.35878723e-07,   4.37446121e-07,\n",
       "         4.39013519e-07,   4.40580917e-07,   4.42148315e-07,\n",
       "         4.43715713e-07,   4.45283111e-07,   4.46850509e-07,\n",
       "         4.48417908e-07,   4.49985306e-07,   4.51552704e-07,\n",
       "         4.53120102e-07,   4.54687500e-07])"
      ]
     },
     "execution_count": 682,
     "metadata": {},
     "output_type": "execute_result"
    }
   ],
   "source": [
    "dso.get_times()"
   ]
  },
  {
   "cell_type": "markdown",
   "metadata": {
    "collapsed": true
   },
   "source": [
    "## Tektronix 5014c"
   ]
  },
  {
   "cell_type": "code",
<<<<<<< HEAD
   "execution_count": 1,
   "metadata": {
    "collapsed": false
   },
   "outputs": [
    {
     "name": "stdout",
     "output_type": "stream",
     "text": [
      "Populating the interactive namespace from numpy and matplotlib\n"
     ]
    }
   ],
=======
   "execution_count": 9,
   "metadata": {
    "collapsed": true
   },
   "outputs": [],
>>>>>>> 40efb634
   "source": [
    "reload(drivers.Tektronix_AWG5014)\n",
    "from drivers.Tektronix_AWG5014 import *"
   ]
  },
  {
   "cell_type": "code",
   "execution_count": 11,
   "metadata": {
    "collapsed": true
   },
   "outputs": [],
   "source": [
    "awg = Tektronix_AWG5014(\"TEK1\")"
   ]
  },
  {
   "cell_type": "code",
   "execution_count": 12,
   "metadata": {
<<<<<<< HEAD
    "collapsed": false,
    "scrolled": true
=======
    "collapsed": true
>>>>>>> 40efb634
   },
   "outputs": [],
   "source": [
    "time_step = 1e-9\n",
    "duration = 10e-9\n",
    "frequency = 2*pi*100e6\n",
    "N_time_steps = round(duration/time_step)\n",
    "duration = N_time_steps*time_step\n",
    "\n",
    "points = linspace(0, duration, N_time_steps+1)\n",
    "carrier_I = 2.5*sin(frequency*points)\n",
    "carrier_Q = 2.5*cos(frequency*points)"
   ]
  },
  {
   "cell_type": "code",
<<<<<<< HEAD
   "execution_count": 2,
   "metadata": {
    "collapsed": false
   },
   "outputs": [
    {
     "name": "stderr",
     "output_type": "stream",
     "text": [
      "C:\\ProgramData\\Anaconda3\\lib\\site-packages\\matplotlib\\backend_bases.py:2445: MatplotlibDeprecationWarning: Using default event loop until function specific to this GUI is implemented\n",
      "  warnings.warn(str, mplDeprecation)\n"
     ]
    }
   ],
=======
   "execution_count": 19,
   "metadata": {},
   "outputs": [],
>>>>>>> 40efb634
   "source": [
    "awg.output_arbitrary_waveform(carrier_I, 2e6, 1)\n",
    "awg.output_arbitrary_waveform(carrier_Q, 2e6, 2)\n",
    "awg.output_arbitrary_waveform(1*ones_like(carrier_I), 2e6, 3)\n",
    "awg.output_arbitrary_waveform(1*ones_like(carrier_I), 2e6, 4)"
   ]
  },
  {
   "cell_type": "code",
<<<<<<< HEAD
   "execution_count": null,
   "metadata": {
    "collapsed": true
   },
   "outputs": [],
   "source": []
  },
  {
   "cell_type": "code",
   "execution_count": 40,
   "metadata": {
    "collapsed": false
   },
=======
   "execution_count": 15,
   "metadata": {},
>>>>>>> 40efb634
   "outputs": [
    {
     "data": {
      "text/plain": [
       "True"
      ]
     },
     "execution_count": 15,
     "metadata": {},
     "output_type": "execute_result"
    }
   ],
   "source": [
    "awg.set_ch1_amplitude(4.5)"
   ]
  },
  {
   "cell_type": "code",
<<<<<<< HEAD
   "execution_count": 41,
   "metadata": {
    "collapsed": true
   },
   "outputs": [],
   "source": [
    "plt.gca().clear()"
   ]
  },
  {
   "cell_type": "code",
   "execution_count": 21,
   "metadata": {
    "collapsed": true
   },
   "outputs": [],
   "source": [
    "a.set_array(np.random.random((10,10)))"
   ]
  },
  {
   "cell_type": "code",
   "execution_count": 36,
   "metadata": {
    "collapsed": false
   },
=======
   "execution_count": 330,
   "metadata": {},
>>>>>>> 40efb634
   "outputs": [
    {
     "data": {
      "text/plain": [
       "[<matplotlib.lines.Line2D at 0x1c5cf84e630>]"
      ]
     },
     "execution_count": 330,
     "metadata": {},
     "output_type": "execute_result"
    },
    {
     "data": {
      "image/png": "iVBORw0KGgoAAAANSUhEUgAAAYYAAAEJCAYAAACQZoDoAAAABHNCSVQICAgIfAhkiAAAAAlwSFlz\nAAALEgAACxIB0t1+/AAAIABJREFUeJzt3Xl4VeW59/HvnTAoM4QwQyAQ5jkR4zwkWqVatIOVIvb0\n9IieioWe2lPf9u1w2r6tnWytKBjRIyCKWrVqpVoHFBEjJsyDQgiEGcKUQEKGnTzvH3vHJhhIQnb2\n2sPvc125svcasu8lcf9y72et9ZhzDhERkRpxXhcgIiLhRcEgIiJ1KBhERKQOBYOIiNShYBARkToU\nDCIiUoeCQURE6lAwiIhIHQoGERGpo5XXBZyL7t27u4EDB3pdhohIRMnNzT3snEtsaLugBIOZPQHc\nABxyzo2uZ70BDwKTgVLg35xzqwPrrgusiwfmO+fub+j1Bg4cSE5OTjBKFxGJGWZW0JjtgvVR0pPA\ndWdZfz2QEviaAcwFMLN44OHA+pHAVDMbGaSaRETkHAQlGJxzy4GjZ9lkCrDQ+WUDXcysNzAJyHPO\n5TvnKoAlgW1FRMQjoRp87gvsrvV8T2DZmZaLiIhHIuasJDObYWY5ZpZTWFjodTkiIlErVMGwF+hf\n63m/wLIzLf8c51yWcy7NOZeWmNjgoLqIiJyjUAXDK8Dt5pcOFDnn9gMfAylmNsjM2gC3BrYVERGP\nBOt01WeAK4HuZrYH+BnQGsA5Nw9Yiv9U1Tz8p6t+K7DOZ2YzgTfwn676hHNuUzBqEr/cgmNk5x8h\nPTmB1KSuUf+6ItJ8QQkG59zUBtY74O4zrFuKPzgkyHILjjH1sWwqfdXExxk3T+hD787nt/jr7i86\nxUtr9lFV7WjbKo7Fd6QrHEQiSERe+SyN8+q6fVT4qgHwVTuez92LWcu/bu1pxMt81WTnH1YwiEQQ\nBUOUOlZSwdIN+wCIN2jdKo7F/xGav9xzC44xbX425ZXVOOBgcXmLv6aIBI+CIQr5qqq555k1HC/1\ncf9XxnDkZEVIP+tPTerK4v9IJzv/MCu2Heap7AIyR/Tk8qE6m0wkEpir3fdHiLS0NKd7JZ3Zr/6+\nmfkrdvC7r47llrT+De/QgkrKfXxl7kr2F5XxysxLSEpo72k9IrHMzHKdc2kNbRcxF7hJ47y0Zg/z\nV+zg3y4e6HkoALRv24qs6WmYwR0Lcygp93ldkog0QMEQRTbsKeK+FzaQntyNH39xhNflfGZAQjvm\nTJ1I3qGTfP+5dVRXR16XKhJLFAxRovBEOTMW5dC9Q1se/sZEWseH1z/tpSnd+dHkEby+6QAPL8vz\nuhwROYvweveQc1Lhq+buxas5VlrBo9NTSejQ1uuS6vXtSwdx84S+PPDWVt7afNDrckTkDBQMUeCX\nf9/Mqp1H+e1XxjK6b2evyzkjM+M3Xx7DqD6dmP3sWvIOnfS6JBGph4Ihwi1ZtYtF2QXceXkyU8aH\n/x3Lz2sdz6PT02jbKo4ZC3MoLqv0uiQROY2CIYLlFhzjJy9v5LKU7vz3dcO9LqfR+nY5n0emTWTX\n0VJmL1mrwWiRMKNgiFAHi8u466lc+nQ5n4emTiA+LgT3ugiiC5MT+NmNI3nnk0M88OZWr8sRkVp0\n5XMEKqus4s5FuZSU+3jq2xfSpV0br0s6J7elJ7FxbzFzluUxsk8nJo/p7XVJIoI6hojjnOOnL29k\n7e7jPHDLOIb16uh1SefMzPjFTaOYMKAL9z6/jk8OFHtdkoigYIg4i7ILeC5nD9+9egjXjY78v7Db\ntopn3m2pdGjbijsW5nC8tMLrkkRinoIhgmTnH+EXr24mc0QPZmcO9bqcoOnZ6TzmTU/lYFE59zyz\nBl9VtdclicQ0BUOE2Hv8FN9ZvJqkhHb86evjiYuwweaGTBzQlV/dNJr3tx3mt69/4nU5IjEtKMFg\nZteZ2admlmdm99Wz/gdmtjbwtdHMqsysW2DdTjPbEFinW6bW41RFFTMW5lDpqybr9jQ6ntfa65Ja\nxC0X9Of2i5J47P0d/G3NXq/LEYlZzQ4GM4sHHgauB0YCU81sZO1tnHO/d86Nd86NB/4P8J5z7mit\nTa4KrG/wdrCxxjnHfS+uZ/P+Yh6cOp7BiR28LqlF/eSGkUwa1I0fvrCeDXuKvC5HJCYFo2OYBOQ5\n5/KdcxXAEmDKWbafCjwThNeNCfPf38HLa/dx77XDuHp4T6/LaXGt4+N4ZNpEEtq34c5FORw+qdnf\nREItGMHQF9hd6/mewLLPMbN2wHXAC7UWO+AtM8s1sxlBqCdqLN9ayG/+sYXJY3rxnSsHe11OyHTv\n0JZHp6dxpKSC7yxeTaUGo0VCKtSDzzcCH5z2MdKlgY+YrgfuNrPL69vRzGaYWY6Z5RQWFoaiVk8V\nHCnhnmfWMLRnR37/1XGYRddgc0PG9OvMb78yllU7jvLLv2/2uhyRmBKMYNgL1J4qrF9gWX1u5bSP\nkZxzewPfDwEv4f9o6nOcc1nOuTTnXFpiYnTPHVxS7mPGwlzMIGt6Gu3bxuYF6jdN6Msdlw1i4YcF\nPPvxLq/LEYkZwQiGj4EUMxtkZm3wv/m/cvpGZtYZuAJ4uday9mbWseYxcC2wMQg1RSznHN9/bh3b\nDp1gztSJDEho53VJnvrhdcO5LKU7P/nbJlbvOuZ1OSIxodnB4JzzATOBN4AtwHPOuU1mdpeZ3VVr\n05uBfzrnSmot6wmsMLN1wCrgNefc682tKZLNeSeP1zcd4EeTR3BpSnevy/Fcq/g4Hpo6gV6dz+Ou\nRbkcLC7zuiSRqGfORd4tj9PS0lxOTvRd8vDW5oPcsSiHm8b35YFbYm9c4Ww+OVDMlx9ZybBeHVky\nI522reK9Lkkk4phZbmMuC9CVz2Ei79BJvvfsWkb16cRvvjxGoXCa4b068cevjWPNruP89G+biMQ/\naEQihYIhDBSXVTJjUQ5tWsXx6PQ0zmutv4brc/2Y3sy8agjP5uzmqewCr8sRiVoKBo9VVztmL1nL\nriOlPDJtIn27nO91SWHtv64ZSsbwHvzPq5v5KP+I1+WIRCUFg8ceeHMr73xyiJ/dOJILkxO8Lifs\nxcUZf7p1PAMS2vGdxavZe/yU1yWJRB0Fg4eWbtjPnGV5fD2tP7elJ3ldTsTodF5rsqanUeGr5s5F\nOZRVVnldkkhUUTB45JMDxdz7/DomDOjCL24apcHmJhrSowN/vnU8m/YVc98L6zUYLRJECgYPHC+t\nYMbCXDq0bcW821J16uU5yhjRk//KHMrf1u7j8RU7vC5HJGooGELMV1XNPc+s4UBRGfOmp9Kz03le\nlxTRZl49hOtH9+LXS7ewYtthr8sRiQoKhhD77euf8P62w/zqptFMHNDV63Iinpnxh6+NI6VHR2Y+\ns5pdR0q9Lkkk4ikYQuhva/by2Ps7uP2iJG65oH/DO0ijtG/biqzbU3EOZizKoaTc53VJIhFNwRAi\nz+fs5vvPr2NE74785IaRDe8gTZKU0J6Hpk5g68ET/MeCj3l42TZyC3TTPZFzoWAIgfe3FfKDv66n\nqtqRX1jCek1Z2SIuH5rIbelJfJh/lD+8sZVp87MVDiLnQMEQAo++l//ZY19VNdm6YrfF9OzUFvBP\nC1jp039rkXOhYGhhxWWVrNl1jDiDeIPWreJI1xXOLSY9uTttWvl/rc1M/61FzkFsTg0WQgs+2ElJ\nRRW//+pYDp0oJz05gdQknY3UUlKTuvLMHenc98J69h4/xZAeHbwuSSTiqGNoQSfKKpm/YgeZI3rw\ntbT+3H3VEIVCCKQmdeXPt46ntKKK//1AF76JNJWCoQUtWLmTolOVzMoY6nUpMWdUn85cO7Inj6/Y\nQdGpSq/LEYkoQQkGM7vOzD41szwzu6+e9VeaWZGZrQ18/bSx+0aqE2WVPPa+v1sY06+z1+XEpO9m\npHCizKeuQaSJmh0MZhYPPAxcD4wEpppZfSfqv++cGx/4+kUT9404Cz8sULfgsdF9O3PNyJ48oa5B\npEmC0TFMAvKcc/nOuQpgCTAlBPuGrZPlPh57P5+M4eoWvDYrI4XiMh9PfrDT61JEIkYwgqEvsLvW\n8z2BZae72MzWm9k/zGxUE/eNKAtW7uR4aSWzMlO8LiXmje7bmcwRPXl8RT7FZeoaRBojVIPPq4EB\nzrmxwEPA35r6A8xshpnlmFlOYWFh0AsMlppu4erhPRjbr4vX5QgwO1Ndg0hTBCMY9gK17wjXL7Ds\nM865YufcycDjpUBrM+vemH1r/Yws51yacy4tMTExCGW3jIUfBrqFDHUL4cLfNfTg8RU71DWINEIw\nguFjIMXMBplZG+BW4JXaG5hZLwtMUWZmkwKve6Qx+0aSknIfjy3P56phiYzrr24hnMzKGErRqUoW\nqGsQaVCzg8E55wNmAm8AW4DnnHObzOwuM7srsNlXgY1mtg74C3Cr86t33+bW5JWFHxZwrLSSWZk6\nEyncjOnn7xrmr9jBCXUNImdlkThXblpamsvJyfG6jDpKyn1c+tt3GNe/C09+a5LX5Ug9Nuwp4sY5\nK7j32qHMvFof9UnsMbNc51xaQ9vpyucgWZQd6BY0thC2xvTrTMZwdQ0iDVEwBEFJuY+s5flcMTSR\nCZquM6zNykzheGklCz8s8LoUkbClYAiCRdkFHC2p0HULEWBsvy5cPbwHj72fz0lNASpSLwVDM5VW\n+LuFy4cmMlHdQkSYleHvGhas3Ol1KSJhScHQTIs+DHQLGluIGOP6d+GqYYnqGkTOQMHQDDXdwmUp\n3TXPQoSZlTk0MNaw0+tSRMKOgqEZnsou4EhJBbM1thBxxvfvwpXDEnlseT4l6hpE6lAwnKO63UI3\nr8uRczArI4VjOkNJ5HMUDOdocfYuDp/U2EIkmzCgK1cMTSRr+XZ1DSK1KBjOwamKKh5dvp1Lh3Qn\nbaC6hUg2K9PfNSzKVtcgUkPBcA4Wf1Tg7xY0thDxJg7oyuVDE8nSWIPIZxQMTXSqoop57/m7hQvU\nLUSFWRkpHC2p4Cl1DSKAgqHJ1C1En9SkrlyW0p2s5fmUVqhrEFEwNIG/W8jnkiEJ6haizOzMFI6o\naxABFAxN8vSqXRw+Wc6sDM23EG1Sk7pxWUp3Hn1PXYOIgqGRyir9YwsXD05g0iB1C9FIXYOIn4Kh\nkZ7+aBeFJ8p13UIUq+kaNNYgsS4owWBm15nZp2aWZ2b31bN+mpmtN7MNZrbSzMbVWrczsHytmYXX\ntGwBZZVVzH1vOxclJ3BhcoLX5UgLmpWRwuGTFSzO3uV1KSKeaXYwmFk88DBwPTASmGpmI0/bbAdw\nhXNuDPBLIOu09Vc558Y3Zso5LzyzKtAt6EykqJc2sBuXDunOo8u3c6qiyutyRDwRjI5hEpDnnMt3\nzlUAS4AptTdwzq10zh0LPM0G+gXhdUOirLKKue9uJz25G+nqFmLCrMxA1/CRxhokNgUjGPoCu2s9\n3xNYdibfBv5R67kD3jKzXDObEYR6gmrJql0cOqEzkWLJBQO7ccmQBOa9l6+uQWJSSAefzewq/MHw\nw1qLL3XOjcf/UdTdZnb5GfadYWY5ZpZTWFgYgmr93cIj727nwkHduGiwuoVYMitjKIdPlqtrkJgU\njGDYC/Sv9bxfYFkdZjYWmA9Mcc4dqVnunNsb+H4IeAn/R1Of45zLcs6lOefSEhMTg1B2w2q6hdmZ\n6hZizaRB3bh4cAKPLs+nrFJdg8SWYATDx0CKmQ0yszbArcArtTcwswHAi8B059zWWsvbm1nHmsfA\ntcDGINTUbDVnIk1StxCzZmWkUHiinMUf6QwliS3NDgbnnA+YCbwBbAGec85tMrO7zOyuwGY/BRKA\nR047LbUnsMLM1gGrgNecc683t6ZgePbj3RwsLtfsbDHswuQELkpOYN5729U1SEwx55zXNTRZWlqa\ny8lpuUseyiqruPL37zKgWzuevTMdM2ux15Lwlp1/hFuzsvnpDSP590sHeV2OSLOYWW5jLgvQlc/1\neC5nNweKy5idmaJQiHHpyQmkJ3djrroGiSEKhtOU+6p4ZNl2LhjYVWMLAvjPUCo8Uc4zqzTWILFB\nwXCa5z6u6RaGqlsQAC4anMCFg7ox9111DRIbFAy1lPv81y1cMLArF6tbkFpmZw7l0IlylqhrkBig\nYKjluZw97C8qY1aGugWp67OuQWMNEgMUDAHlvirmLssjLakrlwxRtyCfNyszhYPF5Tz78e6GNxaJ\nYAqGgOdz9rCvqIxZOhNJzuCiZP8kTY+8m6euQaKagoGaM5HySE3qyqVDuntdjoQpM2N2hr9reC5H\nXYNELwUD8NfcQLeQoW5Bzu6iwQlMGtiNR5Ztp9ynrkGiU8wHQ4WvmkeWbWfigC5clqJuQc7OzJiV\nmcKB4jKe01iDRKmYD4a/5u5h7/FTzNJ1C9JIFw9O4IKBXXnkXXUNEp1iOhgqfNU8vCyPCQO6cLm6\nBWkkM2N25lD2F5XxXM4er8sRCbqYDoYXVvu7BV3lLE118eAE0pK68siyPHUNEnViNhgqfNXMeSeP\n8f3VLUjTqWuQaBazwfDiZ92CzkSSc3PJkARSk7oyV12DRJmYDIbKqmrmLMtjXP8uXDE0NNOESvTx\ndw0p7Csq43l1DRJFYjIYXly9hz3H1C1I8106pDsTB3ThkWV5VPiqvS5HJCiCEgxmdp2ZfWpmeWZ2\nXz3rzcz+Eli/3swmNnbfYKusquahd/IY168zV6pbkGaqGWvYV1TG87m6rkGiQ7ODwczigYeB64GR\nwFQzG3naZtcDKYGvGcDcJuwbVP/qFnQmkgTHZSk1XcN2dQ0SFYLRMUwC8pxz+c65CmAJMOW0baYA\nC51fNtDFzHo3ct+gWbXjCL9euoXBie25cpi6BQkO/9XQQ9l7/BQzn15NbsExr0uSKJVbcIyHl+W1\n+O9YMIKhL1C7h94TWNaYbRqzb1DkFhxj2vyPKDrlY9fRUlbvOt4SLyMxqkObeMzgn5sPMm1+tsJB\ngu7dTw/xtXkr+eM/P23x37GIGXw2sxlmlmNmOYWFhU3ePzv/CL4qB0B1tSM7/0iwS5QYlr3j6GeP\nyyur9fslQTfvve1UO6h2UOlr2d+xYATDXqB/ref9Assas01j9gXAOZflnEtzzqUlJjb9Y6D05ATa\nto4j3qB1qzjSkzUZjwRPenICbVv963+ntKSuHlYj0eZYSQXrdhcRZ4TkPaxVEH7Gx0CKmQ3C/6Z+\nK/CN07Z5BZhpZkuAC4Ei59x+MytsxL5BkZrUlcX/kU52/hHSk/0XJokES83v19OrCnghdy87Dpdw\nof74kCB5fMUOTlVW8adbxrOv6FSLv4c1Oxiccz4zmwm8AcQDTzjnNpnZXYH184ClwGQgDygFvnW2\nfZtb05mkJnVVIEiLSU3qysQBXcg7VMKcZXl8JbUfreMj5tNaCVPHSyt4cuVOvjimNzdPbJEh2M8J\nRseAc24p/jf/2svm1XrsgLsbu69IpKqZ5e1bT37Mi6v38PULBnhdkkS4x1fs4GS5j3syhoTsNfXn\njEiQXTkskXH9OvPQO3lUVum6Bjl3x0srePKDnUwe04vhvTqF7HUVDCJBVjPL255jp3hpdb3nUog0\nyhMrdnCi3Md3M1JC+roKBpEWcNWwHozt15mHlm1T1yDnpKi0kv/9YCfXjw5ttwAKBpEWUXPn1d1H\nT/HSGnUN0nSPf+BNtwAKBpEWU9M1zNFYgzRRUWkl/7tiB9eN6sWI3qHtFkDBINJizIxZGSnsOlqq\nrkGa5AkPuwVQMIi0qKuH92BM3848vCwPn7oGaYSiU5U88cEOvjCqJyP7hL5bAAWDSIuq6RoKjqhr\nkMb53w92cKLMu24BFAwiLS5jRA9G9+3EHHUN0oCiU5U8vmIH147syag+nT2rQ8Eg0sL8XcNQCo6U\n8re1+7wuR8LYkx/s9LxbAAWDSEhkjujBqD6dmPPONnUNUq/iskoeX5HPNSN7Mrqvd90CKBhEQqJm\nrGHnkVJeVtcg9Xjyg50Ul/mY5XG3AAoGkZC5ZmRPRvbuxEPqGuQ0xWWVzH8/PLoFUDCIhEzNPZR2\nHinllXXqGuRfwqlbAAWDSEhd+1nXoDOUxM8/trCDzBHh0S2AgkEkpMyM72aksONwCa+uV9cgsOCD\nnRSdqgybbgEUDCIhd+3Inozo3YmH3s6jqtp5XY546ERZJfNX7CBzRA/G9AuPbgGaGQxm1s3M3jSz\nbYHvn5s308z6m9kyM9tsZpvMbFatdT83s71mtjbwNbk59YhEgrg4Y1bGEPIPl/Cqxhpi2oKVNd3C\nUK9LqaO5HcN9wNvOuRTg7cDz0/mA7zvnRgLpwN1mNrLW+j8558YHvjTFp8SEa0f2YnivjvzlnW3q\nGmJUTbeQMTy8ugVofjBMARYEHi8Abjp9A+fcfufc6sDjE8AWIDQzWouEKX/XkEJ+YQl/11hDTFr4\nYQHHSyuZlRk+Yws1mhsMPZ1z+wOPDwA9z7axmQ0EJgAf1Vp8j5mtN7Mn6vsoSiRafWGUv2t48G11\nDbHmZLmPx97P5+rhPRjbr4vX5XxOg8FgZm+Z2cZ6vqbU3s4554Az/nabWQfgBWC2c644sHgukAyM\nB/YDfzzL/jPMLMfMcgoLCxs+MpEwFxfnP0NJXUPsWbByp79bCKMzkWpr1dAGzrnMM60zs4Nm1ts5\nt9/MegOHzrBda/yhsNg592Ktn32w1jaPAX8/Sx1ZQBZAWlqa/rySqHDdqF4M69mRv7y9jRvG9iE+\nzrwuSVpYTbdw1bBExvUPv24Bmv9R0ivANwOPvwm8fPoGZmbA48AW59wDp63rXevpzcDGZtYjElFq\nuobt6hpixsIPA91CZnidiVRbc4PhfuAaM9sGZAaeY2Z9zKzmDKNLgOnA1fWclvo7M9tgZuuBq4Dv\nNbMekYhz/eheDO3ZgYfe0XUN0a6k3Mdjy/O5clgi48O0W4BGfJR0Ns65I0BGPcv3AZMDj1cA9fbH\nzrnpzXl9kWhQ0zXMfHoNr23Yz5fG9fG6JGkhCz8s4FgYjy3U0JXPImFg8ujepPTowEM6QylqlZT7\nyFq+nSuGJjJhQHifgKlgEAkDcXH+O69uO3SSpRv2N7yDRJxF2YFuIQyvWzidgkEkTNR0DX95exvV\n6hqiir9byOeKoYlMDPNuARQMImGjZqxh26GTLN2oriGaPJVdwNGSiojoFkDBIBJWJo/pzRB1DVGl\ntMLHo8vzuTxCugVQMIiElfhA17D14En+sfGA1+VIECz6MNAthPmZSLUpGETCzBfH9GZwYnsefHur\nuoYIV1rhH1u4LKU7qUmR0S2AgkEk7NTuGl7fpK4hkj2VXcCRkgpmR8jYQg0Fg0gYumFsH3/X8JbG\nGiJV3W6hm9flNImCQSQM1XQNnx48oa4hQi3O3sXhk5E1tlBDwSASpm4Y24fkxPY6QykCnaqo4tHl\n27l0SHfSBkZWtwAKBpGwFR9nfPfqFD45cII31DVElMUfFfi7hQgbW6ihYBAJYzeO60Ny9/Y8qK4h\nYpyqqGLee/lcMiSBCyKwWwAFg0hYi48z7skYwicHTvDPzeoaIoG/WyhnVkb4zrfQEAWDSJi7cWxN\n15CnriHM1XQLFw9OYNKgyOwWQMEgEvZaxccx8+ohbNlfzD83H2x4B/HM06t2BbqFyBxbqKFgEIkA\nXxrXh0Hd/WcoOaeuIRyVVVYx773tXJScwIXJCV6X0yzNCgYz62Zmb5rZtsD3eq/5NrOdgSk815pZ\nTlP3F4l1reLjmHnVEDarawhbT3+0i8IT5RF7JlJtze0Y7gPeds6lAG8Hnp/JVc658c65tHPcXySm\nTRnfh4EJ7XjwLXUN4aassoq5gW4hPcK7BWh+MEwBFgQeLwBuCvH+IjHDP9aQwub9xbypriGsPLMq\neroFaH4w9HTO1cwocgDoeYbtHPCWmeWa2Yxz2F9EgJvG9yEpoR0PaqwhbJRVVjH33e2kJ3eLim4B\nGhEMZvaWmW2s52tK7e2c/7f0TL+plzrnxgPXA3eb2eWnb9DA/pjZDDPLMbOcwsLChsoWiUo1Yw2b\n9hXz1pZDXpcjwJJVuzh0IrKvWzhdg8HgnMt0zo2u5+tl4KCZ9QYIfK/3N9U5tzfw/RDwEjApsKpR\n+wf2zXLOpTnn0hITE5tyjCJR5eYJfUlKaMef39qqrsFjZZVVPPLudi4c1I2LBkdHtwDN/yjpFeCb\ngcffBF4+fQMza29mHWseA9cCGxu7v4jU1So+jrsDXcPb6ho89Vm3ECVjCzWaGwz3A9eY2TYgM/Ac\nM+tjZksD2/QEVpjZOmAV8Jpz7vWz7S8iZ3fzhL4M6NaOP7+trsErNWciTRrUjYuiZGyhRqvm7Oyc\nOwJk1LN8HzA58DgfGNeU/UXk7FoHrob+77+u5+0th8gcqfM2Qu3Zj3dzsLicP90yHjPzupyg0pXP\nIhHq5gl96d/tfJ2h5IGaM5EmDYyusYUaCgaRCNU6Po57rkphw94i3vlEYw2h9FzObg4UlzE7MyXq\nugVQMIhEtJsn+ruGXy/dwsPLtpFbcMzrkqJedv5hfvf6p4zo1TEquwVQMIhEtNbxcdw4tjfbC0v4\nwxtbmTY/W+HQgnILjnHb/FWcLPexvbCE1buOe11Si1AwiES489v4zyFxQIWvmuz8I94WFMVeWbsP\nX2BOjKrq6P1vrWAQiXAXD+5O21b+/5UdMHFAF28LilJHSypYunEfAPEGrVvFRc0tME7XrNNVRcR7\nqUldefqOdJ7KLuClNXt5PmcP6ckJUTko6hVfVTUzn15N0Skfv/3KGA6frCA9OYHUpOicKUDBIBIF\nUpO6kprUlYEJ7fnTW1sZ1bcz3750kNdlRY1fL/2ElduP8IevjeOrqf28LqfF6aMkkShyz9VD+MKo\nnvx66RY+yDvsdTlR4YXcPTzxwQ6+dcnAmAgFUDCIRJW4OOOPt4xncGJ77n56NbuPlnpdUkRbt/s4\n/+elDVyUnMCPJo/wupyQUTCIRJkObVuRNT2N6mrHHQtzKK3weV1SRCo8Uc6di3JJ7NCWh6dNpHV8\n7Lxdxs6RisSQgd3b89A3JrL14Al+8Px63TKjiSp81fznU7kcP1VB1u2pdGvfxuuSQkrBIBKlrhia\nyH9fN5yaMySLAAANCklEQVTXNuxn7nvbvS4novzPq5vIKTjG7786jlF9OntdTsgpGESi2J2XJ3Pj\nuD78/o1PWfap7qfUGE9/tIvFH+3irisGc+O4Pl6X4wkFg0gUMzN+95WxjOjVie8+s4b8wpNelxTW\ncnYe5WevbOSKoYn84AvDvC7HMwoGkSh3fpt4sm5PpXV8HDMW5XKirNLrksLSgaIy7npqNX27nM9f\nbp1AfFzsXiCoYBCJAf26tmPONyaw43AJ33t2HdXVGoyurayyijsX5XCqwkfW7Wl0btfa65I81axg\nMLNuZvammW0LfP/c9eFmNszM1tb6Kjaz2YF1PzezvbXWTW5OPSJyZhcP7s7//eII3tpykAff3uZ1\nOWHDOcePX9rIuj1FPPD18Qzt2dHrkjzX3I7hPuBt51wK8HbgeR3OuU+dc+Odc+OBVKAUeKnWJn+q\nWe+cW3r6/iISPP92sf/q3Qff3sYbmw54XU5YWLByJy+s3sOsjBS+MKqX1+WEheYGwxRgQeDxAuCm\nBrbPALY75wqa+boicg7MjF/dNJpx/bvwX8+uZevBE16X5KmV2w/zy9e2cM3InszKSPG6nLDR3GDo\n6ZzbH3h8AGhoRvJbgWdOW3aPma03syfq+yhKRILrvNbxPHpbKue3acWMhTkUlcbmYPTuo6XcvXg1\ng7q354FbxhEXw4PNp2swGMzsLTPbWM/XlNrbOf+llWcc0TKzNsCXgOdrLZ4LJAPjgf3AH8+y/wwz\nyzGznMLCwobKFpGz6NX5PObdNpG9x0/x3SVrqIqxwehTFVXcuSgXX7Uja3oqHc+L7cHm0zUYDM65\nTOfc6Hq+XgYOmllvgMD3s11Bcz2w2jl3sNbPPuicq3LOVQOPAZPOUkeWcy7NOZeWmJjY2OMTkTNI\nG9iN//nSaN7bWsjv3/jU63JCxjnHf7+wni0HivnLrRNITuzgdUlhp7kfJb0CfDPw+JvAy2fZdiqn\nfYxUEyoBNwMbm1mPiDTBNy4cwLQLBzDvve28um6f1+WERNbyfF5dt48ffGEYVw3v4XU5Yam5wXA/\ncI2ZbQMyA88xsz5m9tkZRmbWHrgGePG0/X9nZhvMbD1wFfC9ZtYjIk30sxtHccHArvzgr+vYtK/I\n63Ja1HtbC/nt65/wxbG9+c8rBntdTtiySLzrYlpamsvJyfG6DJGoUXiinBsfWkF8nPHqPZdG5d1E\ndx4u4UtzVtCny/m8+J2Ladcm9iawNLNc51xaQ9vpymcRIbFjW7JuT6XwZDl3L16Nr6ra65KC6mS5\njxmLcoiPMx67PS0mQ6EpFAwiAsDYfl34zc1j+DD/CP9v6Ravywma6mrH959by/bCEuZ8YyL9u7Xz\nuqSwp9gUkc98JbUfm/YV88QHOxjVp3NUzHE8Z1keb2w6yE9uGMklQ7p7XU5EUMcgInX8aPJwLh6c\nwI9e2sDa3ce9LqdZ3tx8kAfe3MqXJ/Tl3y8Z6HU5EUPBICJ1tIqPY843JtKjY1vuWpTLoRNlXpd0\nTvIOneB7z65lbL/O/PrLYzDTlc2NpWAQkc/p1r4NWdPTKDpVyXeeWk2FL7IGo4tOVXLHwlzOax3H\nvNtSOa91vNclRRQFg4jUa2SfTvz+a2PJKTjGz1/d5HU5jVZV7Zi9ZA27j5Yy97ZU+nQ53+uSIo4G\nn0XkjG4Y24dN+4qZ++52RvXpxLQLk7wuqUEPvPkpyz4t5Fc3jeaCgd28LiciqWMQkbO699phXDks\nkZ+/somcnUe9LuesXlu/n4eXbWfqpP5Mu3CA1+VELAWDiJxVfJzx4K0T6Ne1HXc9tZr9Rae8Lqle\nW/YXc+/z60hN6srPvzRKg83NoGAQkQZ1Pr81WdNTOVXh465FuZRVVnldUh3HSiqYsSiHTue3Yu60\nibRtpcHm5lAwiEijpPTsyJ++Pp51e4r48UsbCZf7rPmqqpn5zGoOFpXz6PQ0enQ6z+uSIp6CQUQa\n7dpRvZidmcILq/fw5MqdXpcDwP3/+IQP8o7wq5tHM75/F6/LiQoKBhFpku9encK1I3vyq9e2sHL7\nYU9reWnNHuav2MG/XTyQW9L6e1pLNFEwiEiTxMUZD3x9PMnd23Pnwhx+vXQLuQXHQl7H8x/v5t7n\n1zOqT0d+/MURIX/9aKbrGESkyTq0bcWszBRmPr2GrOX5PLY8n75dz+f8EF1hfKqyij3H/GdH5R0q\nYf2eIlKTuobktWOBgkFEzknBkVLiDKodOKBdm3iG9AjN/Ml5h05+9thXVU12/hEFQxA1KxjM7GvA\nz4ERwCTnXL3TqpnZdcCDQDww3zlXMwVoN+BZYCCwE7jFORf6nlREmiw9OYE2reKo9FXTulUcv/ny\n2JC9OecWHGPa/OzPXjs9OSEkrxsrmjW1p5mNAKqBR4F76wsGM4sHtuKf83kP8DEw1Tm32cx+Bxx1\nzt1vZvcBXZ1zP2zodTW1p0h4yC04Rnb+EdKTE0L+F7uXrx2pGju1Z7M6BufclsCLnW2zSUCecy4/\nsO0SYAqwOfD9ysB2C4B3gQaDQUTCQ2pSV8/elL187WgXirOS+gK7az3fE1gG0NM5tz/w+ADQMwT1\niIjIWTTYMZjZW0Cvelb92Dn3crAKcc45Mzvj51pmNgOYATBggG6OJSLSUhoMBudcZjNfYy9Q+8qT\nfoFlAAfNrLdzbr+Z9QYOnaWOLCAL/GMMzaxJRETOIBQfJX0MpJjZIDNrA9wKvBJY9wrwzcDjbwJB\n60BEROTcNCsYzOxmM9sDXAS8ZmZvBJb3MbOlAM45HzATeAPYAjznnKuZDup+4Boz2wZkBp6LiIiH\nmnW6qld0uqqISNM19nTViAwGMysECs5x9+6At3f+Cj0dc2zQMceG5hxzknMusaGNIjIYmsPMchqT\nmNFExxwbdMyxIRTHrLuriohIHQoGERGpIxaDIcvrAjygY44NOubY0OLHHHNjDCIicnax2DGIiMhZ\nRG0wmNl1ZvapmeUFbul9+nozs78E1q83s4le1BlMjTjmaYFj3WBmK81snBd1BlNDx1xruwvMzGdm\nXw1lfcHWmOM1syvNbK2ZbTKz90JdY7A14ve6s5m9ambrAsf8LS/qDCYze8LMDpnZxjOsb9n3L+dc\n1H3hnxBoO5AMtAHWASNP22Yy8A/AgHTgI6/rDsExX4x/zguA62PhmGtt9w6wFPiq13W38L9xF/y3\ntB8QeN7D67pDcMw/An4beJwIHAXaeF17M4/7cmAisPEM61v0/StaO4bP5oBwzlUANXNA1DYFWOj8\nsoEugRv5RaoGj9k5t9L9a4a8bPw3NIxkjfl3BrgHeIGz3KQxQjTmeL8BvOic2wXgnIuFY3ZAR/NP\nDNMBfzD4QltmcDnnluM/jjNp0fevaA2Gs80B0ZRtIklTj+fb+P/iiGQNHrOZ9QVuBuaGsK6W0ph/\n46FAVzN718xyzez2kFXXMhpzzHPwTy+8D9gAzHLOVYemPM+06PtXs2Zwk8hkZlfhD4ZLva4lBP4M\n/NA5V93ATIPRohWQCmQA5wMfmlm2c26rt2W1qC8Aa4GrgcHAm2b2vnOu2NuyIle0BsPZ5oBoyjaR\npFHHY2ZjgfnA9c65IyGqraU05pjTgCWBUOgOTDYzn3Pub6EpMagac7x7gCPOuRKgxMyWA+Pwz7se\niRpzzN8C7nf+D9/zzGwHMBxYFZoSPdGi71/R+lHS2eaAqPEKcHtgdD8dKHL/mmY0EjV4zGY2AHgR\nmB4lf0E2eMzOuUHOuYHOuYHAX4HvRGgoQON+r18GLjWzVmbWDrgQ/+3uI1VjjnkX/g4JM+sJDAPy\nQ1pl6LXo+1dUdgzOOZ+Z1cwBEQ884ZzbZGZ3BdbPw3+GymQgDyjF/1dHxGrkMf8USAAeCfwF7XMR\nfAOyRh5z1GjM8TrntpjZ68B6oBqY75yr95THSNDIf+NfAk+a2Qb8Z+n80DkX0XdcNbNngCuB7uaf\n8+ZnQGsIzfuXrnwWEZE6ovWjJBEROUcKBhERqUPBICIidSgYRESkDgWDiIjHGrpp3jn8vN8Fbii4\nJXCzvSZd3algEBHx3pPAdcH4QWZ2MXAJMBYYDVwAXNGUn6FgEBHxWH03zTOzwWb2euCeV++b2fDG\n/jjgPPx3o22L//qHg02pR8EgIhKesoB7nHOpwL3AI43ZyTn3IbAM2B/4esM516Sr36PyymcRkUhm\nZh3wz5/yfK3hgbaBdV8GflHPbnudc18wsyH47zZbc1v9N83sMufc+419fQWDiEj4iQOOO+fGn77C\nOfci/nuencnNQLZz7iSAmf0DuAhodDDooyQRkTATuGX4DjP7Gnw2lWdjp+LdBVwRuJFia/wDz036\nKEnBICLiscBN8z4EhpnZHjP7NjAN+LaZrQM2Uf/shPX5K/7pUDfgnwp1nXPu1SbVo5voiYhIbeoY\nRESkDgWDiIjUoWAQEZE6FAwiIlKHgkFEROpQMIiISB0KBhERqUPBICIidfx/FPnzKvLMHSYAAAAA\nSUVORK5CYII=\n",
      "text/plain": [
       "<matplotlib.figure.Figure at 0x1c5cf6d81d0>"
      ]
     },
     "metadata": {},
     "output_type": "display_data"
    }
   ],
   "source": [
    "plot(points, carrier_I, marker=\".\")"
   ]
  },
  {
   "cell_type": "code",
<<<<<<< HEAD
   "execution_count": 6,
   "metadata": {
    "collapsed": true
   },
   "outputs": [],
   "source": [
    "import zhinst"
   ]
  },
  {
   "cell_type": "code",
   "execution_count": 7,
   "metadata": {
    "collapsed": false
   },
=======
   "execution_count": 215,
   "metadata": {},
>>>>>>> 40efb634
   "outputs": [
    {
     "name": "stderr",
     "output_type": "stream",
     "text": [
      "WARNING:root:drivers.Tektronix_AWG5014 : Clock set to 100000000.0. This is not fully functional yet. To avoid problems, it is better not to change the clock during operation\n"
     ]
    },
    {
     "data": {
      "text/plain": [
       "True"
      ]
     },
     "execution_count": 215,
     "metadata": {},
     "output_type": "execute_result"
    }
   ],
   "source": [
    "awg.set_clock(0.1e9)"
   ]
  },
  {
   "cell_type": "code",
   "execution_count": 24,
   "metadata": {
    "collapsed": true
   },
   "outputs": [],
   "source": [
    "awg.load_waveform(1, \"test_ch1.wfm\", \"C:\", \"\\\\\")"
   ]
  },
  {
   "cell_type": "code",
<<<<<<< HEAD
   "execution_count": 9,
   "metadata": {
    "collapsed": false
   },
=======
   "execution_count": 37,
   "metadata": {},
>>>>>>> 40efb634
   "outputs": [
    {
     "data": {
      "text/plain": [
       "'\"C:\"'"
      ]
     },
     "execution_count": 37,
     "metadata": {},
     "output_type": "execute_result"
    }
   ],
   "source": [
    "awg._visainstrument.query(\"MMEMory:MSIS?\")"
   ]
  },
  {
   "cell_type": "code",
<<<<<<< HEAD
   "execution_count": 10,
   "metadata": {
    "collapsed": false
   },
   "outputs": [
    {
     "data": {
      "text/plain": [
       "array([1, 2, 3])"
      ]
     },
     "execution_count": 10,
     "metadata": {},
     "output_type": "execute_result"
    }
   ],
=======
   "execution_count": 67,
   "metadata": {
    "collapsed": true
   },
   "outputs": [],
>>>>>>> 40efb634
   "source": [
    "awg.send_waveform(linspace(0,10,2), zeros(2), zeros(2), 'lol.wfm', 1.2e9)"
   ]
  },
  {
   "cell_type": "code",
<<<<<<< HEAD
   "execution_count": 11,
   "metadata": {
    "collapsed": false
   },
   "outputs": [
    {
     "ename": "AttributeError",
     "evalue": "'numpy.ndarray' object has no attribute 'lol'",
     "output_type": "error",
     "traceback": [
      "\u001b[0;31m---------------------------------------------------------------------------\u001b[0m",
      "\u001b[0;31mAttributeError\u001b[0m                            Traceback (most recent call last)",
      "\u001b[0;32m<ipython-input-11-82d29fd64384>\u001b[0m in \u001b[0;36m<module>\u001b[0;34m()\u001b[0m\n\u001b[0;32m----> 1\u001b[0;31m \u001b[0m_\u001b[0m\u001b[1;33m.\u001b[0m\u001b[0mlol\u001b[0m \u001b[1;32mis\u001b[0m \u001b[1;32mNone\u001b[0m\u001b[1;33m\u001b[0m\u001b[0m\n\u001b[0m",
      "\u001b[0;31mAttributeError\u001b[0m: 'numpy.ndarray' object has no attribute 'lol'"
     ]
    }
   ],
=======
   "execution_count": 20,
   "metadata": {
    "collapsed": true
   },
   "outputs": [],
>>>>>>> 40efb634
   "source": [
    "awg._visainstrument.close()"
   ]
  },
  {
   "cell_type": "code",
<<<<<<< HEAD
   "execution_count": 1,
=======
   "execution_count": 341,
>>>>>>> 40efb634
   "metadata": {
    "collapsed": true
   },
   "outputs": [],
   "source": [
    "reload(drivers.IQAWG)\n",
    "from drivers.IQAWG import *"
   ]
  },
  {
   "cell_type": "code",
<<<<<<< HEAD
   "execution_count": 2,
=======
   "execution_count": 342,
>>>>>>> 40efb634
   "metadata": {
    "collapsed": true
   },
   "outputs": [],
   "source": [
    "q_channel_I = AWGChannel(awg, 1)\n",
    "q_channel_Q = AWGChannel(awg, 2)"
   ]
  },
  {
   "cell_type": "code",
<<<<<<< HEAD
   "execution_count": 3,
   "metadata": {
    "collapsed": false
   },
   "outputs": [
    {
     "ename": "OSError",
     "evalue": "Could not open VISA library:\n",
     "output_type": "error",
     "traceback": [
      "\u001b[1;31m---------------------------------------------------------------------------\u001b[0m",
      "\u001b[1;31mOSError\u001b[0m                                   Traceback (most recent call last)",
      "\u001b[1;32m<ipython-input-3-b56d863190ee>\u001b[0m in \u001b[0;36m<module>\u001b[1;34m()\u001b[0m\n\u001b[1;32m----> 1\u001b[1;33m \u001b[0mMeas\u001b[0m \u001b[1;33m=\u001b[0m \u001b[0mMeasurement\u001b[0m\u001b[1;33m(\u001b[0m\u001b[1;34m'Test'\u001b[0m\u001b[1;33m,\u001b[0m\u001b[1;34m'Test2'\u001b[0m\u001b[1;33m,\u001b[0m\u001b[1;33m[\u001b[0m\u001b[1;33m]\u001b[0m\u001b[1;33m)\u001b[0m\u001b[1;33m\u001b[0m\u001b[0m\n\u001b[0m",
      "\u001b[1;32mC:\\Users\\Aleksei\\Notebooks_python\\UMS\\Measurement-automation\\lib2\\Measurement.py\u001b[0m in \u001b[0;36m__init__\u001b[1;34m(self, name, sample_name, devs_names, plot_update_interval)\u001b[0m\n\u001b[0;32m    114\u001b[0m         \u001b[0mself\u001b[0m\u001b[1;33m.\u001b[0m\u001b[0m_devs_names\u001b[0m \u001b[1;33m=\u001b[0m \u001b[0mdevs_names\u001b[0m\u001b[1;33m\u001b[0m\u001b[0m\n\u001b[0;32m    115\u001b[0m         \u001b[0mself\u001b[0m\u001b[1;33m.\u001b[0m\u001b[0m_list\u001b[0m \u001b[1;33m=\u001b[0m \u001b[1;34m\"\"\u001b[0m\u001b[1;33m\u001b[0m\u001b[0m\n\u001b[1;32m--> 116\u001b[1;33m         \u001b[0mrm\u001b[0m \u001b[1;33m=\u001b[0m \u001b[0mpyvisa\u001b[0m\u001b[1;33m.\u001b[0m\u001b[0mResourceManager\u001b[0m\u001b[1;33m(\u001b[0m\u001b[1;33m)\u001b[0m\u001b[1;33m\u001b[0m\u001b[0m\n\u001b[0m\u001b[0;32m    117\u001b[0m         \u001b[0mtemp_list\u001b[0m \u001b[1;33m=\u001b[0m \u001b[0mlist\u001b[0m\u001b[1;33m(\u001b[0m\u001b[0mrm\u001b[0m\u001b[1;33m.\u001b[0m\u001b[0mlist_resources_info\u001b[0m\u001b[1;33m(\u001b[0m\u001b[1;33m)\u001b[0m\u001b[1;33m.\u001b[0m\u001b[0mvalues\u001b[0m\u001b[1;33m(\u001b[0m\u001b[1;33m)\u001b[0m\u001b[1;33m)\u001b[0m\u001b[1;33m\u001b[0m\u001b[0m\n\u001b[0;32m    118\u001b[0m \u001b[1;33m\u001b[0m\u001b[0m\n",
      "\u001b[1;32mC:\\Users\\Aleksei\\Anaconda3\\envs\\py36\\lib\\site-packages\\pyvisa\\highlevel.py\u001b[0m in \u001b[0;36m__new__\u001b[1;34m(cls, visa_library)\u001b[0m\n\u001b[0;32m   1486\u001b[0m     \u001b[1;32mdef\u001b[0m \u001b[0m__new__\u001b[0m\u001b[1;33m(\u001b[0m\u001b[0mcls\u001b[0m\u001b[1;33m,\u001b[0m \u001b[0mvisa_library\u001b[0m\u001b[1;33m=\u001b[0m\u001b[1;34m''\u001b[0m\u001b[1;33m)\u001b[0m\u001b[1;33m:\u001b[0m\u001b[1;33m\u001b[0m\u001b[0m\n\u001b[0;32m   1487\u001b[0m         \u001b[1;32mif\u001b[0m \u001b[1;32mnot\u001b[0m \u001b[0misinstance\u001b[0m\u001b[1;33m(\u001b[0m\u001b[0mvisa_library\u001b[0m\u001b[1;33m,\u001b[0m \u001b[0mVisaLibraryBase\u001b[0m\u001b[1;33m)\u001b[0m\u001b[1;33m:\u001b[0m\u001b[1;33m\u001b[0m\u001b[0m\n\u001b[1;32m-> 1488\u001b[1;33m             \u001b[0mvisa_library\u001b[0m \u001b[1;33m=\u001b[0m \u001b[0mopen_visa_library\u001b[0m\u001b[1;33m(\u001b[0m\u001b[0mvisa_library\u001b[0m\u001b[1;33m)\u001b[0m\u001b[1;33m\u001b[0m\u001b[0m\n\u001b[0m\u001b[0;32m   1489\u001b[0m \u001b[1;33m\u001b[0m\u001b[0m\n\u001b[0;32m   1490\u001b[0m         \u001b[1;32mif\u001b[0m \u001b[0mvisa_library\u001b[0m\u001b[1;33m.\u001b[0m\u001b[0mresource_manager\u001b[0m \u001b[1;32mis\u001b[0m \u001b[1;32mnot\u001b[0m \u001b[1;32mNone\u001b[0m\u001b[1;33m:\u001b[0m\u001b[1;33m\u001b[0m\u001b[0m\n",
      "\u001b[1;32mC:\\Users\\Aleksei\\Anaconda3\\envs\\py36\\lib\\site-packages\\pyvisa\\highlevel.py\u001b[0m in \u001b[0;36mopen_visa_library\u001b[1;34m(specification)\u001b[0m\n\u001b[0;32m   1458\u001b[0m \u001b[1;33m\u001b[0m\u001b[0m\n\u001b[0;32m   1459\u001b[0m     \u001b[1;32mtry\u001b[0m\u001b[1;33m:\u001b[0m\u001b[1;33m\u001b[0m\u001b[0m\n\u001b[1;32m-> 1460\u001b[1;33m         \u001b[1;32mreturn\u001b[0m \u001b[0mcls\u001b[0m\u001b[1;33m(\u001b[0m\u001b[0margument\u001b[0m\u001b[1;33m)\u001b[0m\u001b[1;33m\u001b[0m\u001b[0m\n\u001b[0m\u001b[0;32m   1461\u001b[0m     \u001b[1;32mexcept\u001b[0m \u001b[0mException\u001b[0m \u001b[1;32mas\u001b[0m \u001b[0me\u001b[0m\u001b[1;33m:\u001b[0m\u001b[1;33m\u001b[0m\u001b[0m\n\u001b[0;32m   1462\u001b[0m         \u001b[0mlogger\u001b[0m\u001b[1;33m.\u001b[0m\u001b[0mdebug\u001b[0m\u001b[1;33m(\u001b[0m\u001b[1;34m'Could not open VISA wrapper %s: %s\\n%s'\u001b[0m\u001b[1;33m,\u001b[0m \u001b[0mcls\u001b[0m\u001b[1;33m,\u001b[0m \u001b[0mstr\u001b[0m\u001b[1;33m(\u001b[0m\u001b[0margument\u001b[0m\u001b[1;33m)\u001b[0m\u001b[1;33m,\u001b[0m \u001b[0me\u001b[0m\u001b[1;33m)\u001b[0m\u001b[1;33m\u001b[0m\u001b[0m\n",
      "\u001b[1;32mC:\\Users\\Aleksei\\Anaconda3\\envs\\py36\\lib\\site-packages\\pyvisa\\highlevel.py\u001b[0m in \u001b[0;36m__new__\u001b[1;34m(cls, library_path)\u001b[0m\n\u001b[0;32m     94\u001b[0m                     \u001b[0merrs\u001b[0m\u001b[1;33m.\u001b[0m\u001b[0mappend\u001b[0m\u001b[1;33m(\u001b[0m\u001b[0mstr\u001b[0m\u001b[1;33m(\u001b[0m\u001b[0me\u001b[0m\u001b[1;33m)\u001b[0m\u001b[1;33m)\u001b[0m\u001b[1;33m\u001b[0m\u001b[0m\n\u001b[0;32m     95\u001b[0m             \u001b[1;32melse\u001b[0m\u001b[1;33m:\u001b[0m\u001b[1;33m\u001b[0m\u001b[0m\n\u001b[1;32m---> 96\u001b[1;33m                 \u001b[1;32mraise\u001b[0m \u001b[0mOSError\u001b[0m\u001b[1;33m(\u001b[0m\u001b[1;34m'Could not open VISA library:\\n'\u001b[0m \u001b[1;33m+\u001b[0m \u001b[1;34m'\\n'\u001b[0m\u001b[1;33m.\u001b[0m\u001b[0mjoin\u001b[0m\u001b[1;33m(\u001b[0m\u001b[0merrs\u001b[0m\u001b[1;33m)\u001b[0m\u001b[1;33m)\u001b[0m\u001b[1;33m\u001b[0m\u001b[0m\n\u001b[0m\u001b[0;32m     97\u001b[0m \u001b[1;33m\u001b[0m\u001b[0m\n\u001b[0;32m     98\u001b[0m         \u001b[1;32mif\u001b[0m \u001b[1;33m(\u001b[0m\u001b[0mcls\u001b[0m\u001b[1;33m,\u001b[0m \u001b[0mlibrary_path\u001b[0m\u001b[1;33m)\u001b[0m \u001b[1;32min\u001b[0m \u001b[0mcls\u001b[0m\u001b[1;33m.\u001b[0m\u001b[0m_registry\u001b[0m\u001b[1;33m:\u001b[0m\u001b[1;33m\u001b[0m\u001b[0m\n",
      "\u001b[1;31mOSError\u001b[0m: Could not open VISA library:\n"
     ]
    }
   ],
=======
   "execution_count": 343,
   "metadata": {
    "collapsed": true
   },
   "outputs": [],
>>>>>>> 40efb634
   "source": [
    "q_iq_awg = IQAWG(q_channel_I, q_channel_Q)"
   ]
  },
  {
   "cell_type": "code",
<<<<<<< HEAD
   "execution_count": 5,
   "metadata": {
    "collapsed": false
   },
   "outputs": [
    {
     "ename": "NameError",
     "evalue": "name 'Meas' is not defined",
     "output_type": "error",
     "traceback": [
      "\u001b[1;31m---------------------------------------------------------------------------\u001b[0m",
      "\u001b[1;31mNameError\u001b[0m                                 Traceback (most recent call last)",
      "\u001b[1;32m<ipython-input-5-082d29317762>\u001b[0m in \u001b[0;36m<module>\u001b[1;34m()\u001b[0m\n\u001b[1;32m----> 1\u001b[1;33m \u001b[0mMeas\u001b[0m\u001b[1;33m\u001b[0m\u001b[0m\n\u001b[0m",
      "\u001b[1;31mNameError\u001b[0m: name 'Meas' is not defined"
     ]
    }
   ],
   "source": []
  },
  {
   "cell_type": "code",
   "execution_count": null,
=======
   "execution_count": 346,
>>>>>>> 40efb634
   "metadata": {
    "collapsed": true
   },
   "outputs": [],
   "source": [
    "q_iq_awg.output_continuous_wave(50e6, 1, 0, 0, 1, 1)\n",
    "q_iq_awg.output_continuous_wave(50e6, 1, pi/2, 0, 1, 2)"
   ]
  }
 ],
 "metadata": {
  "kernelspec": {
   "display_name": "Python 3",
   "language": "python",
   "name": "python3"
  },
  "language_info": {
   "codemirror_mode": {
    "name": "ipython",
    "version": 3
   },
   "file_extension": ".py",
   "mimetype": "text/x-python",
   "name": "python",
   "nbconvert_exporter": "python",
   "pygments_lexer": "ipython3",
   "version": "3.6.0"
  }
 },
 "nbformat": 4,
 "nbformat_minor": 1
}<|MERGE_RESOLUTION|>--- conflicted
+++ resolved
@@ -2,14 +2,10 @@
  "cells": [
   {
    "cell_type": "code",
-   "execution_count": 1,
-<<<<<<< HEAD
-   "metadata": {
-    "collapsed": false
-   },
-=======
-   "metadata": {},
->>>>>>> 40efb634
+   "execution_count": 3,
+   "metadata": {
+    "collapsed": false
+   },
    "outputs": [
     {
      "name": "stdout",
@@ -25,7 +21,7 @@
   },
   {
    "cell_type": "code",
-   "execution_count": 2,
+   "execution_count": 12,
    "metadata": {
     "collapsed": true
    },
@@ -36,7 +32,7 @@
   },
   {
    "cell_type": "code",
-   "execution_count": 3,
+   "execution_count": 5,
    "metadata": {
     "collapsed": true
    },
@@ -48,11 +44,7 @@
   },
   {
    "cell_type": "code",
-<<<<<<< HEAD
    "execution_count": 4,
-=======
-   "execution_count": 9,
->>>>>>> 40efb634
    "metadata": {
     "collapsed": true
    },
@@ -320,15 +312,9 @@
   },
   {
    "cell_type": "code",
-<<<<<<< HEAD
    "execution_count": 39,
    "metadata": {
     "collapsed": false
-=======
-   "execution_count": 40,
-   "metadata": {
-    "collapsed": true
->>>>>>> 40efb634
    },
    "outputs": [],
    "source": [
@@ -338,15 +324,9 @@
   },
   {
    "cell_type": "code",
-<<<<<<< HEAD
    "execution_count": 40,
    "metadata": {
     "collapsed": false
-=======
-   "execution_count": 42,
-   "metadata": {
-    "collapsed": true
->>>>>>> 40efb634
    },
    "outputs": [],
    "source": [
@@ -547,15 +527,9 @@
   },
   {
    "cell_type": "code",
-<<<<<<< HEAD
    "execution_count": 45,
    "metadata": {
     "collapsed": false
-=======
-   "execution_count": 82,
-   "metadata": {
-    "collapsed": true
->>>>>>> 40efb634
    },
    "outputs": [],
    "source": [
@@ -1302,11 +1276,7 @@
   },
   {
    "cell_type": "code",
-<<<<<<< HEAD
    "execution_count": 134,
-=======
-   "execution_count": 182,
->>>>>>> 40efb634
    "metadata": {
     "collapsed": true
    },
@@ -1328,11 +1298,7 @@
   },
   {
    "cell_type": "code",
-<<<<<<< HEAD
    "execution_count": 135,
-=======
-   "execution_count": 183,
->>>>>>> 40efb634
    "metadata": {
     "collapsed": true
    },
@@ -1484,26 +1450,12 @@
   },
   {
    "cell_type": "code",
-   "execution_count": 184,
+   "execution_count": null,
    "metadata": {
     "collapsed": false,
     "scrolled": true
    },
-   "outputs": [
-    {
-     "ename": "ValueError",
-     "evalue": "invalid literal for int() with base 10: '0.0E+00'",
-     "output_type": "error",
-     "traceback": [
-      "\u001b[1;31m---------------------------------------------------------------------------\u001b[0m",
-      "\u001b[1;31mValueError\u001b[0m                                Traceback (most recent call last)",
-      "\u001b[1;32m<ipython-input-184-7087e3123158>\u001b[0m in \u001b[0;36m<module>\u001b[1;34m()\u001b[0m\n\u001b[0;32m      1\u001b[0m \u001b[0mdso\u001b[0m\u001b[1;33m.\u001b[0m\u001b[0mdigitize\u001b[0m\u001b[1;33m(\u001b[0m\u001b[1;33m)\u001b[0m\u001b[1;33m\u001b[0m\u001b[0m\n\u001b[1;32m----> 2\u001b[1;33m \u001b[0mtimes\u001b[0m\u001b[1;33m,\u001b[0m \u001b[0mchannel_data\u001b[0m \u001b[1;33m=\u001b[0m \u001b[0mdso\u001b[0m\u001b[1;33m.\u001b[0m\u001b[0mget_data\u001b[0m\u001b[1;33m(\u001b[0m\u001b[0mChannel\u001b[0m\u001b[1;33m.\u001b[0m\u001b[0mTWO\u001b[0m\u001b[1;33m,\u001b[0m \u001b[0mChannel\u001b[0m\u001b[1;33m.\u001b[0m\u001b[0mTHREE\u001b[0m\u001b[1;33m,\u001b[0m \u001b[0mChannel\u001b[0m\u001b[1;33m.\u001b[0m\u001b[0mFOUR\u001b[0m\u001b[1;33m)\u001b[0m\u001b[1;33m\u001b[0m\u001b[0m\n\u001b[0m\u001b[0;32m      3\u001b[0m \u001b[0maxes\u001b[0m \u001b[1;33m=\u001b[0m \u001b[0mflatten\u001b[0m\u001b[1;33m(\u001b[0m\u001b[0mplt\u001b[0m\u001b[1;33m.\u001b[0m\u001b[0msubplots\u001b[0m\u001b[1;33m(\u001b[0m\u001b[1;36m3\u001b[0m\u001b[1;33m,\u001b[0m\u001b[1;36m1\u001b[0m\u001b[1;33m,\u001b[0m \u001b[0msharex\u001b[0m\u001b[1;33m=\u001b[0m\u001b[1;32mTrue\u001b[0m\u001b[1;33m,\u001b[0m \u001b[0mfigsize\u001b[0m\u001b[1;33m=\u001b[0m\u001b[1;33m(\u001b[0m\u001b[1;36m15\u001b[0m\u001b[1;33m,\u001b[0m\u001b[1;36m5\u001b[0m\u001b[1;33m)\u001b[0m\u001b[1;33m)\u001b[0m\u001b[1;33m[\u001b[0m\u001b[1;36m1\u001b[0m\u001b[1;33m]\u001b[0m\u001b[1;33m)\u001b[0m\u001b[1;33m\u001b[0m\u001b[0m\n\u001b[0;32m      4\u001b[0m \u001b[0mcolors\u001b[0m \u001b[1;33m=\u001b[0m \u001b[1;33m[\u001b[0m\u001b[1;34m\"g\"\u001b[0m\u001b[1;33m,\u001b[0m \u001b[1;34m\"b\"\u001b[0m\u001b[1;33m,\u001b[0m \u001b[1;34m\"violet\"\u001b[0m\u001b[1;33m]\u001b[0m\u001b[1;33m\u001b[0m\u001b[0m\n\u001b[0;32m      5\u001b[0m \u001b[1;32mfor\u001b[0m \u001b[0midx\u001b[0m\u001b[1;33m,\u001b[0m \u001b[0max\u001b[0m \u001b[1;32min\u001b[0m \u001b[0menumerate\u001b[0m\u001b[1;33m(\u001b[0m\u001b[0maxes\u001b[0m\u001b[1;33m)\u001b[0m\u001b[1;33m:\u001b[0m\u001b[1;33m\u001b[0m\u001b[0m\n",
-      "\u001b[1;32mC:\\Users\\lab128\\Measurement-automation\\drivers\\Keysight_DSOX2014.py\u001b[0m in \u001b[0;36mget_data\u001b[1;34m(self, *channels)\u001b[0m\n\u001b[0;32m     99\u001b[0m         \u001b[0mdata\u001b[0m \u001b[1;33m=\u001b[0m \u001b[1;33m[\u001b[0m\u001b[1;33m]\u001b[0m\u001b[1;33m\u001b[0m\u001b[0m\n\u001b[0;32m    100\u001b[0m         \u001b[1;32mfor\u001b[0m \u001b[0mchannel\u001b[0m \u001b[1;32min\u001b[0m \u001b[0mchannels\u001b[0m\u001b[1;33m:\u001b[0m\u001b[1;33m\u001b[0m\u001b[0m\n\u001b[1;32m--> 101\u001b[1;33m             \u001b[0mpreamble\u001b[0m \u001b[1;33m=\u001b[0m \u001b[0mself\u001b[0m\u001b[1;33m.\u001b[0m\u001b[0mget_preamble\u001b[0m\u001b[1;33m(\u001b[0m\u001b[0mchannel\u001b[0m\u001b[1;33m)\u001b[0m\u001b[1;33m\u001b[0m\u001b[0m\n\u001b[0m\u001b[0;32m    102\u001b[0m             \u001b[0mdata\u001b[0m\u001b[1;33m.\u001b[0m\u001b[0mappend\u001b[0m\u001b[1;33m(\u001b[0m\u001b[0mself\u001b[0m\u001b[1;33m.\u001b[0m\u001b[0mapply_preamble\u001b[0m\u001b[1;33m(\u001b[0m\u001b[0mself\u001b[0m\u001b[1;33m.\u001b[0m\u001b[0mget_data_raw\u001b[0m\u001b[1;33m(\u001b[0m\u001b[0mchannel\u001b[0m\u001b[1;33m)\u001b[0m\u001b[1;33m,\u001b[0m \u001b[0mpreamble\u001b[0m\u001b[1;33m)\u001b[0m\u001b[1;33m)\u001b[0m\u001b[1;33m\u001b[0m\u001b[0m\n\u001b[0;32m    103\u001b[0m         \u001b[1;32mreturn\u001b[0m \u001b[0mself\u001b[0m\u001b[1;33m.\u001b[0m\u001b[0mget_times\u001b[0m\u001b[1;33m(\u001b[0m\u001b[0mpreamble\u001b[0m\u001b[1;33m)\u001b[0m\u001b[1;33m,\u001b[0m \u001b[0mdata\u001b[0m \u001b[1;32mif\u001b[0m \u001b[0mlen\u001b[0m\u001b[1;33m(\u001b[0m\u001b[0mdata\u001b[0m\u001b[1;33m)\u001b[0m\u001b[1;33m>\u001b[0m\u001b[1;36m1\u001b[0m \u001b[1;32melse\u001b[0m \u001b[0mdata\u001b[0m\u001b[1;33m[\u001b[0m\u001b[1;36m0\u001b[0m\u001b[1;33m]\u001b[0m\u001b[1;33m\u001b[0m\u001b[0m\n",
-      "\u001b[1;32mC:\\Users\\lab128\\Measurement-automation\\drivers\\Keysight_DSOX2014.py\u001b[0m in \u001b[0;36mget_preamble\u001b[1;34m(self, *channels)\u001b[0m\n\u001b[0;32m    143\u001b[0m             \u001b[0mchannel_preamble\u001b[0m \u001b[1;33m=\u001b[0m \u001b[1;33m{\u001b[0m\u001b[1;33m}\u001b[0m\u001b[1;33m\u001b[0m\u001b[0m\n\u001b[0;32m    144\u001b[0m             \u001b[0mparams\u001b[0m \u001b[1;33m=\u001b[0m \u001b[0mself\u001b[0m\u001b[1;33m.\u001b[0m\u001b[0m_visainstrument\u001b[0m\u001b[1;33m.\u001b[0m\u001b[0mquery\u001b[0m\u001b[1;33m(\u001b[0m\u001b[1;34m\":WAV:SOURce \"\u001b[0m\u001b[1;33m+\u001b[0m\u001b[0mchannel\u001b[0m\u001b[1;33m.\u001b[0m\u001b[0mvalue\u001b[0m\u001b[1;33m+\u001b[0m\u001b[1;34m\";:WAV:PREamble?\"\u001b[0m\u001b[1;33m)\u001b[0m\u001b[1;33m.\u001b[0m\u001b[0msplit\u001b[0m\u001b[1;33m(\u001b[0m\u001b[1;34m\",\"\u001b[0m\u001b[1;33m)\u001b[0m\u001b[1;33m\u001b[0m\u001b[0m\n\u001b[1;32m--> 145\u001b[1;33m             \u001b[0mchannel_preamble\u001b[0m\u001b[1;33m[\u001b[0m\u001b[1;34m\"nop\"\u001b[0m\u001b[1;33m]\u001b[0m \u001b[1;33m=\u001b[0m \u001b[0mint\u001b[0m\u001b[1;33m(\u001b[0m\u001b[0mparams\u001b[0m\u001b[1;33m[\u001b[0m\u001b[1;36m2\u001b[0m\u001b[1;33m]\u001b[0m\u001b[1;33m)\u001b[0m\u001b[1;33m\u001b[0m\u001b[0m\n\u001b[0m\u001b[0;32m    146\u001b[0m             \u001b[0mchannel_preamble\u001b[0m\u001b[1;33m[\u001b[0m\u001b[1;34m\"xincrement\"\u001b[0m\u001b[1;33m]\u001b[0m \u001b[1;33m=\u001b[0m \u001b[0mfloat\u001b[0m\u001b[1;33m(\u001b[0m\u001b[0mparams\u001b[0m\u001b[1;33m[\u001b[0m\u001b[1;36m4\u001b[0m\u001b[1;33m]\u001b[0m\u001b[1;33m)\u001b[0m\u001b[1;33m\u001b[0m\u001b[0m\n\u001b[0;32m    147\u001b[0m             \u001b[0mchannel_preamble\u001b[0m\u001b[1;33m[\u001b[0m\u001b[1;34m\"xorigin\"\u001b[0m\u001b[1;33m]\u001b[0m \u001b[1;33m=\u001b[0m \u001b[0mfloat\u001b[0m\u001b[1;33m(\u001b[0m\u001b[0mparams\u001b[0m\u001b[1;33m[\u001b[0m\u001b[1;36m5\u001b[0m\u001b[1;33m]\u001b[0m\u001b[1;33m)\u001b[0m\u001b[1;33m\u001b[0m\u001b[0m\n",
-      "\u001b[1;31mValueError\u001b[0m: invalid literal for int() with base 10: '0.0E+00'"
-     ]
-    }
-   ],
+   "outputs": [],
    "source": [
     "dso.digitize()\n",
     "times, channel_data = dso.get_data(Channel.TWO, Channel.THREE, Channel.FOUR)\n",
@@ -1517,29 +1469,11 @@
   },
   {
    "cell_type": "code",
-   "execution_count": 9,
-   "metadata": {
-    "collapsed": false
-   },
-   "outputs": [
-    {
-     "ename": "VisaIOError",
-     "evalue": "VI_ERROR_IO (-1073807298): Could not perform operation because of I/O error.",
-     "output_type": "error",
-     "traceback": [
-      "\u001b[0;31m---------------------------------------------------------------------------\u001b[0m",
-      "\u001b[0;31mVisaIOError\u001b[0m                               Traceback (most recent call last)",
-      "\u001b[0;32m<ipython-input-9-46537cfec8e5>\u001b[0m in \u001b[0;36m<module>\u001b[0;34m()\u001b[0m\n\u001b[0;32m----> 1\u001b[0;31m \u001b[0mdso\u001b[0m\u001b[1;33m.\u001b[0m\u001b[0mdigitize\u001b[0m\u001b[1;33m(\u001b[0m\u001b[1;33m)\u001b[0m\u001b[1;33m\u001b[0m\u001b[0m\n\u001b[0m\u001b[1;32m      2\u001b[0m \u001b[0mtimes\u001b[0m\u001b[1;33m,\u001b[0m \u001b[0mchannel_data\u001b[0m \u001b[1;33m=\u001b[0m \u001b[0mdso\u001b[0m\u001b[1;33m.\u001b[0m\u001b[0mget_data\u001b[0m\u001b[1;33m(\u001b[0m\u001b[0mChannel\u001b[0m\u001b[1;33m.\u001b[0m\u001b[0mTWO\u001b[0m\u001b[1;33m,\u001b[0m \u001b[0mChannel\u001b[0m\u001b[1;33m.\u001b[0m\u001b[0mTHREE\u001b[0m\u001b[1;33m,\u001b[0m \u001b[0mChannel\u001b[0m\u001b[1;33m.\u001b[0m\u001b[0mFOUR\u001b[0m\u001b[1;33m)\u001b[0m\u001b[1;33m\u001b[0m\u001b[0m\n\u001b[1;32m      3\u001b[0m \u001b[0minput_signal\u001b[0m\u001b[1;33m,\u001b[0m \u001b[0mI\u001b[0m\u001b[1;33m,\u001b[0m \u001b[0mQ\u001b[0m \u001b[1;33m=\u001b[0m \u001b[0mchannel_data\u001b[0m\u001b[1;33m\u001b[0m\u001b[0m\n\u001b[1;32m      4\u001b[0m \u001b[0mI_offset\u001b[0m \u001b[1;33m=\u001b[0m \u001b[0mI\u001b[0m \u001b[1;33m-\u001b[0m\u001b[1;33m(\u001b[0m\u001b[0mmax\u001b[0m\u001b[1;33m(\u001b[0m\u001b[0mI\u001b[0m\u001b[1;33m)\u001b[0m\u001b[1;33m+\u001b[0m\u001b[0mmin\u001b[0m\u001b[1;33m(\u001b[0m\u001b[0mI\u001b[0m\u001b[1;33m)\u001b[0m\u001b[1;33m)\u001b[0m\u001b[1;33m/\u001b[0m\u001b[1;36m2\u001b[0m\u001b[1;33m\u001b[0m\u001b[0m\n\u001b[1;32m      5\u001b[0m \u001b[0mQ_offset\u001b[0m \u001b[1;33m=\u001b[0m \u001b[0mQ\u001b[0m\u001b[1;33m-\u001b[0m\u001b[1;33m(\u001b[0m\u001b[0mmax\u001b[0m\u001b[1;33m(\u001b[0m\u001b[0mQ\u001b[0m\u001b[1;33m)\u001b[0m\u001b[1;33m+\u001b[0m\u001b[0mmin\u001b[0m\u001b[1;33m(\u001b[0m\u001b[0mQ\u001b[0m\u001b[1;33m)\u001b[0m\u001b[1;33m)\u001b[0m\u001b[1;33m/\u001b[0m\u001b[1;36m2\u001b[0m\u001b[1;33m\u001b[0m\u001b[0m\n",
-      "\u001b[0;32mC:\\Users\\PAINMASTER\\Measurement\\drivers\\Keysight_DSOX2014.py\u001b[0m in \u001b[0;36mdigitize\u001b[0;34m(self)\u001b[0m\n\u001b[1;32m     70\u001b[0m         \u001b[0mself\u001b[0m\u001b[1;33m.\u001b[0m\u001b[0m_visainstrument\u001b[0m\u001b[1;33m.\u001b[0m\u001b[0mtimeout\u001b[0m \u001b[1;33m=\u001b[0m \u001b[1;36m10e3\u001b[0m\u001b[1;33m\u001b[0m\u001b[0m\n\u001b[1;32m     71\u001b[0m         \u001b[0mself\u001b[0m\u001b[1;33m.\u001b[0m\u001b[0m_visainstrument\u001b[0m\u001b[1;33m.\u001b[0m\u001b[0mwrite\u001b[0m\u001b[1;33m(\u001b[0m\u001b[1;34m\":DIGitize\"\u001b[0m\u001b[1;33m)\u001b[0m\u001b[1;33m\u001b[0m\u001b[0m\n\u001b[0;32m---> 72\u001b[0;31m         \u001b[0mself\u001b[0m\u001b[1;33m.\u001b[0m\u001b[0m_visainstrument\u001b[0m\u001b[1;33m.\u001b[0m\u001b[0mquery\u001b[0m\u001b[1;33m(\u001b[0m\u001b[1;34m\"*OPC?\"\u001b[0m\u001b[1;33m)\u001b[0m\u001b[1;33m\u001b[0m\u001b[0m\n\u001b[0m\u001b[1;32m     73\u001b[0m         \u001b[0mself\u001b[0m\u001b[1;33m.\u001b[0m\u001b[0m_visainstrument\u001b[0m\u001b[1;33m.\u001b[0m\u001b[0mtimeout\u001b[0m \u001b[1;33m=\u001b[0m \u001b[1;36m1000\u001b[0m\u001b[1;33m\u001b[0m\u001b[0m\n\u001b[1;32m     74\u001b[0m \u001b[1;33m\u001b[0m\u001b[0m\n",
-      "\u001b[0;32mC:\\ProgramData\\Anaconda3\\lib\\site-packages\\pyvisa\\resources\\messagebased.py\u001b[0m in \u001b[0;36mquery\u001b[0;34m(self, message, delay)\u001b[0m\n\u001b[1;32m    399\u001b[0m         \"\"\"\n\u001b[1;32m    400\u001b[0m \u001b[1;33m\u001b[0m\u001b[0m\n\u001b[0;32m--> 401\u001b[0;31m         \u001b[0mself\u001b[0m\u001b[1;33m.\u001b[0m\u001b[0mwrite\u001b[0m\u001b[1;33m(\u001b[0m\u001b[0mmessage\u001b[0m\u001b[1;33m)\u001b[0m\u001b[1;33m\u001b[0m\u001b[0m\n\u001b[0m\u001b[1;32m    402\u001b[0m \u001b[1;33m\u001b[0m\u001b[0m\n\u001b[1;32m    403\u001b[0m         \u001b[0mdelay\u001b[0m \u001b[1;33m=\u001b[0m \u001b[0mself\u001b[0m\u001b[1;33m.\u001b[0m\u001b[0mquery_delay\u001b[0m \u001b[1;32mif\u001b[0m \u001b[0mdelay\u001b[0m \u001b[1;32mis\u001b[0m \u001b[1;32mNone\u001b[0m \u001b[1;32melse\u001b[0m \u001b[0mdelay\u001b[0m\u001b[1;33m\u001b[0m\u001b[0m\n",
-      "\u001b[0;32mC:\\ProgramData\\Anaconda3\\lib\\site-packages\\pyvisa\\resources\\messagebased.py\u001b[0m in \u001b[0;36mwrite\u001b[0;34m(self, message, termination, encoding)\u001b[0m\n\u001b[1;32m    205\u001b[0m             \u001b[0mmessage\u001b[0m \u001b[1;33m+=\u001b[0m \u001b[0mterm\u001b[0m\u001b[1;33m\u001b[0m\u001b[0m\n\u001b[1;32m    206\u001b[0m \u001b[1;33m\u001b[0m\u001b[0m\n\u001b[0;32m--> 207\u001b[0;31m         \u001b[0mcount\u001b[0m \u001b[1;33m=\u001b[0m \u001b[0mself\u001b[0m\u001b[1;33m.\u001b[0m\u001b[0mwrite_raw\u001b[0m\u001b[1;33m(\u001b[0m\u001b[0mmessage\u001b[0m\u001b[1;33m.\u001b[0m\u001b[0mencode\u001b[0m\u001b[1;33m(\u001b[0m\u001b[0menco\u001b[0m\u001b[1;33m)\u001b[0m\u001b[1;33m)\u001b[0m\u001b[1;33m\u001b[0m\u001b[0m\n\u001b[0m\u001b[1;32m    208\u001b[0m \u001b[1;33m\u001b[0m\u001b[0m\n\u001b[1;32m    209\u001b[0m         \u001b[1;32mreturn\u001b[0m \u001b[0mcount\u001b[0m\u001b[1;33m\u001b[0m\u001b[0m\n",
-      "\u001b[0;32mC:\\ProgramData\\Anaconda3\\lib\\site-packages\\pyvisa\\resources\\messagebased.py\u001b[0m in \u001b[0;36mwrite_raw\u001b[0;34m(self, message)\u001b[0m\n\u001b[1;32m    183\u001b[0m         \u001b[1;33m:\u001b[0m\u001b[0mrtype\u001b[0m\u001b[1;33m:\u001b[0m \u001b[0mint\u001b[0m\u001b[1;33m\u001b[0m\u001b[0m\n\u001b[1;32m    184\u001b[0m         \"\"\"\n\u001b[0;32m--> 185\u001b[0;31m         \u001b[1;32mreturn\u001b[0m \u001b[0mself\u001b[0m\u001b[1;33m.\u001b[0m\u001b[0mvisalib\u001b[0m\u001b[1;33m.\u001b[0m\u001b[0mwrite\u001b[0m\u001b[1;33m(\u001b[0m\u001b[0mself\u001b[0m\u001b[1;33m.\u001b[0m\u001b[0msession\u001b[0m\u001b[1;33m,\u001b[0m \u001b[0mmessage\u001b[0m\u001b[1;33m)\u001b[0m\u001b[1;33m\u001b[0m\u001b[0m\n\u001b[0m\u001b[1;32m    186\u001b[0m \u001b[1;33m\u001b[0m\u001b[0m\n\u001b[1;32m    187\u001b[0m     \u001b[1;32mdef\u001b[0m \u001b[0mwrite\u001b[0m\u001b[1;33m(\u001b[0m\u001b[0mself\u001b[0m\u001b[1;33m,\u001b[0m \u001b[0mmessage\u001b[0m\u001b[1;33m,\u001b[0m \u001b[0mtermination\u001b[0m\u001b[1;33m=\u001b[0m\u001b[1;32mNone\u001b[0m\u001b[1;33m,\u001b[0m \u001b[0mencoding\u001b[0m\u001b[1;33m=\u001b[0m\u001b[1;32mNone\u001b[0m\u001b[1;33m)\u001b[0m\u001b[1;33m:\u001b[0m\u001b[1;33m\u001b[0m\u001b[0m\n",
-      "\u001b[0;32mC:\\ProgramData\\Anaconda3\\lib\\site-packages\\pyvisa\\ctwrapper\\functions.py\u001b[0m in \u001b[0;36mwrite\u001b[0;34m(library, session, data)\u001b[0m\n\u001b[1;32m   1862\u001b[0m     \u001b[0mreturn_count\u001b[0m \u001b[1;33m=\u001b[0m \u001b[0mViUInt32\u001b[0m\u001b[1;33m(\u001b[0m\u001b[1;33m)\u001b[0m\u001b[1;33m\u001b[0m\u001b[0m\n\u001b[1;32m   1863\u001b[0m     \u001b[1;31m# [ViSession, ViBuf, ViUInt32, ViPUInt32]\u001b[0m\u001b[1;33m\u001b[0m\u001b[1;33m\u001b[0m\u001b[0m\n\u001b[0;32m-> 1864\u001b[0;31m     \u001b[0mret\u001b[0m \u001b[1;33m=\u001b[0m \u001b[0mlibrary\u001b[0m\u001b[1;33m.\u001b[0m\u001b[0mviWrite\u001b[0m\u001b[1;33m(\u001b[0m\u001b[0msession\u001b[0m\u001b[1;33m,\u001b[0m \u001b[0mdata\u001b[0m\u001b[1;33m,\u001b[0m \u001b[0mlen\u001b[0m\u001b[1;33m(\u001b[0m\u001b[0mdata\u001b[0m\u001b[1;33m)\u001b[0m\u001b[1;33m,\u001b[0m \u001b[0mbyref\u001b[0m\u001b[1;33m(\u001b[0m\u001b[0mreturn_count\u001b[0m\u001b[1;33m)\u001b[0m\u001b[1;33m)\u001b[0m\u001b[1;33m\u001b[0m\u001b[0m\n\u001b[0m\u001b[1;32m   1865\u001b[0m     \u001b[1;32mreturn\u001b[0m \u001b[0mreturn_count\u001b[0m\u001b[1;33m.\u001b[0m\u001b[0mvalue\u001b[0m\u001b[1;33m,\u001b[0m \u001b[0mret\u001b[0m\u001b[1;33m\u001b[0m\u001b[0m\n\u001b[1;32m   1866\u001b[0m \u001b[1;33m\u001b[0m\u001b[0m\n",
-      "\u001b[0;32mC:\\ProgramData\\Anaconda3\\lib\\site-packages\\pyvisa\\ctwrapper\\highlevel.py\u001b[0m in \u001b[0;36m_return_handler\u001b[0;34m(self, ret_value, func, arguments)\u001b[0m\n\u001b[1;32m    186\u001b[0m \u001b[1;33m\u001b[0m\u001b[0m\n\u001b[1;32m    187\u001b[0m         \u001b[1;32mif\u001b[0m \u001b[0mret_value\u001b[0m \u001b[1;33m<\u001b[0m \u001b[1;36m0\u001b[0m\u001b[1;33m:\u001b[0m\u001b[1;33m\u001b[0m\u001b[0m\n\u001b[0;32m--> 188\u001b[0;31m             \u001b[1;32mraise\u001b[0m \u001b[0merrors\u001b[0m\u001b[1;33m.\u001b[0m\u001b[0mVisaIOError\u001b[0m\u001b[1;33m(\u001b[0m\u001b[0mret_value\u001b[0m\u001b[1;33m)\u001b[0m\u001b[1;33m\u001b[0m\u001b[0m\n\u001b[0m\u001b[1;32m    189\u001b[0m \u001b[1;33m\u001b[0m\u001b[0m\n\u001b[1;32m    190\u001b[0m         \u001b[1;32mif\u001b[0m \u001b[0mret_value\u001b[0m \u001b[1;32min\u001b[0m \u001b[0mself\u001b[0m\u001b[1;33m.\u001b[0m\u001b[0missue_warning_on\u001b[0m\u001b[1;33m:\u001b[0m\u001b[1;33m\u001b[0m\u001b[0m\n",
-      "\u001b[0;31mVisaIOError\u001b[0m: VI_ERROR_IO (-1073807298): Could not perform operation because of I/O error."
-     ]
-    }
-   ],
+   "execution_count": null,
+   "metadata": {
+    "collapsed": false
+   },
+   "outputs": [],
    "source": [
     "dso.digitize()\n",
     "times, channel_data = dso.get_data(Channel.TWO, Channel.THREE, Channel.FOUR)\n",
@@ -1733,128 +1667,11 @@
   },
   {
    "cell_type": "code",
-   "execution_count": 682,
-   "metadata": {
-    "collapsed": false
-   },
-   "outputs": [
-    {
-     "data": {
-      "text/plain": [
-       "array([ -4.53125000e-08,  -4.37451019e-08,  -4.21777038e-08,\n",
-       "        -4.06103056e-08,  -3.90429075e-08,  -3.74755094e-08,\n",
-       "        -3.59081113e-08,  -3.43407132e-08,  -3.27733150e-08,\n",
-       "        -3.12059169e-08,  -2.96385188e-08,  -2.80711207e-08,\n",
-       "        -2.65037226e-08,  -2.49363245e-08,  -2.33689263e-08,\n",
-       "        -2.18015282e-08,  -2.02341301e-08,  -1.86667320e-08,\n",
-       "        -1.70993339e-08,  -1.55319357e-08,  -1.39645376e-08,\n",
-       "        -1.23971395e-08,  -1.08297414e-08,  -9.26234326e-09,\n",
-       "        -7.69494514e-09,  -6.12754702e-09,  -4.56014890e-09,\n",
-       "        -2.99275078e-09,  -1.42535266e-09,   1.42045455e-10,\n",
-       "         1.70944357e-09,   3.27684169e-09,   4.84423981e-09,\n",
-       "         6.41163793e-09,   7.97903605e-09,   9.54643417e-09,\n",
-       "         1.11138323e-08,   1.26812304e-08,   1.42486285e-08,\n",
-       "         1.58160266e-08,   1.73834248e-08,   1.89508229e-08,\n",
-       "         2.05182210e-08,   2.20856191e-08,   2.36530172e-08,\n",
-       "         2.52204154e-08,   2.67878135e-08,   2.83552116e-08,\n",
-       "         2.99226097e-08,   3.14900078e-08,   3.30574060e-08,\n",
-       "         3.46248041e-08,   3.61922022e-08,   3.77596003e-08,\n",
-       "         3.93269984e-08,   4.08943966e-08,   4.24617947e-08,\n",
-       "         4.40291928e-08,   4.55965909e-08,   4.71639890e-08,\n",
-       "         4.87313871e-08,   5.02987853e-08,   5.18661834e-08,\n",
-       "         5.34335815e-08,   5.50009796e-08,   5.65683777e-08,\n",
-       "         5.81357759e-08,   5.97031740e-08,   6.12705721e-08,\n",
-       "         6.28379702e-08,   6.44053683e-08,   6.59727665e-08,\n",
-       "         6.75401646e-08,   6.91075627e-08,   7.06749608e-08,\n",
-       "         7.22423589e-08,   7.38097571e-08,   7.53771552e-08,\n",
-       "         7.69445533e-08,   7.85119514e-08,   8.00793495e-08,\n",
-       "         8.16467476e-08,   8.32141458e-08,   8.47815439e-08,\n",
-       "         8.63489420e-08,   8.79163401e-08,   8.94837382e-08,\n",
-       "         9.10511364e-08,   9.26185345e-08,   9.41859326e-08,\n",
-       "         9.57533307e-08,   9.73207288e-08,   9.88881270e-08,\n",
-       "         1.00455525e-07,   1.02022923e-07,   1.03590321e-07,\n",
-       "         1.05157719e-07,   1.06725118e-07,   1.08292516e-07,\n",
-       "         1.09859914e-07,   1.11427312e-07,   1.12994710e-07,\n",
-       "         1.14562108e-07,   1.16129506e-07,   1.17696904e-07,\n",
-       "         1.19264303e-07,   1.20831701e-07,   1.22399099e-07,\n",
-       "         1.23966497e-07,   1.25533895e-07,   1.27101293e-07,\n",
-       "         1.28668691e-07,   1.30236089e-07,   1.31803487e-07,\n",
-       "         1.33370886e-07,   1.34938284e-07,   1.36505682e-07,\n",
-       "         1.38073080e-07,   1.39640478e-07,   1.41207876e-07,\n",
-       "         1.42775274e-07,   1.44342672e-07,   1.45910071e-07,\n",
-       "         1.47477469e-07,   1.49044867e-07,   1.50612265e-07,\n",
-       "         1.52179663e-07,   1.53747061e-07,   1.55314459e-07,\n",
-       "         1.56881857e-07,   1.58449255e-07,   1.60016654e-07,\n",
-       "         1.61584052e-07,   1.63151450e-07,   1.64718848e-07,\n",
-       "         1.66286246e-07,   1.67853644e-07,   1.69421042e-07,\n",
-       "         1.70988440e-07,   1.72555839e-07,   1.74123237e-07,\n",
-       "         1.75690635e-07,   1.77258033e-07,   1.78825431e-07,\n",
-       "         1.80392829e-07,   1.81960227e-07,   1.83527625e-07,\n",
-       "         1.85095024e-07,   1.86662422e-07,   1.88229820e-07,\n",
-       "         1.89797218e-07,   1.91364616e-07,   1.92932014e-07,\n",
-       "         1.94499412e-07,   1.96066810e-07,   1.97634208e-07,\n",
-       "         1.99201607e-07,   2.00769005e-07,   2.02336403e-07,\n",
-       "         2.03903801e-07,   2.05471199e-07,   2.07038597e-07,\n",
-       "         2.08605995e-07,   2.10173393e-07,   2.11740792e-07,\n",
-       "         2.13308190e-07,   2.14875588e-07,   2.16442986e-07,\n",
-       "         2.18010384e-07,   2.19577782e-07,   2.21145180e-07,\n",
-       "         2.22712578e-07,   2.24279976e-07,   2.25847375e-07,\n",
-       "         2.27414773e-07,   2.28982171e-07,   2.30549569e-07,\n",
-       "         2.32116967e-07,   2.33684365e-07,   2.35251763e-07,\n",
-       "         2.36819161e-07,   2.38386560e-07,   2.39953958e-07,\n",
-       "         2.41521356e-07,   2.43088754e-07,   2.44656152e-07,\n",
-       "         2.46223550e-07,   2.47790948e-07,   2.49358346e-07,\n",
-       "         2.50925745e-07,   2.52493143e-07,   2.54060541e-07,\n",
-       "         2.55627939e-07,   2.57195337e-07,   2.58762735e-07,\n",
-       "         2.60330133e-07,   2.61897531e-07,   2.63464929e-07,\n",
-       "         2.65032328e-07,   2.66599726e-07,   2.68167124e-07,\n",
-       "         2.69734522e-07,   2.71301920e-07,   2.72869318e-07,\n",
-       "         2.74436716e-07,   2.76004114e-07,   2.77571513e-07,\n",
-       "         2.79138911e-07,   2.80706309e-07,   2.82273707e-07,\n",
-       "         2.83841105e-07,   2.85408503e-07,   2.86975901e-07,\n",
-       "         2.88543299e-07,   2.90110697e-07,   2.91678096e-07,\n",
-       "         2.93245494e-07,   2.94812892e-07,   2.96380290e-07,\n",
-       "         2.97947688e-07,   2.99515086e-07,   3.01082484e-07,\n",
-       "         3.02649882e-07,   3.04217281e-07,   3.05784679e-07,\n",
-       "         3.07352077e-07,   3.08919475e-07,   3.10486873e-07,\n",
-       "         3.12054271e-07,   3.13621669e-07,   3.15189067e-07,\n",
-       "         3.16756466e-07,   3.18323864e-07,   3.19891262e-07,\n",
-       "         3.21458660e-07,   3.23026058e-07,   3.24593456e-07,\n",
-       "         3.26160854e-07,   3.27728252e-07,   3.29295650e-07,\n",
-       "         3.30863049e-07,   3.32430447e-07,   3.33997845e-07,\n",
-       "         3.35565243e-07,   3.37132641e-07,   3.38700039e-07,\n",
-       "         3.40267437e-07,   3.41834835e-07,   3.43402234e-07,\n",
-       "         3.44969632e-07,   3.46537030e-07,   3.48104428e-07,\n",
-       "         3.49671826e-07,   3.51239224e-07,   3.52806622e-07,\n",
-       "         3.54374020e-07,   3.55941418e-07,   3.57508817e-07,\n",
-       "         3.59076215e-07,   3.60643613e-07,   3.62211011e-07,\n",
-       "         3.63778409e-07,   3.65345807e-07,   3.66913205e-07,\n",
-       "         3.68480603e-07,   3.70048002e-07,   3.71615400e-07,\n",
-       "         3.73182798e-07,   3.74750196e-07,   3.76317594e-07,\n",
-       "         3.77884992e-07,   3.79452390e-07,   3.81019788e-07,\n",
-       "         3.82587187e-07,   3.84154585e-07,   3.85721983e-07,\n",
-       "         3.87289381e-07,   3.88856779e-07,   3.90424177e-07,\n",
-       "         3.91991575e-07,   3.93558973e-07,   3.95126371e-07,\n",
-       "         3.96693770e-07,   3.98261168e-07,   3.99828566e-07,\n",
-       "         4.01395964e-07,   4.02963362e-07,   4.04530760e-07,\n",
-       "         4.06098158e-07,   4.07665556e-07,   4.09232955e-07,\n",
-       "         4.10800353e-07,   4.12367751e-07,   4.13935149e-07,\n",
-       "         4.15502547e-07,   4.17069945e-07,   4.18637343e-07,\n",
-       "         4.20204741e-07,   4.21772139e-07,   4.23339538e-07,\n",
-       "         4.24906936e-07,   4.26474334e-07,   4.28041732e-07,\n",
-       "         4.29609130e-07,   4.31176528e-07,   4.32743926e-07,\n",
-       "         4.34311324e-07,   4.35878723e-07,   4.37446121e-07,\n",
-       "         4.39013519e-07,   4.40580917e-07,   4.42148315e-07,\n",
-       "         4.43715713e-07,   4.45283111e-07,   4.46850509e-07,\n",
-       "         4.48417908e-07,   4.49985306e-07,   4.51552704e-07,\n",
-       "         4.53120102e-07,   4.54687500e-07])"
-      ]
-     },
-     "execution_count": 682,
-     "metadata": {},
-     "output_type": "execute_result"
-    }
-   ],
+   "execution_count": null,
+   "metadata": {
+    "collapsed": false
+   },
+   "outputs": [],
    "source": [
     "dso.get_times()"
    ]
@@ -1870,7 +1687,6 @@
   },
   {
    "cell_type": "code",
-<<<<<<< HEAD
    "execution_count": 1,
    "metadata": {
     "collapsed": false
@@ -1884,13 +1700,6 @@
      ]
     }
    ],
-=======
-   "execution_count": 9,
-   "metadata": {
-    "collapsed": true
-   },
-   "outputs": [],
->>>>>>> 40efb634
    "source": [
     "reload(drivers.Tektronix_AWG5014)\n",
     "from drivers.Tektronix_AWG5014 import *"
@@ -1911,12 +1720,8 @@
    "cell_type": "code",
    "execution_count": 12,
    "metadata": {
-<<<<<<< HEAD
     "collapsed": false,
     "scrolled": true
-=======
-    "collapsed": true
->>>>>>> 40efb634
    },
    "outputs": [],
    "source": [
@@ -1933,7 +1738,6 @@
   },
   {
    "cell_type": "code",
-<<<<<<< HEAD
    "execution_count": 2,
    "metadata": {
     "collapsed": false
@@ -1948,11 +1752,6 @@
      ]
     }
    ],
-=======
-   "execution_count": 19,
-   "metadata": {},
-   "outputs": [],
->>>>>>> 40efb634
    "source": [
     "awg.output_arbitrary_waveform(carrier_I, 2e6, 1)\n",
     "awg.output_arbitrary_waveform(carrier_Q, 2e6, 2)\n",
@@ -1962,7 +1761,6 @@
   },
   {
    "cell_type": "code",
-<<<<<<< HEAD
    "execution_count": null,
    "metadata": {
     "collapsed": true
@@ -1976,10 +1774,6 @@
    "metadata": {
     "collapsed": false
    },
-=======
-   "execution_count": 15,
-   "metadata": {},
->>>>>>> 40efb634
    "outputs": [
     {
      "data": {
@@ -1998,7 +1792,6 @@
   },
   {
    "cell_type": "code",
-<<<<<<< HEAD
    "execution_count": 41,
    "metadata": {
     "collapsed": true
@@ -2025,10 +1818,6 @@
    "metadata": {
     "collapsed": false
    },
-=======
-   "execution_count": 330,
-   "metadata": {},
->>>>>>> 40efb634
    "outputs": [
     {
      "data": {
@@ -2057,7 +1846,6 @@
   },
   {
    "cell_type": "code",
-<<<<<<< HEAD
    "execution_count": 6,
    "metadata": {
     "collapsed": true
@@ -2073,10 +1861,6 @@
    "metadata": {
     "collapsed": false
    },
-=======
-   "execution_count": 215,
-   "metadata": {},
->>>>>>> 40efb634
    "outputs": [
     {
      "name": "stderr",
@@ -2113,195 +1897,378 @@
   },
   {
    "cell_type": "code",
-<<<<<<< HEAD
    "execution_count": 9,
    "metadata": {
     "collapsed": false
    },
-=======
-   "execution_count": 37,
+   "outputs": [
+    {
+     "data": {
+      "text/plain": [
+       "'\"C:\"'"
+      ]
+     },
+     "execution_count": 37,
+     "metadata": {},
+     "output_type": "execute_result"
+    }
+   ],
+   "source": [
+    "awg._visainstrument.query(\"MMEMory:MSIS?\")"
+   ]
+  },
+  {
+   "cell_type": "code",
+   "execution_count": 10,
+   "metadata": {
+    "collapsed": false
+   },
+   "outputs": [
+    {
+     "data": {
+      "text/plain": [
+       "array([1, 2, 3])"
+      ]
+     },
+     "execution_count": 10,
+     "metadata": {},
+     "output_type": "execute_result"
+    }
+   ],
+   "source": [
+    "awg.send_waveform(linspace(0,10,2), zeros(2), zeros(2), 'lol.wfm', 1.2e9)"
+   ]
+  },
+  {
+   "cell_type": "code",
+   "execution_count": null,
+   "metadata": {
+    "collapsed": false
+   },
+   "outputs": [],
+   "source": [
+    "awg._visainstrument.close()"
+   ]
+  },
+  {
+   "cell_type": "code",
+   "execution_count": 7,
+   "metadata": {
+    "collapsed": false
+   },
+   "outputs": [],
+   "source": [
+    "#reload(drivers.IQAWG)\n",
+    "from drivers.IQAWG import *"
+   ]
+  },
+  {
+   "cell_type": "code",
+   "execution_count": 8,
+   "metadata": {
+    "collapsed": false
+   },
+   "outputs": [
+    {
+     "ename": "NameError",
+     "evalue": "name 'awg' is not defined",
+     "output_type": "error",
+     "traceback": [
+      "\u001b[0;31m---------------------------------------------------------------------------\u001b[0m",
+      "\u001b[0;31mNameError\u001b[0m                                 Traceback (most recent call last)",
+      "\u001b[0;32m<ipython-input-8-933cdb88e423>\u001b[0m in \u001b[0;36m<module>\u001b[0;34m()\u001b[0m\n\u001b[0;32m----> 1\u001b[0;31m \u001b[0mq_channel_I\u001b[0m \u001b[1;33m=\u001b[0m \u001b[0mAWGChannel\u001b[0m\u001b[1;33m(\u001b[0m\u001b[0mawg\u001b[0m\u001b[1;33m,\u001b[0m \u001b[1;36m1\u001b[0m\u001b[1;33m)\u001b[0m\u001b[1;33m\u001b[0m\u001b[0m\n\u001b[0m\u001b[1;32m      2\u001b[0m \u001b[0mq_channel_Q\u001b[0m \u001b[1;33m=\u001b[0m \u001b[0mAWGChannel\u001b[0m\u001b[1;33m(\u001b[0m\u001b[0mawg\u001b[0m\u001b[1;33m,\u001b[0m \u001b[1;36m2\u001b[0m\u001b[1;33m)\u001b[0m\u001b[1;33m\u001b[0m\u001b[0m\n",
+      "\u001b[0;31mNameError\u001b[0m: name 'awg' is not defined"
+     ]
+    }
+   ],
+   "source": [
+    "q_channel_I = AWGChannel(awg, 1)\n",
+    "q_channel_Q = AWGChannel(awg, 2)"
+   ]
+  },
+  {
+   "cell_type": "code",
+   "execution_count": null,
+   "metadata": {
+    "collapsed": false
+   },
+   "outputs": [],
+   "source": [
+    "q_iq_awg = IQAWG(q_channel_I, q_channel_Q)"
+   ]
+  },
+  {
+   "cell_type": "code",
+   "execution_count": null,
+   "metadata": {
+    "collapsed": false
+   },
+   "outputs": [],
+   "source": []
+  },
+  {
+   "cell_type": "code",
+   "execution_count": null,
+   "metadata": {
+    "collapsed": true
+   },
+   "outputs": [],
+   "source": [
+    "q_iq_awg.output_continuous_wave(50e6, 1, 0, 0, 1, 1)\n",
+    "q_iq_awg.output_continuous_wave(50e6, 1, pi/2, 0, 1, 2)"
+   ]
+  },
+  {
+   "cell_type": "markdown",
    "metadata": {},
->>>>>>> 40efb634
-   "outputs": [
-    {
-     "data": {
-      "text/plain": [
-       "'\"C:\"'"
-      ]
-     },
-     "execution_count": 37,
-     "metadata": {},
-     "output_type": "execute_result"
-    }
-   ],
-   "source": [
-    "awg._visainstrument.query(\"MMEMory:MSIS?\")"
-   ]
-  },
-  {
-   "cell_type": "code",
-<<<<<<< HEAD
-   "execution_count": 10,
-   "metadata": {
-    "collapsed": false
-   },
-   "outputs": [
-    {
-     "data": {
-      "text/plain": [
-       "array([1, 2, 3])"
-      ]
-     },
-     "execution_count": 10,
-     "metadata": {},
-     "output_type": "execute_result"
-    }
-   ],
-=======
-   "execution_count": 67,
-   "metadata": {
-    "collapsed": true
-   },
-   "outputs": [],
->>>>>>> 40efb634
-   "source": [
-    "awg.send_waveform(linspace(0,10,2), zeros(2), zeros(2), 'lol.wfm', 1.2e9)"
-   ]
-  },
-  {
-   "cell_type": "code",
-<<<<<<< HEAD
-   "execution_count": 11,
+   "source": [
+    "______________"
+   ]
+  },
+  {
+   "cell_type": "markdown",
+   "metadata": {},
+   "source": [
+    "## Quantum State class"
+   ]
+  },
+  {
+   "cell_type": "code",
+   "execution_count": 236,
+   "metadata": {
+    "collapsed": false
+   },
+   "outputs": [],
+   "source": [
+    "reload(lib2.QuantumState)\n",
+    "from lib2.QuantumState import *"
+   ]
+  },
+  {
+   "cell_type": "code",
+   "execution_count": 237,
+   "metadata": {
+    "collapsed": false
+   },
+   "outputs": [],
+   "source": [
+    "state1 = QuantumState(represent='bloch', coords = [-1,0,0])"
+   ]
+  },
+  {
+   "cell_type": "code",
+   "execution_count": 238,
+   "metadata": {
+    "collapsed": false
+   },
+   "outputs": [],
+   "source": [
+    "state1.change_represent(\"dens_mat\")"
+   ]
+  },
+  {
+   "cell_type": "code",
+   "execution_count": 239,
+   "metadata": {
+    "collapsed": false
+   },
+   "outputs": [
+    {
+     "name": "stdout",
+     "output_type": "stream",
+     "text": [
+      "A QuantumState object: \"dens_mat\" representation: [[ 0.5+0.j -0.5+0.j]\n",
+      " [-0.5+0.j  0.5+0.j]].\n"
+     ]
+    }
+   ],
+   "source": [
+    "print(state1)"
+   ]
+  },
+  {
+   "cell_type": "code",
+   "execution_count": null,
+   "metadata": {
+    "collapsed": true
+   },
+   "outputs": [],
+   "source": [
+    "state1."
+   ]
+  },
+  {
+   "cell_type": "code",
+   "execution_count": 171,
    "metadata": {
     "collapsed": false
    },
    "outputs": [
     {
      "ename": "AttributeError",
-     "evalue": "'numpy.ndarray' object has no attribute 'lol'",
+     "evalue": "'QuantumState' object has no attribute '_check_norm'",
      "output_type": "error",
      "traceback": [
       "\u001b[0;31m---------------------------------------------------------------------------\u001b[0m",
       "\u001b[0;31mAttributeError\u001b[0m                            Traceback (most recent call last)",
-      "\u001b[0;32m<ipython-input-11-82d29fd64384>\u001b[0m in \u001b[0;36m<module>\u001b[0;34m()\u001b[0m\n\u001b[0;32m----> 1\u001b[0;31m \u001b[0m_\u001b[0m\u001b[1;33m.\u001b[0m\u001b[0mlol\u001b[0m \u001b[1;32mis\u001b[0m \u001b[1;32mNone\u001b[0m\u001b[1;33m\u001b[0m\u001b[0m\n\u001b[0m",
-      "\u001b[0;31mAttributeError\u001b[0m: 'numpy.ndarray' object has no attribute 'lol'"
+      "\u001b[0;32m<ipython-input-171-577af30d0847>\u001b[0m in \u001b[0;36m<module>\u001b[0;34m()\u001b[0m\n\u001b[0;32m----> 1\u001b[0;31m \u001b[0mstate\u001b[0m \u001b[1;33m=\u001b[0m \u001b[0mQuantumState\u001b[0m\u001b[1;33m(\u001b[0m\u001b[0mrepresent\u001b[0m\u001b[1;33m=\u001b[0m\u001b[1;34m'bloch'\u001b[0m\u001b[1;33m,\u001b[0m \u001b[0mcoords\u001b[0m \u001b[1;33m=\u001b[0m \u001b[1;33m[\u001b[0m\u001b[1;36m0\u001b[0m\u001b[1;33m,\u001b[0m\u001b[1;36m0\u001b[0m\u001b[1;33m,\u001b[0m\u001b[1;33m-\u001b[0m\u001b[1;36m1\u001b[0m\u001b[1;33m]\u001b[0m\u001b[1;33m)\u001b[0m\u001b[1;33m\u001b[0m\u001b[0m\n\u001b[0m",
+      "\u001b[0;32mC:\\Users\\PAINMASTER\\Measurement\\lib2\\QuantumState.py\u001b[0m in \u001b[0;36m__init__\u001b[0;34m(self, represent, coords)\u001b[0m\n\u001b[1;32m     52\u001b[0m         \u001b[0mself\u001b[0m\u001b[1;33m.\u001b[0m\u001b[0m_represent\u001b[0m \u001b[1;33m=\u001b[0m \u001b[0mrepresent\u001b[0m\u001b[1;33m\u001b[0m\u001b[0m\n\u001b[1;32m     53\u001b[0m         \u001b[0mself\u001b[0m\u001b[1;33m.\u001b[0m\u001b[0m_calc_norm\u001b[0m\u001b[1;33m(\u001b[0m\u001b[1;33m)\u001b[0m\u001b[1;33m\u001b[0m\u001b[0m\n\u001b[0;32m---> 54\u001b[0;31m         \u001b[0mself\u001b[0m\u001b[1;33m.\u001b[0m\u001b[0m_check_norm\u001b[0m\u001b[1;33m(\u001b[0m\u001b[1;33m)\u001b[0m\u001b[1;33m\u001b[0m\u001b[0m\n\u001b[0m\u001b[1;32m     55\u001b[0m \u001b[1;33m\u001b[0m\u001b[0m\n\u001b[1;32m     56\u001b[0m     \u001b[1;32mdef\u001b[0m \u001b[0m_calc_norm\u001b[0m\u001b[1;33m(\u001b[0m\u001b[0mself\u001b[0m\u001b[1;33m)\u001b[0m\u001b[1;33m:\u001b[0m\u001b[1;33m\u001b[0m\u001b[0m\n",
+      "\u001b[0;31mAttributeError\u001b[0m: 'QuantumState' object has no attribute '_check_norm'"
      ]
     }
    ],
-=======
-   "execution_count": 20,
-   "metadata": {
-    "collapsed": true
-   },
-   "outputs": [],
->>>>>>> 40efb634
-   "source": [
-    "awg._visainstrument.close()"
-   ]
-  },
-  {
-   "cell_type": "code",
-<<<<<<< HEAD
-   "execution_count": 1,
-=======
-   "execution_count": 341,
->>>>>>> 40efb634
-   "metadata": {
-    "collapsed": true
-   },
-   "outputs": [],
-   "source": [
-    "reload(drivers.IQAWG)\n",
-    "from drivers.IQAWG import *"
-   ]
-  },
-  {
-   "cell_type": "code",
-<<<<<<< HEAD
-   "execution_count": 2,
-=======
-   "execution_count": 342,
->>>>>>> 40efb634
-   "metadata": {
-    "collapsed": true
-   },
-   "outputs": [],
-   "source": [
-    "q_channel_I = AWGChannel(awg, 1)\n",
-    "q_channel_Q = AWGChannel(awg, 2)"
-   ]
-  },
-  {
-   "cell_type": "code",
-<<<<<<< HEAD
-   "execution_count": 3,
-   "metadata": {
-    "collapsed": false
-   },
-   "outputs": [
-    {
-     "ename": "OSError",
-     "evalue": "Could not open VISA library:\n",
+   "source": [
+    "state = QuantumState(represent='bloch', coords = [0,0,-1])"
+   ]
+  },
+  {
+   "cell_type": "code",
+   "execution_count": 160,
+   "metadata": {
+    "collapsed": false
+   },
+   "outputs": [
+    {
+     "name": "stdout",
+     "output_type": "stream",
+     "text": [
+      "A QuantumState object: \"bloch\" representation: [0.70710678118654757, -0.70710678118654757, 0].\n"
+     ]
+    }
+   ],
+   "source": [
+    "print(state)"
+   ]
+  },
+  {
+   "cell_type": "code",
+   "execution_count": 165,
+   "metadata": {
+    "collapsed": false
+   },
+   "outputs": [],
+   "source": [
+    "old_x, old_y, old_z = state._coords"
+   ]
+  },
+  {
+   "cell_type": "code",
+   "execution_count": 251,
+   "metadata": {
+    "collapsed": false
+   },
+   "outputs": [
+    {
+     "data": {
+      "text/plain": [
+       "matrix([[ 0.+0.j, -0.-1.j],\n",
+       "        [ 0.+1.j,  0.+0.j]])"
+      ]
+     },
+     "execution_count": 251,
+     "metadata": {},
+     "output_type": "execute_result"
+    }
+   ],
+   "source": [
+    "sig_y"
+   ]
+  },
+  {
+   "cell_type": "code",
+   "execution_count": 166,
+   "metadata": {
+    "collapsed": false
+   },
+   "outputs": [
+    {
+     "ename": "ZeroDivisionError",
+     "evalue": "division by zero",
      "output_type": "error",
      "traceback": [
-      "\u001b[1;31m---------------------------------------------------------------------------\u001b[0m",
-      "\u001b[1;31mOSError\u001b[0m                                   Traceback (most recent call last)",
-      "\u001b[1;32m<ipython-input-3-b56d863190ee>\u001b[0m in \u001b[0;36m<module>\u001b[1;34m()\u001b[0m\n\u001b[1;32m----> 1\u001b[1;33m \u001b[0mMeas\u001b[0m \u001b[1;33m=\u001b[0m \u001b[0mMeasurement\u001b[0m\u001b[1;33m(\u001b[0m\u001b[1;34m'Test'\u001b[0m\u001b[1;33m,\u001b[0m\u001b[1;34m'Test2'\u001b[0m\u001b[1;33m,\u001b[0m\u001b[1;33m[\u001b[0m\u001b[1;33m]\u001b[0m\u001b[1;33m)\u001b[0m\u001b[1;33m\u001b[0m\u001b[0m\n\u001b[0m",
-      "\u001b[1;32mC:\\Users\\Aleksei\\Notebooks_python\\UMS\\Measurement-automation\\lib2\\Measurement.py\u001b[0m in \u001b[0;36m__init__\u001b[1;34m(self, name, sample_name, devs_names, plot_update_interval)\u001b[0m\n\u001b[0;32m    114\u001b[0m         \u001b[0mself\u001b[0m\u001b[1;33m.\u001b[0m\u001b[0m_devs_names\u001b[0m \u001b[1;33m=\u001b[0m \u001b[0mdevs_names\u001b[0m\u001b[1;33m\u001b[0m\u001b[0m\n\u001b[0;32m    115\u001b[0m         \u001b[0mself\u001b[0m\u001b[1;33m.\u001b[0m\u001b[0m_list\u001b[0m \u001b[1;33m=\u001b[0m \u001b[1;34m\"\"\u001b[0m\u001b[1;33m\u001b[0m\u001b[0m\n\u001b[1;32m--> 116\u001b[1;33m         \u001b[0mrm\u001b[0m \u001b[1;33m=\u001b[0m \u001b[0mpyvisa\u001b[0m\u001b[1;33m.\u001b[0m\u001b[0mResourceManager\u001b[0m\u001b[1;33m(\u001b[0m\u001b[1;33m)\u001b[0m\u001b[1;33m\u001b[0m\u001b[0m\n\u001b[0m\u001b[0;32m    117\u001b[0m         \u001b[0mtemp_list\u001b[0m \u001b[1;33m=\u001b[0m \u001b[0mlist\u001b[0m\u001b[1;33m(\u001b[0m\u001b[0mrm\u001b[0m\u001b[1;33m.\u001b[0m\u001b[0mlist_resources_info\u001b[0m\u001b[1;33m(\u001b[0m\u001b[1;33m)\u001b[0m\u001b[1;33m.\u001b[0m\u001b[0mvalues\u001b[0m\u001b[1;33m(\u001b[0m\u001b[1;33m)\u001b[0m\u001b[1;33m)\u001b[0m\u001b[1;33m\u001b[0m\u001b[0m\n\u001b[0;32m    118\u001b[0m \u001b[1;33m\u001b[0m\u001b[0m\n",
-      "\u001b[1;32mC:\\Users\\Aleksei\\Anaconda3\\envs\\py36\\lib\\site-packages\\pyvisa\\highlevel.py\u001b[0m in \u001b[0;36m__new__\u001b[1;34m(cls, visa_library)\u001b[0m\n\u001b[0;32m   1486\u001b[0m     \u001b[1;32mdef\u001b[0m \u001b[0m__new__\u001b[0m\u001b[1;33m(\u001b[0m\u001b[0mcls\u001b[0m\u001b[1;33m,\u001b[0m \u001b[0mvisa_library\u001b[0m\u001b[1;33m=\u001b[0m\u001b[1;34m''\u001b[0m\u001b[1;33m)\u001b[0m\u001b[1;33m:\u001b[0m\u001b[1;33m\u001b[0m\u001b[0m\n\u001b[0;32m   1487\u001b[0m         \u001b[1;32mif\u001b[0m \u001b[1;32mnot\u001b[0m \u001b[0misinstance\u001b[0m\u001b[1;33m(\u001b[0m\u001b[0mvisa_library\u001b[0m\u001b[1;33m,\u001b[0m \u001b[0mVisaLibraryBase\u001b[0m\u001b[1;33m)\u001b[0m\u001b[1;33m:\u001b[0m\u001b[1;33m\u001b[0m\u001b[0m\n\u001b[1;32m-> 1488\u001b[1;33m             \u001b[0mvisa_library\u001b[0m \u001b[1;33m=\u001b[0m \u001b[0mopen_visa_library\u001b[0m\u001b[1;33m(\u001b[0m\u001b[0mvisa_library\u001b[0m\u001b[1;33m)\u001b[0m\u001b[1;33m\u001b[0m\u001b[0m\n\u001b[0m\u001b[0;32m   1489\u001b[0m \u001b[1;33m\u001b[0m\u001b[0m\n\u001b[0;32m   1490\u001b[0m         \u001b[1;32mif\u001b[0m \u001b[0mvisa_library\u001b[0m\u001b[1;33m.\u001b[0m\u001b[0mresource_manager\u001b[0m \u001b[1;32mis\u001b[0m \u001b[1;32mnot\u001b[0m \u001b[1;32mNone\u001b[0m\u001b[1;33m:\u001b[0m\u001b[1;33m\u001b[0m\u001b[0m\n",
-      "\u001b[1;32mC:\\Users\\Aleksei\\Anaconda3\\envs\\py36\\lib\\site-packages\\pyvisa\\highlevel.py\u001b[0m in \u001b[0;36mopen_visa_library\u001b[1;34m(specification)\u001b[0m\n\u001b[0;32m   1458\u001b[0m \u001b[1;33m\u001b[0m\u001b[0m\n\u001b[0;32m   1459\u001b[0m     \u001b[1;32mtry\u001b[0m\u001b[1;33m:\u001b[0m\u001b[1;33m\u001b[0m\u001b[0m\n\u001b[1;32m-> 1460\u001b[1;33m         \u001b[1;32mreturn\u001b[0m \u001b[0mcls\u001b[0m\u001b[1;33m(\u001b[0m\u001b[0margument\u001b[0m\u001b[1;33m)\u001b[0m\u001b[1;33m\u001b[0m\u001b[0m\n\u001b[0m\u001b[0;32m   1461\u001b[0m     \u001b[1;32mexcept\u001b[0m \u001b[0mException\u001b[0m \u001b[1;32mas\u001b[0m \u001b[0me\u001b[0m\u001b[1;33m:\u001b[0m\u001b[1;33m\u001b[0m\u001b[0m\n\u001b[0;32m   1462\u001b[0m         \u001b[0mlogger\u001b[0m\u001b[1;33m.\u001b[0m\u001b[0mdebug\u001b[0m\u001b[1;33m(\u001b[0m\u001b[1;34m'Could not open VISA wrapper %s: %s\\n%s'\u001b[0m\u001b[1;33m,\u001b[0m \u001b[0mcls\u001b[0m\u001b[1;33m,\u001b[0m \u001b[0mstr\u001b[0m\u001b[1;33m(\u001b[0m\u001b[0margument\u001b[0m\u001b[1;33m)\u001b[0m\u001b[1;33m,\u001b[0m \u001b[0me\u001b[0m\u001b[1;33m)\u001b[0m\u001b[1;33m\u001b[0m\u001b[0m\n",
-      "\u001b[1;32mC:\\Users\\Aleksei\\Anaconda3\\envs\\py36\\lib\\site-packages\\pyvisa\\highlevel.py\u001b[0m in \u001b[0;36m__new__\u001b[1;34m(cls, library_path)\u001b[0m\n\u001b[0;32m     94\u001b[0m                     \u001b[0merrs\u001b[0m\u001b[1;33m.\u001b[0m\u001b[0mappend\u001b[0m\u001b[1;33m(\u001b[0m\u001b[0mstr\u001b[0m\u001b[1;33m(\u001b[0m\u001b[0me\u001b[0m\u001b[1;33m)\u001b[0m\u001b[1;33m)\u001b[0m\u001b[1;33m\u001b[0m\u001b[0m\n\u001b[0;32m     95\u001b[0m             \u001b[1;32melse\u001b[0m\u001b[1;33m:\u001b[0m\u001b[1;33m\u001b[0m\u001b[0m\n\u001b[1;32m---> 96\u001b[1;33m                 \u001b[1;32mraise\u001b[0m \u001b[0mOSError\u001b[0m\u001b[1;33m(\u001b[0m\u001b[1;34m'Could not open VISA library:\\n'\u001b[0m \u001b[1;33m+\u001b[0m \u001b[1;34m'\\n'\u001b[0m\u001b[1;33m.\u001b[0m\u001b[0mjoin\u001b[0m\u001b[1;33m(\u001b[0m\u001b[0merrs\u001b[0m\u001b[1;33m)\u001b[0m\u001b[1;33m)\u001b[0m\u001b[1;33m\u001b[0m\u001b[0m\n\u001b[0m\u001b[0;32m     97\u001b[0m \u001b[1;33m\u001b[0m\u001b[0m\n\u001b[0;32m     98\u001b[0m         \u001b[1;32mif\u001b[0m \u001b[1;33m(\u001b[0m\u001b[0mcls\u001b[0m\u001b[1;33m,\u001b[0m \u001b[0mlibrary_path\u001b[0m\u001b[1;33m)\u001b[0m \u001b[1;32min\u001b[0m \u001b[0mcls\u001b[0m\u001b[1;33m.\u001b[0m\u001b[0m_registry\u001b[0m\u001b[1;33m:\u001b[0m\u001b[1;33m\u001b[0m\u001b[0m\n",
-      "\u001b[1;31mOSError\u001b[0m: Could not open VISA library:\n"
+      "\u001b[0;31m---------------------------------------------------------------------------\u001b[0m",
+      "\u001b[0;31mZeroDivisionError\u001b[0m                         Traceback (most recent call last)",
+      "\u001b[0;32m<ipython-input-166-6adf0d8f0c28>\u001b[0m in \u001b[0;36m<module>\u001b[0;34m()\u001b[0m\n\u001b[1;32m      1\u001b[0m \u001b[0mpi_adder\u001b[0m \u001b[1;33m=\u001b[0m \u001b[1;36m0.5\u001b[0m\u001b[1;33m*\u001b[0m\u001b[1;33m(\u001b[0m\u001b[1;36m1\u001b[0m\u001b[1;33m-\u001b[0m\u001b[0mnp\u001b[0m\u001b[1;33m.\u001b[0m\u001b[0msign\u001b[0m\u001b[1;33m(\u001b[0m\u001b[0mold_x\u001b[0m\u001b[1;33m)\u001b[0m\u001b[1;33m)\u001b[0m\u001b[1;33m\u001b[0m\u001b[0m\n\u001b[0;32m----> 2\u001b[0;31m \u001b[0mnp\u001b[0m\u001b[1;33m.\u001b[0m\u001b[0mrad2deg\u001b[0m\u001b[1;33m(\u001b[0m\u001b[0mnp\u001b[0m\u001b[1;33m.\u001b[0m\u001b[0mpi\u001b[0m\u001b[1;33m*\u001b[0m\u001b[0mpi_adder\u001b[0m\u001b[1;33m+\u001b[0m\u001b[0mnp\u001b[0m\u001b[1;33m.\u001b[0m\u001b[0marctan\u001b[0m\u001b[1;33m(\u001b[0m\u001b[0mold_y\u001b[0m\u001b[1;33m/\u001b[0m\u001b[0mold_x\u001b[0m\u001b[1;33m)\u001b[0m\u001b[1;33m)\u001b[0m\u001b[1;33m\u001b[0m\u001b[0m\n\u001b[0m",
+      "\u001b[0;31mZeroDivisionError\u001b[0m: division by zero"
      ]
     }
    ],
-=======
-   "execution_count": 343,
-   "metadata": {
-    "collapsed": true
-   },
-   "outputs": [],
->>>>>>> 40efb634
-   "source": [
-    "q_iq_awg = IQAWG(q_channel_I, q_channel_Q)"
-   ]
-  },
-  {
-   "cell_type": "code",
-<<<<<<< HEAD
-   "execution_count": 5,
-   "metadata": {
-    "collapsed": false
-   },
-   "outputs": [
-    {
-     "ename": "NameError",
-     "evalue": "name 'Meas' is not defined",
+   "source": [
+    "pi_adder = 0.5*(1-np.sign(old_x))\n",
+    "np.rad2deg(np.pi*pi_adder+np.arctan(old_y/old_x))"
+   ]
+  },
+  {
+   "cell_type": "markdown",
+   "metadata": {},
+   "source": [
+    "## Extended mixer calibration"
+   ]
+  },
+  {
+   "cell_type": "code",
+   "execution_count": 9,
+   "metadata": {
+    "collapsed": true
+   },
+   "outputs": [],
+   "source": [
+    "from lib.iq_mixer_calibration import *"
+   ]
+  },
+  {
+   "cell_type": "code",
+   "execution_count": 167,
+   "metadata": {
+    "collapsed": false
+   },
+   "outputs": [
+    {
+     "data": {
+      "text/plain": [
+       "0"
+      ]
+     },
+     "execution_count": 167,
+     "metadata": {},
+     "output_type": "execute_result"
+    }
+   ],
+   "source": [
+    "np.sign(0)"
+   ]
+  },
+  {
+   "cell_type": "code",
+   "execution_count": 147,
+   "metadata": {
+    "collapsed": false
+   },
+   "outputs": [
+    {
+     "ename": "TypeError",
+     "evalue": "'float' object is not callable",
      "output_type": "error",
      "traceback": [
-      "\u001b[1;31m---------------------------------------------------------------------------\u001b[0m",
-      "\u001b[1;31mNameError\u001b[0m                                 Traceback (most recent call last)",
-      "\u001b[1;32m<ipython-input-5-082d29317762>\u001b[0m in \u001b[0;36m<module>\u001b[1;34m()\u001b[0m\n\u001b[1;32m----> 1\u001b[1;33m \u001b[0mMeas\u001b[0m\u001b[1;33m\u001b[0m\u001b[0m\n\u001b[0m",
-      "\u001b[1;31mNameError\u001b[0m: name 'Meas' is not defined"
+      "\u001b[0;31m---------------------------------------------------------------------------\u001b[0m",
+      "\u001b[0;31mTypeError\u001b[0m                                 Traceback (most recent call last)",
+      "\u001b[0;32m<ipython-input-147-ca867d7a203c>\u001b[0m in \u001b[0;36m<module>\u001b[0;34m()\u001b[0m\n\u001b[0;32m----> 1\u001b[0;31m \u001b[0mnp\u001b[0m\u001b[1;33m.\u001b[0m\u001b[0mpi\u001b[0m\u001b[1;33m(\u001b[0m\u001b[1;33m)\u001b[0m\u001b[1;33m\u001b[0m\u001b[0m\n\u001b[0m",
+      "\u001b[0;31mTypeError\u001b[0m: 'float' object is not callable"
      ]
     }
    ],
+   "source": [
+    "np.pi"
+   ]
+  },
+  {
+   "cell_type": "code",
+   "execution_count": null,
+   "metadata": {
+    "collapsed": true
+   },
+   "outputs": [],
    "source": []
-  },
-  {
-   "cell_type": "code",
-   "execution_count": null,
-=======
-   "execution_count": 346,
->>>>>>> 40efb634
-   "metadata": {
-    "collapsed": true
-   },
-   "outputs": [],
-   "source": [
-    "q_iq_awg.output_continuous_wave(50e6, 1, 0, 0, 1, 1)\n",
-    "q_iq_awg.output_continuous_wave(50e6, 1, pi/2, 0, 1, 2)"
-   ]
   }
  ],
  "metadata": {
