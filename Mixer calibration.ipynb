{
 "cells": [
  {
   "cell_type": "code",
   "execution_count": 1,
   "metadata": {},
   "outputs": [
    {
     "name": "stdout",
     "output_type": "stream",
     "text": [
      "Populating the interactive namespace from numpy and matplotlib\n"
     ]
    }
   ],
   "source": [
    "%pylab inline"
   ]
  },
  {
   "cell_type": "code",
   "execution_count": 2,
   "metadata": {
    "collapsed": true
   },
   "outputs": [],
   "source": [
    "from time import sleep"
   ]
  },
  {
   "cell_type": "code",
   "execution_count": 3,
   "metadata": {
    "collapsed": true
   },
   "outputs": [],
   "source": [
    "from importlib import reload"
   ]
  },
  {
   "cell_type": "code",
   "execution_count": 4,
   "metadata": {
    "collapsed": true
   },
   "outputs": [],
   "source": [
    "import drivers, lib\n",
    "from time import sleep\n",
    "import pickle"
   ]
  },
  {
   "cell_type": "code",
   "execution_count": 5,
   "metadata": {
    "collapsed": true
   },
   "outputs": [],
   "source": [
    "from lib import data_management as dm"
   ]
  },
  {
   "cell_type": "code",
   "execution_count": 6,
   "metadata": {
    "collapsed": true
   },
   "outputs": [],
   "source": [
    "# reload(drivers.IQAWG)"
   ]
  },
  {
   "cell_type": "code",
   "execution_count": 7,
   "metadata": {
    "collapsed": true
   },
   "outputs": [],
   "source": [
    "# reload(drivers.Agilent_EXA)\n",
    "from drivers.Agilent_EXA import *\n",
    "from drivers.Agilent_PNA_L import *\n",
    "from drivers.znb import *\n",
    "# reload(drivers.KeysightAWG)\n",
    "# from drivers.KeysightAWG import KeysightAWG, WaveformType\n",
    "from drivers.Tektronix_AWG5014 import *\n",
    "from drivers.IQAWG import *\n",
    "from drivers.E8257D import MXG, EXG"
   ]
  },
  {
   "cell_type": "code",
   "execution_count": 8,
   "metadata": {
    "scrolled": true
   },
   "outputs": [],
   "source": [
    "exa = Agilent_EXA_N9010A(\"EXA\")\n",
    "# ro_awg = KeysightAWG(\"AWG3\")\n",
    "# q_awg = KeysightAWG(\"AWG2\")\n",
    "# ro_lo = EXG(\"PSG\")"
   ]
  },
  {
   "cell_type": "code",
<<<<<<< HEAD
   "execution_count": 7,
=======
   "execution_count": 24,
>>>>>>> 40efb634
   "metadata": {
    "collapsed": true
   },
   "outputs": [],
   "source": [
    "# awg._visainstrument.close()\n",
    "awg = Tektronix_AWG5014(\"TEK1\")\n",
    "ro_awg = IQAWG(AWGChannel(awg, 3), AWGChannel(awg, 4))\n",
    "q_awg = IQAWG(AWGChannel(awg, 1), AWGChannel(awg, 2))"
   ]
  },
  {
   "cell_type": "code",
<<<<<<< HEAD
   "execution_count": 37,
=======
   "execution_count": 11,
   "metadata": {},
   "outputs": [],
   "source": [
    "q_lo = EXG(\"PSG\")"
   ]
  },
  {
   "cell_type": "code",
   "execution_count": null,
>>>>>>> 40efb634
   "metadata": {
    "collapsed": true
   },
   "outputs": [],
   "source": [
    "ro_lo = Agilent_PNA_L(\"PNA-L1\")\n",
    "ro_lo.set_frequency = ro_lo.set_center\n",
    "ro_lo.set_output_state = lambda x: x\n",
    "ro_lo.set_span(0)\n",
    "ro_lo.set_nop(1)\n",
    "ro_lo.sweep_continuous()"
   ]
  },
  {
   "cell_type": "code",
<<<<<<< HEAD
   "execution_count": 9,
=======
   "execution_count": 25,
>>>>>>> 40efb634
   "metadata": {
    "collapsed": true
   },
   "outputs": [],
   "source": [
    "ro_lo = Znb(\"ZNB\")\n",
    "ro_lo.set_frequency = ro_lo.set_center\n",
    "ro_lo.set_output_state = lambda x: x\n",
    "ro_lo.set_nop(1)\n",
    "ro_lo.sweep_continuous()"
   ]
  },
  {
   "cell_type": "code",
   "execution_count": 26,
   "metadata": {
    "collapsed": true
   },
   "outputs": [],
   "source": [
    "# reload(lib.iq_mixer_calibration)\n",
    "from lib.iq_mixer_calibration import *"
   ]
  },
  {
   "cell_type": "markdown",
   "metadata": {},
   "source": [
    "##  Readout resonator"
   ]
  },
  {
   "cell_type": "code",
<<<<<<< HEAD
   "execution_count": 38,
=======
   "execution_count": 23,
>>>>>>> 40efb634
   "metadata": {
    "collapsed": true
   },
   "outputs": [],
   "source": [
<<<<<<< HEAD
    "ro_resonator_frequency = 7.535e9\n",
    "if_offset = 0"
=======
    "ro_resonator_frequency = 8.09e9\n",
    "if_offset = 0e6"
>>>>>>> 40efb634
   ]
  },
  {
   "cell_type": "code",
<<<<<<< HEAD
   "execution_count": 42,
   "metadata": {
    "collapsed": false,
    "scrolled": false
=======
   "execution_count": 28,
   "metadata": {
    "scrolled": true
>>>>>>> 40efb634
   },
   "outputs": [
    {
     "name": "stdout",
     "output_type": "stream",
     "text": [
<<<<<<< HEAD
      "Calibration data for mixer Xmons_Nb_bandage_res_mixer\n",
      "Mixer parameters: {'mixer_id': 'Xmons_Nb_bandage_res_mixer', 'iq_attenuation': -10}\n",
      "Radiation parameters: {'lo_frequency': 7535000000.0, 'lo_power': 7, 'if_frequency': 0, 'ssb_power': -22, 'waveform_resolution': 1}\n",
      "Optimization results: {'dc': -96.054351806640625, 'dc_open': [-22.02252197265625]}\n",
      "Optimization parameters {'dc_offsets': array([ 0.0420697 , -0.09860207]), 'dc_offsets_open': array([ 0.29668933,  0.29614821]), 'if_offsets': None, 'if_amplitudes': None, 'if_phase': None}\n",
      "Optimization time: 0 h 0 m 23.53 s\n",
      "Finished at: 2017-08-08 20:21:46.452112\n"
=======
      "Calibration data for mixer CHGRO\n",
      "Mixer parameters: {'mixer_id': 'CHGRO', 'iq_attenuation': -10}\n",
      "Radiation parameters: {'lo_frequency': 8090000000.0, 'lo_power': -9, 'if_frequency': 0.0, 'ssb_power': -50, 'waveform_resolution': 1}\n",
      "Optimization results: {'dc': -119.59307861328125, 'dc_open': [-49.988399505615234]}\n",
      "Optimization parameters {'dc_offsets': array([ 0.02092428, -0.0576303 ]), 'dc_offsets_open': array([ 1.51238006,  1.51240882]), 'if_offsets': None, 'if_amplitudes': None, 'if_phase': None}\n",
      "Optimization time: 0 h 1 m 15.45 s\n",
      "Finished at: 2017-08-08 14:25:44.464957\n"
>>>>>>> 40efb634
     ]
    }
   ],
   "source": [
<<<<<<< HEAD
    "cal = IQCalibrator(ro_awg, exa, ro_lo, \"Xmons_Nb_bandage_res_mixer\", -10)\n",
    "res = cal.calibrate(lo_frequency=ro_resonator_frequency, if_frequency=if_offset, lo_power=7,\n",
    "                    ssb_power=-22, waveform_resolution=1, iterations=3, minimize_iterlimit=20,sa_res_bandwidth=500,)\n",
=======
    "cal = IQCalibrator(ro_awg, exa, ro_lo, \"CHGRO\", -10)\n",
    "res = cal.calibrate(lo_frequency=ro_resonator_frequency, if_frequency=if_offset, lo_power=-9,\n",
    "                    ssb_power=-50, waveform_resolution=1, iterations=3, minimize_iterlimit=100,sa_res_bandwidth=500,)\n",
>>>>>>> 40efb634
    "#                     initial_guess=res.get_optimization_results()[0])\n",
    "#                     initial_guess = {'dc_offsets': array([ 0.1,  .1]),\n",
    "#                                     'dc_offsets_open': array([ 1  ,  1]),\n",
    "#                                     'if_amplitudes': None,\n",
    "#                                     'if_offsets': None,\n",
    "#                                     'if_phase': None})\n",
    "print(res)"
   ]
  },
  {
   "cell_type": "code",
<<<<<<< HEAD
   "execution_count": 45,
=======
   "execution_count": 29,
>>>>>>> 40efb634
   "metadata": {
    "collapsed": true
   },
   "outputs": [],
   "source": [
    "dm.save_IQMX_calibration(res)"
   ]
  },
  {
   "cell_type": "code",
   "execution_count": 15,
   "metadata": {
    "collapsed": true
   },
   "outputs": [],
   "source": [
    "calibrations=dm.load_IQMX_calibration_database(\"Xmons_Nb_bandage_res_mixer\", -10)\n",
    "res = calibrations.get(frozenset(dict(lo_power=10, ssb_power=-30, lo_frequency=7e9, \n",
    "                                      if_frequency=10e6, waveform_resolution=0.1).items()))"
   ]
  },
  {
   "cell_type": "code",
   "execution_count": 18,
   "metadata": {
    "collapsed": false
   },
   "outputs": [
    {
     "data": {
      "text/plain": [
       "{frozenset({('if_frequency', 50000000.0),\n",
       "            ('lo_frequency', 7535000000.0),\n",
       "            ('lo_power', 7),\n",
       "            ('ssb_power', -22),\n",
       "            ('waveform_resolution',\n",
       "             1)}): <lib.iq_mixer_calibration.IQCalibrationData at 0x9b33898>}"
      ]
     },
     "execution_count": 18,
     "metadata": {},
     "output_type": "execute_result"
    }
   ],
   "source": [
    "calibrations"
   ]
  },
  {
   "cell_type": "markdown",
   "metadata": {},
   "source": [
    "## Qubit"
   ]
  },
  {
   "cell_type": "code",
<<<<<<< HEAD
   "execution_count": 22,
=======
   "execution_count": 14,
>>>>>>> 40efb634
   "metadata": {
    "collapsed": true
   },
   "outputs": [],
   "source": [
<<<<<<< HEAD
    "qubit_frequency = 6.16e9\n",
=======
    "qubit_frequency = 8.925e9\n",
>>>>>>> 40efb634
    "if_frequency = 50e6"
   ]
  },
  {
   "cell_type": "code",
<<<<<<< HEAD
   "execution_count": 25,
   "metadata": {
    "collapsed": false
   },
=======
   "execution_count": 19,
   "metadata": {},
>>>>>>> 40efb634
   "outputs": [
    {
     "name": "stdout",
     "output_type": "stream",
     "text": [
<<<<<<< HEAD
      "Calibration data for mixer Xmons_Nb_bandage_qub_mixer\n",
      "Mixer parameters: {'mixer_id': 'Xmons_Nb_bandage_qub_mixer', 'iq_attenuation': -6}\n",
      "Radiation parameters: {'lo_frequency': 6210000000.0, 'lo_power': 7, 'if_frequency': 50000000.0, 'ssb_power': -22, 'waveform_resolution': 0.1}\n",
      "Optimization results: {'dc': -80.516433715820313, 'if': [-22.21625328063965, -59.436492919921875, -81.97730255126953]}\n",
      "Optimization parameters {'dc_offsets': array([ 0.00710647, -0.03581821]), 'dc_offsets_open': None, 'if_offsets': array([ 0.00663281, -0.03863291]), 'if_amplitudes': array([ 0.24658357,  0.2248116 ]), 'if_phase': array([-1.60709686])}\n",
      "Optimization time: 0 h 1 m 25.39 s\n",
      "Finished at: 2017-08-08 18:46:28.556067\n"
=======
      "Calibration data for mixer CHGQ\n",
      "Mixer parameters: {'mixer_id': 'CHGQ', 'iq_attenuation': -10}\n",
      "Radiation parameters: {'lo_frequency': 8975000000.0, 'lo_power': 14, 'if_frequency': 50000000.0, 'ssb_power': -25, 'waveform_resolution': 1}\n",
      "Optimization results: {'dc': -42.405181884765625, 'if': [-24.797910690307617, -42.16930389404297, -102.828369140625]}\n",
      "Optimization parameters {'dc_offsets': array([ 0.00028481, -0.05141884]), 'dc_offsets_open': None, 'if_offsets': array([ 0.0002918, -0.0504467]), 'if_amplitudes': array([ 0.23176318,  0.21759294]), 'if_phase': array([-0.17240879])}\n",
      "Optimization time: 0 h 1 m 39.37 s\n",
      "Finished at: 2017-08-06 10:10:01.657216\n"
>>>>>>> 40efb634
     ]
    }
   ],
   "source": [
<<<<<<< HEAD
    "cal = IQCalibrator(q_awg, exa, q_lo, \"Xmons_Nb_bandage_qub_mixer\", -6)\n",
    "res = cal.calibrate(lo_frequency=qubit_frequency+if_frequency, if_frequency=if_frequency, lo_power=7,\n",
    "                    ssb_power=-22, waveform_resolution=.1, iterations=5, minimize_iterlimit=20,sa_res_bandwidth=500,)\n",
    "#                     initial_guess=res.get_optimization_results()[0])}\n",
=======
    "cal = IQCalibrator(q_awg, exa, q_lo, \"CHGQ\", -10)\n",
    "res = cal.calibrate(lo_frequency=qubit_frequency+if_frequency, if_frequency=if_frequency, lo_power=14,\n",
    "                    ssb_power=-25, waveform_resolution=1, iterations=3, minimize_iterlimit=20,sa_res_bandwidth=500,\n",
    "                    initial_guess=res.get_optimization_results()[0])\n",
>>>>>>> 40efb634
    "print(res)"
   ]
  },
  {
   "cell_type": "code",
<<<<<<< HEAD
   "execution_count": 26,
=======
   "execution_count": 32,
   "metadata": {},
   "outputs": [
    {
     "data": {
      "text/plain": [
       "0.945189376034148"
      ]
     },
     "execution_count": 32,
     "metadata": {},
     "output_type": "execute_result"
    }
   ],
   "source": [
    "(2.9694)/pi"
   ]
  },
  {
   "cell_type": "code",
   "execution_count": 18,
   "metadata": {
    "collapsed": true
   },
   "outputs": [],
   "source": [
    "res._dc_offsets = res._if_offsets"
   ]
  },
  {
   "cell_type": "code",
   "execution_count": 16,
   "metadata": {},
   "outputs": [
    {
     "data": {
      "text/plain": [
       "array([ 2.97597793])"
      ]
     },
     "execution_count": 16,
     "metadata": {},
     "output_type": "execute_result"
    }
   ],
   "source": [
    "res._if_phase"
   ]
  },
  {
   "cell_type": "code",
   "execution_count": 20,
>>>>>>> 40efb634
   "metadata": {
    "collapsed": true
   },
   "outputs": [],
   "source": [
    "dm.save_IQMX_calibration(res)"
   ]
  },
  {
   "cell_type": "code",
<<<<<<< HEAD
   "execution_count": null,
=======
   "execution_count": 30,
>>>>>>> 40efb634
   "metadata": {
    "collapsed": true
   },
   "outputs": [],
   "source": [
    "q_lo.visa_instr.close()"
   ]
  },
  {
   "cell_type": "code",
   "execution_count": 31,
   "metadata": {
    "collapsed": true
   },
   "outputs": [],
   "source": [
    "awg._visainstrument.close()"
   ]
  },
  {
   "cell_type": "code",
   "execution_count": null,
   "metadata": {
    "collapsed": false
   },
   "outputs": [],
   "source": [
    "q_awg.get_1st_delay()"
   ]
  },
  {
   "cell_type": "code",
   "execution_count": null,
   "metadata": {
    "collapsed": false
   },
   "outputs": [],
   "source": [
    "exa.set_singlesweep_mode()"
   ]
  },
  {
   "cell_type": "code",
   "execution_count": null,
   "metadata": {
    "collapsed": false
   },
   "outputs": [],
   "source": [
    "exa.set_centerfreq(6e9)"
   ]
  },
  {
   "cell_type": "code",
   "execution_count": null,
   "metadata": {
    "collapsed": false
   },
   "outputs": [],
   "source": [
    "data_u = exa.make_sweep_get_data()\n",
    "freqs_u = exa.get_freqpoints()"
   ]
  },
  {
   "cell_type": "code",
   "execution_count": null,
   "metadata": {
    "collapsed": false
   },
   "outputs": [],
   "source": [
    "plt.plot(freqs_u,data_u)\n",
    "fig = matplotlib.pyplot.gcf()\n",
    "fig.set_size_inches(6.5, 4.5)\n",
    "plt.annotate('$P_{LO}= 7$ dBm\\n'+'$P_{SB}=-15$ dBm\\n'+'Uncalibrated', xy=(0.7, 0.75), xycoords='axes fraction', fontsize=16)\n",
    "plt.grid()\n",
    "plt.savefig('./cal_pictures/uncal2.pdf', dpi=300)"
   ]
  },
  {
   "cell_type": "code",
   "execution_count": null,
   "metadata": {
    "collapsed": false
   },
   "outputs": [],
   "source": [
    "q_awg.output_continuous_wave(frequency=50e6, amplitude=1, phase=0, offset=0,\n",
    "                                 waveform_resolution=1, channel=1)\n",
    "q_awg.output_continuous_wave(frequency=50e6, amplitude=1, phase=0, offset=0,\n",
    "                                 waveform_resolution=1, channel=2)"
   ]
  },
  {
   "cell_type": "code",
   "execution_count": null,
   "metadata": {
    "collapsed": false
   },
   "outputs": [],
   "source": [
    "matplotlib.rcParams['mathtext.fontset'] = 'stix'\n",
    "matplotlib.rcParams['font.family'] = 'STIXGeneral'\n",
    "matplotlib.rcParams['xtick.labelsize'] = 16\n",
    "matplotlib.rcParams['ytick.labelsize'] = 16"
   ]
  },
  {
   "cell_type": "code",
   "execution_count": null,
   "metadata": {
    "collapsed": true
   },
   "outputs": [],
   "source": [
    "q_lo.set_power(7)"
   ]
  },
  {
   "cell_type": "code",
   "execution_count": null,
   "metadata": {
    "collapsed": false
   },
   "outputs": [],
   "source": [
    "l = [1,2,3]\n",
    "d = [4,5,6]"
   ]
  },
  {
   "cell_type": "code",
   "execution_count": null,
   "metadata": {
    "collapsed": false
   },
   "outputs": [],
   "source": [
    "l+[len(d)]"
   ]
  },
  {
   "cell_type": "code",
   "execution_count": null,
   "metadata": {
    "collapsed": false
   },
   "outputs": [],
   "source": [
    "for i,j in zip(l,d):\n",
    "    print(i,j)"
   ]
  },
  {
   "cell_type": "code",
   "execution_count": null,
   "metadata": {
    "collapsed": true
   },
   "outputs": [],
   "source": [
    "import numpy as np"
   ]
  },
  {
   "cell_type": "code",
   "execution_count": null,
   "metadata": {
    "collapsed": false
   },
   "outputs": [],
   "source": [
    "np.product([[1,1,1],[1,1,1]])"
   ]
  },
  {
   "cell_type": "code",
   "execution_count": null,
   "metadata": {
    "collapsed": true
   },
   "outputs": [],
   "source": []
  }
 ],
 "metadata": {
  "kernelspec": {
   "display_name": "Python 3",
   "language": "python",
   "name": "python3"
  },
  "language_info": {
   "codemirror_mode": {
    "name": "ipython",
    "version": 3
   },
   "file_extension": ".py",
   "mimetype": "text/x-python",
   "name": "python",
   "nbconvert_exporter": "python",
   "pygments_lexer": "ipython3",
   "version": "3.6.1"
  }
 },
 "nbformat": 4,
 "nbformat_minor": 1
}<|MERGE_RESOLUTION|>--- conflicted
+++ resolved
@@ -3,7 +3,9 @@
   {
    "cell_type": "code",
    "execution_count": 1,
-   "metadata": {},
+   "metadata": {
+    "collapsed": false
+   },
    "outputs": [
     {
      "name": "stdout",
@@ -87,7 +89,7 @@
     "from drivers.Agilent_PNA_L import *\n",
     "from drivers.znb import *\n",
     "# reload(drivers.KeysightAWG)\n",
-    "# from drivers.KeysightAWG import KeysightAWG, WaveformType\n",
+    "from drivers.KeysightAWG import KeysightAWG, WaveformType\n",
     "from drivers.Tektronix_AWG5014 import *\n",
     "from drivers.IQAWG import *\n",
     "from drivers.E8257D import MXG, EXG"
@@ -97,6 +99,7 @@
    "cell_type": "code",
    "execution_count": 8,
    "metadata": {
+    "collapsed": true,
     "scrolled": true
    },
    "outputs": [],
@@ -109,38 +112,33 @@
   },
   {
    "cell_type": "code",
-<<<<<<< HEAD
-   "execution_count": 7,
-=======
-   "execution_count": 24,
->>>>>>> 40efb634
-   "metadata": {
-    "collapsed": true
+   "execution_count": 9,
+   "metadata": {
+    "collapsed": false
    },
    "outputs": [],
    "source": [
     "# awg._visainstrument.close()\n",
-    "awg = Tektronix_AWG5014(\"TEK1\")\n",
-    "ro_awg = IQAWG(AWGChannel(awg, 3), AWGChannel(awg, 4))\n",
-    "q_awg = IQAWG(AWGChannel(awg, 1), AWGChannel(awg, 2))"
-   ]
-  },
-  {
-   "cell_type": "code",
-<<<<<<< HEAD
-   "execution_count": 37,
-=======
+    "awg3 = KeysightAWG(\"AWG3\")\n",
+    "awg2 = KeysightAWG(\"AWG2\")\n",
+    "ro_awg = IQAWG(AWGChannel(awg3, 1), AWGChannel(awg3, 2))\n",
+    "q_awg = IQAWG(AWGChannel(awg2, 1), AWGChannel(awg2, 2))"
+   ]
+  },
+  {
+   "cell_type": "code",
+   "execution_count": 10,
+   "metadata": {
+    "collapsed": true
+   },
+   "outputs": [],
+   "source": [
+    "q_lo = MXG(\"MXG\")"
+   ]
+  },
+  {
+   "cell_type": "code",
    "execution_count": 11,
-   "metadata": {},
-   "outputs": [],
-   "source": [
-    "q_lo = EXG(\"PSG\")"
-   ]
-  },
-  {
-   "cell_type": "code",
-   "execution_count": null,
->>>>>>> 40efb634
    "metadata": {
     "collapsed": true
    },
@@ -156,11 +154,7 @@
   },
   {
    "cell_type": "code",
-<<<<<<< HEAD
    "execution_count": 9,
-=======
-   "execution_count": 25,
->>>>>>> 40efb634
    "metadata": {
     "collapsed": true
    },
@@ -175,7 +169,7 @@
   },
   {
    "cell_type": "code",
-   "execution_count": 26,
+   "execution_count": 12,
    "metadata": {
     "collapsed": true
    },
@@ -194,73 +188,42 @@
   },
   {
    "cell_type": "code",
-<<<<<<< HEAD
-   "execution_count": 38,
-=======
-   "execution_count": 23,
->>>>>>> 40efb634
-   "metadata": {
-    "collapsed": true
-   },
-   "outputs": [],
-   "source": [
-<<<<<<< HEAD
-    "ro_resonator_frequency = 7.535e9\n",
+   "execution_count": 13,
+   "metadata": {
+    "collapsed": true
+   },
+   "outputs": [],
+   "source": [
+    "ro_resonator_frequency = 7.5351e9\n",
     "if_offset = 0"
-=======
-    "ro_resonator_frequency = 8.09e9\n",
-    "if_offset = 0e6"
->>>>>>> 40efb634
-   ]
-  },
-  {
-   "cell_type": "code",
-<<<<<<< HEAD
-   "execution_count": 42,
+   ]
+  },
+  {
+   "cell_type": "code",
+   "execution_count": 18,
    "metadata": {
     "collapsed": false,
     "scrolled": false
-=======
-   "execution_count": 28,
-   "metadata": {
-    "scrolled": true
->>>>>>> 40efb634
    },
    "outputs": [
     {
      "name": "stdout",
      "output_type": "stream",
      "text": [
-<<<<<<< HEAD
-      "Calibration data for mixer Xmons_Nb_bandage_res_mixer\n",
-      "Mixer parameters: {'mixer_id': 'Xmons_Nb_bandage_res_mixer', 'iq_attenuation': -10}\n",
-      "Radiation parameters: {'lo_frequency': 7535000000.0, 'lo_power': 7, 'if_frequency': 0, 'ssb_power': -22, 'waveform_resolution': 1}\n",
-      "Optimization results: {'dc': -96.054351806640625, 'dc_open': [-22.02252197265625]}\n",
-      "Optimization parameters {'dc_offsets': array([ 0.0420697 , -0.09860207]), 'dc_offsets_open': array([ 0.29668933,  0.29614821]), 'if_offsets': None, 'if_amplitudes': None, 'if_phase': None}\n",
-      "Optimization time: 0 h 0 m 23.53 s\n",
-      "Finished at: 2017-08-08 20:21:46.452112\n"
-=======
-      "Calibration data for mixer CHGRO\n",
-      "Mixer parameters: {'mixer_id': 'CHGRO', 'iq_attenuation': -10}\n",
-      "Radiation parameters: {'lo_frequency': 8090000000.0, 'lo_power': -9, 'if_frequency': 0.0, 'ssb_power': -50, 'waveform_resolution': 1}\n",
-      "Optimization results: {'dc': -119.59307861328125, 'dc_open': [-49.988399505615234]}\n",
-      "Optimization parameters {'dc_offsets': array([ 0.02092428, -0.0576303 ]), 'dc_offsets_open': array([ 1.51238006,  1.51240882]), 'if_offsets': None, 'if_amplitudes': None, 'if_phase': None}\n",
-      "Optimization time: 0 h 1 m 15.45 s\n",
-      "Finished at: 2017-08-08 14:25:44.464957\n"
->>>>>>> 40efb634
+      "Calibration data for mixer Xmons_Nb_bandage_res_mixer_to_-10_2\n",
+      "Mixer parameters: {'mixer_id': 'Xmons_Nb_bandage_res_mixer_to_-10_2', 'iq_attenuation': -10}\n",
+      "Radiation parameters: {'lo_frequency': 7535100000.0, 'lo_power': 7, 'if_frequency': 0, 'ssb_power': -45, 'waveform_resolution': 1}\n",
+      "Optimization results: {'dc': -113.74695587158203, 'dc_open': [-45.00151824951172]}\n",
+      "Optimization parameters {'dc_offsets': array([ 0.02353586, -0.04700055]), 'dc_offsets_open': array([ 1.39526561,  1.39523778]), 'if_offsets': None, 'if_amplitudes': None, 'if_phase': None}\n",
+      "Optimization time: 0 h 0 m 26.47 s\n",
+      "Finished at: 2017-08-11 14:19:48.764824\n"
      ]
     }
    ],
    "source": [
-<<<<<<< HEAD
-    "cal = IQCalibrator(ro_awg, exa, ro_lo, \"Xmons_Nb_bandage_res_mixer\", -10)\n",
+    "cal = IQCalibrator(ro_awg, exa, ro_lo, \"Xmons_Nb_bandage_res_mixer_to_-10_2\", -10)\n",
     "res = cal.calibrate(lo_frequency=ro_resonator_frequency, if_frequency=if_offset, lo_power=7,\n",
-    "                    ssb_power=-22, waveform_resolution=1, iterations=3, minimize_iterlimit=20,sa_res_bandwidth=500,)\n",
-=======
-    "cal = IQCalibrator(ro_awg, exa, ro_lo, \"CHGRO\", -10)\n",
-    "res = cal.calibrate(lo_frequency=ro_resonator_frequency, if_frequency=if_offset, lo_power=-9,\n",
-    "                    ssb_power=-50, waveform_resolution=1, iterations=3, minimize_iterlimit=100,sa_res_bandwidth=500,)\n",
->>>>>>> 40efb634
+    "                    ssb_power=-45, waveform_resolution=1, iterations=7, minimize_iterlimit=20,sa_res_bandwidth=200,)\n",
     "#                     initial_guess=res.get_optimization_results()[0])\n",
     "#                     initial_guess = {'dc_offsets': array([ 0.1,  .1]),\n",
     "#                                     'dc_offsets_open': array([ 1  ,  1]),\n",
@@ -272,11 +235,7 @@
   },
   {
    "cell_type": "code",
-<<<<<<< HEAD
-   "execution_count": 45,
-=======
-   "execution_count": 29,
->>>>>>> 40efb634
+   "execution_count": 19,
    "metadata": {
     "collapsed": true
    },
@@ -293,14 +252,14 @@
    },
    "outputs": [],
    "source": [
-    "calibrations=dm.load_IQMX_calibration_database(\"Xmons_Nb_bandage_res_mixer\", -10)\n",
-    "res = calibrations.get(frozenset(dict(lo_power=10, ssb_power=-30, lo_frequency=7e9, \n",
-    "                                      if_frequency=10e6, waveform_resolution=0.1).items()))"
-   ]
-  },
-  {
-   "cell_type": "code",
-   "execution_count": 18,
+    "calibrations=dm.load_IQMX_calibration_database(\"Xmons_Nb_bandage_res_mixer_to_-10\", -10)\n",
+    "res = calibrations.get(frozenset(dict(lo_power=10, ssb_power=-10, lo_frequency=7.535e9, \n",
+    "                                      if_frequency=50e6, waveform_resolution=1).items()))"
+   ]
+  },
+  {
+   "cell_type": "code",
+   "execution_count": 16,
    "metadata": {
     "collapsed": false
    },
@@ -308,144 +267,12 @@
     {
      "data": {
       "text/plain": [
-       "{frozenset({('if_frequency', 50000000.0),\n",
-       "            ('lo_frequency', 7535000000.0),\n",
+       "{frozenset({('if_frequency', 0),\n",
+       "            ('lo_frequency', 7535100000.0),\n",
        "            ('lo_power', 7),\n",
-       "            ('ssb_power', -22),\n",
+       "            ('ssb_power', -10),\n",
        "            ('waveform_resolution',\n",
-       "             1)}): <lib.iq_mixer_calibration.IQCalibrationData at 0x9b33898>}"
-      ]
-     },
-     "execution_count": 18,
-     "metadata": {},
-     "output_type": "execute_result"
-    }
-   ],
-   "source": [
-    "calibrations"
-   ]
-  },
-  {
-   "cell_type": "markdown",
-   "metadata": {},
-   "source": [
-    "## Qubit"
-   ]
-  },
-  {
-   "cell_type": "code",
-<<<<<<< HEAD
-   "execution_count": 22,
-=======
-   "execution_count": 14,
->>>>>>> 40efb634
-   "metadata": {
-    "collapsed": true
-   },
-   "outputs": [],
-   "source": [
-<<<<<<< HEAD
-    "qubit_frequency = 6.16e9\n",
-=======
-    "qubit_frequency = 8.925e9\n",
->>>>>>> 40efb634
-    "if_frequency = 50e6"
-   ]
-  },
-  {
-   "cell_type": "code",
-<<<<<<< HEAD
-   "execution_count": 25,
-   "metadata": {
-    "collapsed": false
-   },
-=======
-   "execution_count": 19,
-   "metadata": {},
->>>>>>> 40efb634
-   "outputs": [
-    {
-     "name": "stdout",
-     "output_type": "stream",
-     "text": [
-<<<<<<< HEAD
-      "Calibration data for mixer Xmons_Nb_bandage_qub_mixer\n",
-      "Mixer parameters: {'mixer_id': 'Xmons_Nb_bandage_qub_mixer', 'iq_attenuation': -6}\n",
-      "Radiation parameters: {'lo_frequency': 6210000000.0, 'lo_power': 7, 'if_frequency': 50000000.0, 'ssb_power': -22, 'waveform_resolution': 0.1}\n",
-      "Optimization results: {'dc': -80.516433715820313, 'if': [-22.21625328063965, -59.436492919921875, -81.97730255126953]}\n",
-      "Optimization parameters {'dc_offsets': array([ 0.00710647, -0.03581821]), 'dc_offsets_open': None, 'if_offsets': array([ 0.00663281, -0.03863291]), 'if_amplitudes': array([ 0.24658357,  0.2248116 ]), 'if_phase': array([-1.60709686])}\n",
-      "Optimization time: 0 h 1 m 25.39 s\n",
-      "Finished at: 2017-08-08 18:46:28.556067\n"
-=======
-      "Calibration data for mixer CHGQ\n",
-      "Mixer parameters: {'mixer_id': 'CHGQ', 'iq_attenuation': -10}\n",
-      "Radiation parameters: {'lo_frequency': 8975000000.0, 'lo_power': 14, 'if_frequency': 50000000.0, 'ssb_power': -25, 'waveform_resolution': 1}\n",
-      "Optimization results: {'dc': -42.405181884765625, 'if': [-24.797910690307617, -42.16930389404297, -102.828369140625]}\n",
-      "Optimization parameters {'dc_offsets': array([ 0.00028481, -0.05141884]), 'dc_offsets_open': None, 'if_offsets': array([ 0.0002918, -0.0504467]), 'if_amplitudes': array([ 0.23176318,  0.21759294]), 'if_phase': array([-0.17240879])}\n",
-      "Optimization time: 0 h 1 m 39.37 s\n",
-      "Finished at: 2017-08-06 10:10:01.657216\n"
->>>>>>> 40efb634
-     ]
-    }
-   ],
-   "source": [
-<<<<<<< HEAD
-    "cal = IQCalibrator(q_awg, exa, q_lo, \"Xmons_Nb_bandage_qub_mixer\", -6)\n",
-    "res = cal.calibrate(lo_frequency=qubit_frequency+if_frequency, if_frequency=if_frequency, lo_power=7,\n",
-    "                    ssb_power=-22, waveform_resolution=.1, iterations=5, minimize_iterlimit=20,sa_res_bandwidth=500,)\n",
-    "#                     initial_guess=res.get_optimization_results()[0])}\n",
-=======
-    "cal = IQCalibrator(q_awg, exa, q_lo, \"CHGQ\", -10)\n",
-    "res = cal.calibrate(lo_frequency=qubit_frequency+if_frequency, if_frequency=if_frequency, lo_power=14,\n",
-    "                    ssb_power=-25, waveform_resolution=1, iterations=3, minimize_iterlimit=20,sa_res_bandwidth=500,\n",
-    "                    initial_guess=res.get_optimization_results()[0])\n",
->>>>>>> 40efb634
-    "print(res)"
-   ]
-  },
-  {
-   "cell_type": "code",
-<<<<<<< HEAD
-   "execution_count": 26,
-=======
-   "execution_count": 32,
-   "metadata": {},
-   "outputs": [
-    {
-     "data": {
-      "text/plain": [
-       "0.945189376034148"
-      ]
-     },
-     "execution_count": 32,
-     "metadata": {},
-     "output_type": "execute_result"
-    }
-   ],
-   "source": [
-    "(2.9694)/pi"
-   ]
-  },
-  {
-   "cell_type": "code",
-   "execution_count": 18,
-   "metadata": {
-    "collapsed": true
-   },
-   "outputs": [],
-   "source": [
-    "res._dc_offsets = res._if_offsets"
-   ]
-  },
-  {
-   "cell_type": "code",
-   "execution_count": 16,
-   "metadata": {},
-   "outputs": [
-    {
-     "data": {
-      "text/plain": [
-       "array([ 2.97597793])"
+       "             1)}): <lib.iq_mixer_calibration.IQCalibrationData at 0xa19b0b8>}"
       ]
      },
      "execution_count": 16,
@@ -454,34 +281,77 @@
     }
    ],
    "source": [
-    "res._if_phase"
+    "calibrations"
+   ]
+  },
+  {
+   "cell_type": "markdown",
+   "metadata": {},
+   "source": [
+    "## Qubit"
+   ]
+  },
+  {
+   "cell_type": "code",
+   "execution_count": 37,
+   "metadata": {
+    "collapsed": true
+   },
+   "outputs": [],
+   "source": [
+    "qubit_frequency = 6.164e9\n",
+    "if_frequency = 73e6"
+   ]
+  },
+  {
+   "cell_type": "code",
+   "execution_count": 39,
+   "metadata": {
+    "collapsed": false
+   },
+   "outputs": [
+    {
+     "name": "stdout",
+     "output_type": "stream",
+     "text": [
+      "Calibration data for mixer Xmons_Nb_bandage_qub_mixer_to_-10_2\n",
+      "Mixer parameters: {'mixer_id': 'Xmons_Nb_bandage_qub_mixer_to_-10_2', 'iq_attenuation': -6}\n",
+      "Radiation parameters: {'lo_frequency': 6237000000.0, 'lo_power': 10, 'if_frequency': 73000000.0, 'ssb_power': -10, 'waveform_resolution': 1}\n",
+      "Optimization results: {'dc': -8.1549501419067383, 'if': [-9.92733097076416, -67.26168823242188, -77.41122436523438]}\n",
+      "Optimization parameters {'dc_offsets': array([ 1.20663958, -0.02515221]), 'dc_offsets_open': None, 'if_offsets': array([ 0.03638988, -0.02140058]), 'if_amplitudes': array([ 0.52581602,  0.50277418]), 'if_phase': array([-1.52201727])}\n",
+      "Optimization time: 0 h 1 m 50.82 s\n",
+      "Finished at: 2017-08-10 20:05:01.549581\n"
+     ]
+    }
+   ],
+   "source": [
+    "cal = IQCalibrator(q_awg, exa, q_lo, \"Xmons_Nb_bandage_qub_mixer_to_-10_2\", -6)\n",
+    "res = cal.calibrate(lo_frequency=qubit_frequency+if_frequency, if_frequency=if_frequency, lo_power=10,\n",
+    "                    ssb_power=-10, waveform_resolution=1, iterations=5, minimize_iterlimit=20,sa_res_bandwidth=300,)\n",
+    "#                     initial_guess=res.get_optimization_results()[0])}\n",
+    "print(res)"
+   ]
+  },
+  {
+   "cell_type": "code",
+   "execution_count": 40,
+   "metadata": {
+    "collapsed": true
+   },
+   "outputs": [],
+   "source": [
+    "dm.save_IQMX_calibration(res)"
    ]
   },
   {
    "cell_type": "code",
    "execution_count": 20,
->>>>>>> 40efb634
-   "metadata": {
-    "collapsed": true
-   },
-   "outputs": [],
-   "source": [
-    "dm.save_IQMX_calibration(res)"
-   ]
-  },
-  {
-   "cell_type": "code",
-<<<<<<< HEAD
-   "execution_count": null,
-=======
-   "execution_count": 30,
->>>>>>> 40efb634
-   "metadata": {
-    "collapsed": true
-   },
-   "outputs": [],
-   "source": [
-    "q_lo.visa_instr.close()"
+   "metadata": {
+    "collapsed": true
+   },
+   "outputs": [],
+   "source": [
+    "q_lo._visainstrument.close()"
    ]
   },
   {
@@ -678,7 +548,7 @@
    "name": "python",
    "nbconvert_exporter": "python",
    "pygments_lexer": "ipython3",
-   "version": "3.6.1"
+   "version": "3.6.0"
   }
  },
  "nbformat": 4,
