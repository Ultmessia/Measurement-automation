--- conflicted
+++ resolved
@@ -243,11 +243,7 @@
 
             res_dc_offs = minimize(loss_function_dc_offsets, results["dc_offsets"],
                           method="Nelder-Mead", options={"maxiter":minimize_iterlimit*iterations,
-<<<<<<< HEAD
                           "xatol":.5e-3, "fatol":100})
-=======
-                          "xatol":0.5e-3, "fatol":100})
->>>>>>> 76323d35
 
             if if_frequency == 0:
                 res_dc_offs_open = minimize(loss_function_dc_offsets_open, array(results["dc_offsets_open"]),
