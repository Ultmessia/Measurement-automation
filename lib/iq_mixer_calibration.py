--- conflicted
+++ resolved
@@ -113,14 +113,8 @@
                 offset=vdc2, waveform_resolution=waveform_resolution, channel=2)
             self._sa.prepare_for_stb();self._sa.sweep_single();self._sa.wait_for_stb()
             data = self._sa.get_tracedata()
-<<<<<<< HEAD
 
             print("\rDC offsets: ", format_number_list(voltages), format_number_list(data), end=", ", flush=True)
-=======
-            answer = data[0]
-            print("\rDC offsets: ", format_number_list(voltages),
-                            format_number_list(data), end=", ", flush=True)
->>>>>>> 40efb634
             clear_output(wait=True)
 
             if( self.side == "right" ):
@@ -136,14 +130,8 @@
                 offset=vdc2, waveform_resolution=waveform_resolution, channel=2)
             self._sa.prepare_for_stb();self._sa.sweep_single();self._sa.wait_for_stb()
             data = self._sa.get_tracedata()
-<<<<<<< HEAD
 
             print("\rDC offsets open: ", format_number_list(voltages), format_number_list(data), end=", ", flush=True)
-=======
-            answer = abs(data[0]-ssb_power)+10*abs(vdc1-vdc2)
-            print("\rDC offsets open: ", format_number_list(voltages),
-                            format_number_list(data), end=", ", flush=True)
->>>>>>> 40efb634
             clear_output(wait=True)
 
             if( self.side == "right" ):
@@ -161,14 +149,8 @@
                 phase=0, offset=vdc2, waveform_resolution=waveform_resolution, channel=2)
             self._sa.prepare_for_stb();self._sa.sweep_single();self._sa.wait_for_stb()
             data = self._sa.get_tracedata()
-<<<<<<< HEAD
 
             print("\rIF offsets: ", format_number_list(voltages), format_number_list(data), end="            ", flush=True)
-=======
-            answer =  data[1]
-            print("\rIF offsets: ", format_number_list(voltages),
-                    format_number_list(data), end="            ", flush=True)
->>>>>>> 40efb634
             clear_output(wait=True)
 
             if( self.side == "right" ):
@@ -186,7 +168,6 @@
                 phase=0, offset=vdc2, waveform_resolution=waveform_resolution, channel=2)
             self._sa.prepare_for_stb();self._sa.sweep_single();self._sa.wait_for_stb()
             data = self._sa.get_tracedata()
-<<<<<<< HEAD
 
             if( self.side == "left" ):
                 answer =  data[2] + 10*abs(ssb_power - data[0]) + 0 if abs(abs(amp1)-abs(amp2))<.2 else 10**(10*abs(abs(amp1)-abs(amp2)))
@@ -196,12 +177,6 @@
             clear_output(wait=True)
 
 
-=======
-            answer =  data[2] + 10*abs(ssb_power - data[0]) + 0 if abs(abs(amp1)-abs(amp2))<.5 else 10**(10*abs(abs(amp1)-abs(amp2)))
-            clear_output(wait=True)
-            print("\rAmplitudes: ", format_number_list(amplitudes),
-                format_number_list(data), "loss:", answer, end="          ", flush=True)
->>>>>>> 40efb634
             return answer
 
         def loss_function_if_phase(phase, args):
@@ -213,13 +188,8 @@
                 phase=0, offset=vdc2, waveform_resolution=waveform_resolution, channel=2)
             self._sa.prepare_for_stb();self._sa.sweep_single();self._sa.wait_for_stb()
             data = self._sa.get_tracedata()
-<<<<<<< HEAD
 
             print("\rPhase: ", "%2.4f"%(phase/pi), format_number_list(data), end="             ", flush=True)
-=======
-            answer =  data[2] - data[0]
-            print("\rPhase: ", "%2.4f"%(phase), format_number_list(data), end="             ", flush=True)
->>>>>>> 40efb634
             clear_output(wait=True)
 
             if( self.side == "right" ):
