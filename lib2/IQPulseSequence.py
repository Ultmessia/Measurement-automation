from copy import deepcopy
from numpy import *
from matplotlib import pyplot as plt
from scipy.signal import *


class PulseSequence():
    def __init__(self, waveform = ndarray(1), pulses = []):
        self._waveform = waveform
        self._pulses = pulses

    def append_pulse(self, points):
        if len(points)>1:
            self._waveform = concatenate((self._waveform[:-1], points))
        else:
            # We ingore pulses of zero length
            return

    def __add__(self, other):
        copy = deepcopy(self)
        copy._waveform = concatenate((copy._waveform[:-1],other._waveform))
        return copy

    def total_points(self):
        return len(self._waveform)

    def get_waveform(self):
        return self._waveform

    def plot(self, sequence_duration, **kwargs):
        times = linspace(0, sequence_duration, len(self._waveform))
        plt.plot(times, self._waveform, **kwargs)


class IQPulseSequence():
    """
    Class whose instances can be loaded directly to the AWG via AWG's
    ouptut_iq_pulse_sequence() method
    """
    def __init__(self, pulse_sequence_I, pulse_sequence_Q, sequence_duration):
        self._i = pulse_sequence_I
        self._q = pulse_sequence_Q
        self._duration = sequence_duration

    def __add__(self, other):
        I, Q = other.get_IQ_sequences()
        return IQPulseSequence(self._i+I, self._q+Q,
            self._duration+other.get_duration())

    def get_IQ_sequences(self):
        return self._i, self._q

    def get_I_waveform(self):
        return self._i.get_waveform()

    def get_Q_waveform(self):
        return self._q.get_waveform()

    def get_duration(self):
        return self._duration

    def plot(self, **kwargs):
        self._i.plot(self._duration, label="I", **kwargs)
        self._q.plot(self._duration, label="Q", **kwargs)
        plt.legend()


class PulseBuilder():

    def __init__(self, iqmx_calibration):
        '''
        Build a PulseBuilder instance for a previously calibrated IQ mixer.

        Parameters:
        -----------
        iqmx_calibration: IQCalibrationData
            Calibration data for the IQ mixer that will be used to send out the pulse sequence.
            Make sure that the radiation parameters of this calibration are in match with your actual settings
        '''

        self._iqmx_calibration = iqmx_calibration
        self._waveform_resolution = \
            iqmx_calibration.get_radiation_parameters()["waveform_resolution"]
        self._pulse_seq_I = PulseSequence()
        self._pulse_seq_Q = PulseSequence()

    def add_dc_pulse(self, duration, dc_voltage=None):
        '''
        Adds a pulse by putting a dc voltage at the I and Q inputs of the mixer

        Parameters:
        -----------
        duration: float, ns
            Duration of the pulse in nanoseconds
        dc_voltage: float, volts
            The value of the dc voltage applied at the IQ mixer ports during the
            pulse. If not specified, calibration data will be used
        '''
        vdc1, vdc2 = self._iqmx_calibration\
                .get_optimization_results()[0]["dc_offsets_open"] \
                            if dc_voltage is None else (dc_voltage, dc_voltage)
        N_time_steps = int(round(duration/self._waveform_resolution))
        self._pulse_seq_I.append_pulse(zeros(N_time_steps+1)+vdc1)
        self._pulse_seq_Q.append_pulse(zeros(N_time_steps+1)+vdc2)
        return self

    def add_zero_pulse(self, duration):
        '''
        Adds a pulse with zero amplitude to the sequence

        Parameters:
        -----------
        duration: float, ns
            Duration of the pulse in nanoseconds
        '''
        vdc1, vdc2 = self._iqmx_calibration\
                .get_optimization_results()[0]["dc_offsets"]
        N_time_steps = int(round(duration/self._waveform_resolution))
        self._pulse_seq_I.append_pulse(zeros(N_time_steps+1)+vdc1)
        self._pulse_seq_Q.append_pulse(zeros(N_time_steps+1)+vdc2)
        return self

    # def modulate_rectangle(self, amplitude):
    #     pulse_length = len(self._pulse_seq_I.get_pulse(-1))
    #     modulation = amplitude*ones(pulse_length)
    #     self._pulse_seq_I.modulate_pulse(-1, modulation)
    #     self._pulse_seq_Q.modulate_pulse(-1, modulation)
    #     return self
    #
    # def modulate_chebwin(self, lobe_attenuation=70):
    #     pulse_length = len(self._pulse_seq_I.get_pulse(-1))
    #     modulation = chebwin(pulse_length, lobe_attenuation)
    #     self._pulse_seq_I.modulate_pulse(-1, modulation)
    #     self._pulse_seq_Q.modulate_pulse(-1, modulation)
    #     return self

    # def modulate_hamming(self, amplitude=1):
    #     pulse_length = len(self._pulse_seq_I.get_pulse(-1))
    #     X = array(range(0, pulse_length))
    #     modulation = amplitude*.5*(1-cos(2*pi*X/(pulse_length-1)))
    #     self._pulse_seq_I.modulate_pulse(-1, modulation)
    #     self._pulse_seq_Q.modulate_pulse(-1, modulation)
    #     return self
    #
    # def modulate_gauss(self, amplitude, sigma):
    #     pulse_length = len(self._pulse_seq_I.get_pulse(-1))
    #     X = linspace(-pulse_length/2*self._waveform_resolution, pulse_length/2*self._waveform_resolution, pulse_length)
    #     modulation = amplitude*exp(-X**2/sigma**2)
    #     self._pulse_seq_I.modulate_pulse(-1, modulation)
    #     self._pulse_seq_Q.modulate_pulse(-1, modulation)
    #     return self


    def add_sine_pulse(self, duration, phase = 0, amplitude = 1,
        window = "rectangular"):
        """
        Adds a pulse with amplitude defined by the iqmx_calibration at frequency
        f_lo-f_if and some phase to the sequence. All sine pulses will be parts
        of the same continuous wave at frequency of f_if

        Parameters:
        -----------
        duration: float, ns
            Duration of the pulse in nanoseconds. For pulses other than rectangular
            will be interpreted as t_g (see F. Motzoi et al. PRL (2009))
        phase: float, rad
            Adds a relative phase to the outputted signal.
        amplitude: float
            Calibration if_amplitudes will be scaled by the
            amplitude_value.
        window: string
            List containing the name and the description of the modulating
            window of the pulse.
            Implemented modulations:
            "rectangular"
                Rectangular window.
            "gaussian"
                Gaussian window, see F. Motzoi et al. PRL (2009).
        """
        if_offs1, if_offs2 =\
             self._iqmx_calibration.get_optimization_results()[0]["if_offsets"]

        if_amp1, if_amp2 =\
             self._iqmx_calibration.get_optimization_results()[0]["if_amplitudes"]
        if_amp1, if_amp2 =\
            if_amp1*amplitude, if_amp2*amplitude

        if_phase =\
             self._iqmx_calibration.get_optimization_results()[0]["if_phase"]
        frequency =\
            2*pi*self._iqmx_calibration.get_radiation_parameters()["if_frequency"]/1e9

        N_time_steps = round(duration/self._waveform_resolution)
        duration = N_time_steps*self._waveform_resolution

        phase+=(self._pulse_seq_I.total_points()-1)*\
                self._waveform_resolution*frequency

        points = linspace(0, duration, N_time_steps+1)
        carrier_I = if_amp1*sin(frequency*points+if_phase+phase)
        carrier_Q = if_amp2*sin(frequency*points+phase)

        if window == "gaussian" and duration > 0:
            B = exp(-(duration/2)**2/2/(duration/3)**2)
            window = (exp(-(points-duration/2)**2/2/(duration/3)**2) - B)/(1-B)
            carrier_I = window*carrier_I
            carrier_Q = window*carrier_Q

        self._pulse_seq_I.append_pulse(carrier_I + if_offs1)
        self._pulse_seq_Q.append_pulse(carrier_Q + if_offs2)
        return self

    def add_zero_until(self, total_duration):
        '''
        Adds a pulse with zero amplitude to the sequence of such length that the
        whole pulse sequence is of specified duration

        Should be used to end the sequence as the last call before build(...)

        Parameters:
        -----------
        total_duration: float, ns
            Duration of the whole sequence
        '''
        total_time_steps = round(total_duration/self._waveform_resolution)
        current_time_steps = self._pulse_seq_I.total_points()-1
        residual_time_steps = total_time_steps-current_time_steps
        self.add_zero_pulse(residual_time_steps*self._waveform_resolution)
        return self

    def build(self):
        '''
        Returns the IQ sequence containing I and Q pulse sequences and the total
        duration of the pulse sequence in ns
        '''
        to_return = IQPulseSequence(self._pulse_seq_I, self._pulse_seq_Q,
                self._waveform_resolution*(self._pulse_seq_I.total_points()-1))
        self._pulse_seq_I = PulseSequence()
        self._pulse_seq_Q = PulseSequence()
        return to_return


    @staticmethod
    def build_dispersive_rabi_sequences(exc_pb, ro_pb, pulse_sequence_parameters):
        '''
        Returns synchronized excitation and readout IQPulseSequences assuming that
        readout AWG is triggered by the excitation AWG
        '''
        awg_trigger_reaction_delay = \
                pulse_sequence_parameters["awg_trigger_reaction_delay"]
        readout_duration = \
                pulse_sequence_parameters["readout_duration"]
        repetition_period = \
                pulse_sequence_parameters["repetition_period"]
        excitation_duration = \
                pulse_sequence_parameters["excitation_duration"]
        window = \
                pulse_sequence_parameters["modulating_window"]
        amplitude = \
                pulse_sequence_parameters["excitation_amplitude"]

        exc_pb.add_zero_pulse(awg_trigger_reaction_delay)\
            .add_sine_pulse(excitation_duration, 0, amplitude=amplitude,
                                                                window=window)\
            .add_zero_pulse(readout_duration)\
            .add_zero_until(repetition_period)

        ro_pb.add_zero_pulse(excitation_duration+10)\
             .add_dc_pulse(readout_duration)\
             .add_zero_until(repetition_period)

        return exc_pb.build(), ro_pb.build()

    @staticmethod
    def build_dispersive_ramsey_sequences(exc_pb, ro_pb,
        pulse_sequence_parameters):

        awg_trigger_reaction_delay = \
                pulse_sequence_parameters["awg_trigger_reaction_delay"]
        readout_duration = \
                pulse_sequence_parameters["readout_duration"]
        repetition_period = \
                pulse_sequence_parameters["repetition_period"]
        half_pi_pulse_duration = \
                pulse_sequence_parameters["half_pi_pulse_duration"]
        ramsey_delay = \
                pulse_sequence_parameters["ramsey_delay"]
        window =\
                pulse_sequence_parameters["modulating_window"]
        amplitude =\
                pulse_sequence_parameters["excitation_amplitude"]

        exc_pb.add_zero_pulse(awg_trigger_reaction_delay)\
            .add_sine_pulse(half_pi_pulse_duration,
                        amplitude=amplitude, window=window)\
            .add_zero_pulse(ramsey_delay)\
            .add_sine_pulse(half_pi_pulse_duration,
                        amplitude=amplitude, window=window)\
            .add_zero_pulse(readout_duration)\
            .add_zero_until(repetition_period)

        ro_pb.add_zero_pulse(2*half_pi_pulse_duration+ramsey_delay+10)\
             .add_dc_pulse(readout_duration)\
             .add_zero_until(repetition_period)

        return exc_pb.build(), ro_pb.build()

    @staticmethod
    def build_dispersive_decay_sequences(exc_pb, ro_pb,
        pulse_sequence_parameters):
        awg_trigger_reaction_delay = \
                pulse_sequence_parameters["awg_trigger_reaction_delay"]
        readout_duration = \
                pulse_sequence_parameters["readout_duration"]
        repetition_period = \
                pulse_sequence_parameters["repetition_period"]
        pi_pulse_duration = \
                pulse_sequence_parameters["pi_pulse_duration"]
        readout_delay = \
                pulse_sequence_parameters["readout_delay"]

        exc_pb.add_zero_pulse(awg_trigger_reaction_delay)\
            .add_sine_pulse(pi_pulse_duration, 0)\
            .add_zero_pulse(readout_delay+readout_duration)\
            .add_zero_until(repetition_period)

<<<<<<< HEAD
        ro_pb.add_zero_pulse(pi_pulse_duration+readout_delay)\
=======
        ro_pb.add_zero_pulse(pi_pulse_duration+readout_delay+10)\
>>>>>>> 40efb634
             .add_dc_pulse(readout_duration)\
             .add_zero_until(repetition_period)

        return exc_pb.build(), ro_pb.build()

    @staticmethod
    def build_dispersive_hahn_echo_sequences(exc_pb, ro_pb,
        pulse_sequence_parameters):

        awg_trigger_reaction_delay = \
                pulse_sequence_parameters["awg_trigger_reaction_delay"]
        readout_duration = \
                pulse_sequence_parameters["readout_duration"]
        repetition_period = \
                pulse_sequence_parameters["repetition_period"]
        half_pi_pulse_duration = \
                pulse_sequence_parameters["half_pi_pulse_duration"]
        echo_delay = \
                pulse_sequence_parameters["echo_delay"]

        exc_pb.add_zero_pulse(awg_trigger_reaction_delay)\
                .add_sine_pulse(half_pi_pulse_duration, 0)\
                .add_zero_pulse(echo_delay/2)\
                .add_sine_pulse(2*half_pi_pulse_duration)\
                .add_zero_pulse(echo_delay/2)\
                .add_sine_pulse(half_pi_pulse_duration)\
                .add_zero_pulse(readout_duration)\
                .add_zero_until(repetition_period)

<<<<<<< HEAD
        ro_pb.add_zero_pulse(4*half_pi_pulse_duration+echo_delay)\
=======
        ro_pb.add_zero_pulse(4*half_pi_pulse_duration+echo_delay+10)\
>>>>>>> 40efb634
             .add_dc_pulse(readout_duration)\
             .add_zero_until(repetition_period)

        return exc_pb.build(), ro_pb.build()

    @staticmethod
    def build_dispersive_APE_sequences(exc_pb, ro_pb,
        pulse_sequence_parameters):

        awg_trigger_reaction_delay = \
                pulse_sequence_parameters["awg_trigger_reaction_delay"]
        readout_duration = \
                pulse_sequence_parameters["readout_duration"]
        repetition_period = \
                pulse_sequence_parameters["repetition_period"]
        half_pi_pulse_duration = \
                pulse_sequence_parameters["half_pi_pulse_duration"]
        ramsey_angle = \
                pulse_sequence_parameters["ramsey_angle"]
        pseudo_I_pulses_count = \
                pulse_sequence_parameters["pseudo_I_pulses_count"]
        window =\
                pulse_sequence_parameters["modulating_window"]
        amplitude =\
                pulse_sequence_parameters["excitation_amplitude"]
        padding = \
                pulse_sequence_parameters["padding"]

        exc_pb.add_zero_pulse(awg_trigger_reaction_delay)\
            .add_sine_pulse(half_pi_pulse_duration, 0,
                            amplitude=amplitude, window=window)\
            .add_zero_pulse(padding)

        for i in range(pseudo_I_pulses_count):
            exc_pb.add_sine_pulse(half_pi_pulse_duration, 0,
                        amplitude=amplitude, window=window)\
                  .add_zero_pulse(padding)\
                  .add_sine_pulse(half_pi_pulse_duration, pi,
                        amplitude=amplitude, window=window)\
                  .add_zero_pulse(padding)\

        exc_pb.add_sine_pulse(half_pi_pulse_duration, ramsey_angle,
                        amplitude=amplitude, window=window)\
            .add_zero_pulse(readout_duration)\
            .add_zero_until(repetition_period)

        ro_pb.add_zero_pulse(2*half_pi_pulse_duration+padding+\
              pseudo_I_pulses_count*2*(padding+half_pi_pulse_duration))\
             .add_zero_pulse(padding).add_dc_pulse(readout_duration)\
             .add_zero_pulse(100)

        return exc_pb.build(), ro_pb.build()<|MERGE_RESOLUTION|>--- conflicted
+++ resolved
@@ -324,11 +324,7 @@
             .add_zero_pulse(readout_delay+readout_duration)\
             .add_zero_until(repetition_period)
 
-<<<<<<< HEAD
         ro_pb.add_zero_pulse(pi_pulse_duration+readout_delay)\
-=======
-        ro_pb.add_zero_pulse(pi_pulse_duration+readout_delay+10)\
->>>>>>> 40efb634
              .add_dc_pulse(readout_duration)\
              .add_zero_until(repetition_period)
 
@@ -358,11 +354,7 @@
                 .add_zero_pulse(readout_duration)\
                 .add_zero_until(repetition_period)
 
-<<<<<<< HEAD
-        ro_pb.add_zero_pulse(4*half_pi_pulse_duration+echo_delay)\
-=======
         ro_pb.add_zero_pulse(4*half_pi_pulse_duration+echo_delay+10)\
->>>>>>> 40efb634
              .add_dc_pulse(readout_duration)\
              .add_zero_until(repetition_period)
 
