--- conflicted
+++ resolved
@@ -57,7 +57,6 @@
         super().set_fixed_parameters(vna = vna_parameters)
         self._frequencies = linspace(*vna_parameters["freq_limits"],\
                         vna_parameters["nop"])
-        self._vna.sweep_hold()
 
     def set_swept_parameters(self, swept_parameter):
         '''
@@ -86,15 +85,11 @@
         self._context = ContextBase()
         self._is_finished = False
         self._phase_units = "rad"
-<<<<<<< HEAD
         self.max_phase = -1
         self.min_phase = 1
         self._plot_limits_fixed = False
         self.max_abs = 1
         self.min_abs = 0
-=======
-        self._unwrap_phase = False
->>>>>>> 40efb634
 
     def set_parameter_name(self, parameter_name):
         self._parameter_name = parameter_name
@@ -107,7 +102,6 @@
         ax_amps.set_xlabel(self._parameter_name[0].upper()+self._parameter_name[1:])
         ax_phas.ticklabel_format(axis='x', style='sci', scilimits=(-2,2))
         ax_phas.set_xlabel(self._parameter_name[0].upper()+self._parameter_name[1:])
-        plt.tight_layout(pad=1)
         cax_amps, kw = colorbar.make_axes(ax_amps)
         cax_phas, kw = colorbar.make_axes(ax_phas)
         cax_amps.set_title("$|S_{21}|$")
@@ -116,17 +110,6 @@
         ax_phas.grid()
         return fig, axes, (cax_amps, cax_phas)
 
-    def set_unwrap_phase(self, unwrap_phase):
-        '''
-        Set if the phase plot should be unwrapped
-
-        Parameters:
-        -----------
-        unwrap_phase: boolean
-            True or False to control the unwrapping
-        '''
-        self._unwrap_phase = unwrap_phase
-
     def set_phase_units(self, units):
         '''
         Sets the units of the phase in the plots
@@ -141,7 +124,9 @@
         else:
             print("Phase units invalid")
 
+
     def _plot(self, axes, caxes):
+        
         ax_amps, ax_phas = axes
         cax_amps, cax_phas = caxes
 
@@ -163,11 +148,7 @@
                         aspect = 'auto', vmax=self.max_abs, vmin=self.min_abs, extent=extent)
         plt.colorbar(amps_map, cax = cax_amps)
 
-<<<<<<< HEAD
-
-=======
-        phases = angle(Z).T if not self._unwrap_phase else unwrap(unwrap(angle(Z)).T)
->>>>>>> 40efb634
+
         phases = phases if self._phase_units == "rad" else phases*180/pi
 
         phas_map = ax_phas.imshow(phases, origin='lower', aspect = 'auto',
